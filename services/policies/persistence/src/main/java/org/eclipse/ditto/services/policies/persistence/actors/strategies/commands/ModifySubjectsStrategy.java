/*
 * Copyright (c) 2019 Contributors to the Eclipse Foundation
 *
 * See the NOTICE file(s) distributed with this work for additional
 * information regarding copyright ownership.
 *
 * This program and the accompanying materials are made available under the
 * terms of the Eclipse Public License 2.0 which is available at
 * http://www.eclipse.org/legal/epl-2.0
 *
 * SPDX-License-Identifier: EPL-2.0
 */
package org.eclipse.ditto.services.policies.persistence.actors.strategies.commands;

import static org.eclipse.ditto.model.base.common.ConditionChecker.checkNotNull;

import java.util.Optional;

import javax.annotation.Nullable;

import org.eclipse.ditto.model.base.entity.metadata.Metadata;
import org.eclipse.ditto.model.base.headers.DittoHeaders;
import org.eclipse.ditto.model.base.headers.DittoHeadersBuilder;
import org.eclipse.ditto.model.base.headers.WithDittoHeaders;
import org.eclipse.ditto.model.base.headers.entitytag.EntityTag;
import org.eclipse.ditto.model.policies.Label;
import org.eclipse.ditto.model.policies.Policy;
import org.eclipse.ditto.model.policies.PolicyEntry;
import org.eclipse.ditto.model.policies.PolicyId;
import org.eclipse.ditto.model.policies.Subjects;
import org.eclipse.ditto.services.models.policies.PoliciesValidator;
import org.eclipse.ditto.services.policies.common.config.PolicyConfig;
import org.eclipse.ditto.services.utils.persistentactors.results.Result;
import org.eclipse.ditto.services.utils.persistentactors.results.ResultFactory;
import org.eclipse.ditto.signals.commands.policies.modify.ModifySubjects;
import org.eclipse.ditto.signals.commands.policies.modify.ModifySubjectsResponse;
import org.eclipse.ditto.signals.events.policies.PolicyEvent;
import org.eclipse.ditto.signals.events.policies.SubjectsModified;

/**
 * This strategy handles the {@link org.eclipse.ditto.signals.commands.policies.modify.ModifySubjects} command.
 */
final class ModifySubjectsStrategy extends AbstractPolicyCommandStrategy<ModifySubjects, PolicyEvent<?>> {

    ModifySubjectsStrategy(final PolicyConfig policyConfig) {
        super(ModifySubjects.class, policyConfig);
    }

    @Override
    protected Result<PolicyEvent<?>> doApply(final Context<PolicyId> context,
            @Nullable final Policy policy,
            final long nextRevision,
            final ModifySubjects command,
            @Nullable final Metadata metadata) {

        final Policy nonNullPolicy = checkNotNull(policy, "policy");
        final PolicyId policyId = context.getState();
        final Label label = command.getLabel();
        final Subjects subjects = command.getSubjects();

        if (nonNullPolicy.getEntryFor(label).isPresent()) {
            final DittoHeadersBuilder<?, ?> adjustedHeadersBuilder = command.getDittoHeaders().toBuilder();
            final Subjects adjustedSubjects = potentiallyAdjustSubjects(subjects);
            final DittoHeaders adjustedHeaders = adjustedHeadersBuilder.build();
            final ModifySubjects adjustedCommand = ModifySubjects.of(command.getEntityId(), command.getLabel(),
                    adjustedSubjects, adjustedHeaders);

            final Policy newPolicy = nonNullPolicy.setSubjectsFor(label, adjustedSubjects);

            final Optional<Result<PolicyEvent<?>>> alreadyExpiredSubject =
                    checkForAlreadyExpiredSubject(newPolicy, adjustedHeaders, command);
            if (alreadyExpiredSubject.isPresent()) {
                return alreadyExpiredSubject.get();
            }

            final PoliciesValidator validator = PoliciesValidator.newInstance(newPolicy);

            if (validator.isValid()) {
                final SubjectsModified subjectsModified =
                        SubjectsModified.of(policyId, label, adjustedSubjects, nextRevision, getEventTimestamp(),
<<<<<<< HEAD
                                dittoHeaders);
                final WithDittoHeaders response = appendETagHeaderIfProvided(adjustedCommand,
                        ModifySubjectsResponse.of(policyId, label, dittoHeaders), nonNullPolicy);
=======
                                adjustedHeaders);
                final WithDittoHeaders<?> response = appendETagHeaderIfProvided(adjustedCommand,
                        ModifySubjectsResponse.of(policyId, label, adjustedHeaders), nonNullPolicy);
>>>>>>> 76403498
                return ResultFactory.newMutationResult(adjustedCommand, subjectsModified, response);
            } else {
                return ResultFactory.newErrorResult(
                        policyEntryInvalid(policyId, label, validator.getReason().orElse(null), adjustedHeaders),
                        command);
            }
        } else {
            return ResultFactory.newErrorResult(policyEntryNotFound(policyId, label, command.getDittoHeaders()), command);
        }
    }

    @Override
    public Optional<EntityTag> previousEntityTag(final ModifySubjects command, @Nullable final Policy previousEntity) {
        return Optional.ofNullable(previousEntity)
                .flatMap(p -> p.getEntryFor(command.getLabel()))
                .map(PolicyEntry::getSubjects)
                .flatMap(EntityTag::fromEntity);
    }

    @Override
    public Optional<EntityTag> nextEntityTag(final ModifySubjects command, @Nullable final Policy newEntity) {
        return Optional.of(command.getSubjects()).flatMap(EntityTag::fromEntity);
    }
}<|MERGE_RESOLUTION|>--- conflicted
+++ resolved
@@ -78,15 +78,9 @@
             if (validator.isValid()) {
                 final SubjectsModified subjectsModified =
                         SubjectsModified.of(policyId, label, adjustedSubjects, nextRevision, getEventTimestamp(),
-<<<<<<< HEAD
-                                dittoHeaders);
+                                adjustedHeaders);
                 final WithDittoHeaders response = appendETagHeaderIfProvided(adjustedCommand,
-                        ModifySubjectsResponse.of(policyId, label, dittoHeaders), nonNullPolicy);
-=======
-                                adjustedHeaders);
-                final WithDittoHeaders<?> response = appendETagHeaderIfProvided(adjustedCommand,
                         ModifySubjectsResponse.of(policyId, label, adjustedHeaders), nonNullPolicy);
->>>>>>> 76403498
                 return ResultFactory.newMutationResult(adjustedCommand, subjectsModified, response);
             } else {
                 return ResultFactory.newErrorResult(
