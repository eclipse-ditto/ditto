/*
 * Copyright (c) 2017-2018 Bosch Software Innovations GmbH.
 *
 * All rights reserved. This program and the accompanying materials
 * are made available under the terms of the Eclipse Public License v2.0
 * which accompanies this distribution, and is available at
 * https://www.eclipse.org/org/documents/epl-2.0/index.php
 *
 * SPDX-License-Identifier: EPL-2.0
 */
package org.eclipse.ditto.services.thingsearch.updater.actors;

import static org.assertj.core.api.Assertions.assertThat;
import static org.mockito.ArgumentMatchers.anyString;
import static org.mockito.Mockito.verify;
import static org.mockito.Mockito.when;

import java.time.Duration;
import java.time.Instant;
import java.util.Arrays;
import java.util.HashSet;
import java.util.Objects;
import java.util.Set;
import java.util.concurrent.TimeUnit;

import org.eclipse.ditto.model.base.headers.DittoHeaders;
import org.eclipse.ditto.model.base.json.JsonSchemaVersion;
import org.eclipse.ditto.model.base.json.Jsonifiable;
import org.eclipse.ditto.services.models.policies.PolicyReferenceTag;
import org.eclipse.ditto.services.models.policies.PolicyTag;
import org.eclipse.ditto.services.models.streaming.EntityIdWithRevision;
import org.eclipse.ditto.services.models.things.ThingTag;
import org.eclipse.ditto.services.thingsearch.persistence.write.ThingsSearchUpdaterPersistence;
import org.eclipse.ditto.services.utils.akka.streaming.StreamAck;
import org.eclipse.ditto.services.utils.ddata.DistributedDataConfigReader;
import org.eclipse.ditto.services.utils.namespaces.BlockedNamespaces;
import org.eclipse.ditto.signals.base.ShardedMessageEnvelope;
import org.eclipse.ditto.signals.events.policies.PolicyDeleted;
import org.eclipse.ditto.signals.events.policies.PolicyEvent;
import org.eclipse.ditto.signals.events.things.ThingDeleted;
import org.eclipse.ditto.signals.events.things.ThingEvent;
import org.junit.After;
import org.junit.Before;
import org.junit.Test;
import org.junit.runner.RunWith;
import org.mockito.Mock;
import org.mockito.Mockito;
import org.mockito.junit.MockitoJUnitRunner;

import com.typesafe.config.ConfigFactory;

import akka.actor.ActorRef;
import akka.actor.ActorSystem;
import akka.pattern.CircuitBreaker;
import akka.stream.javadsl.Source;
import akka.testkit.TestProbe;
import akka.testkit.javadsl.TestKit;
import scala.concurrent.duration.FiniteDuration;

/**
 * Test for {@link org.eclipse.ditto.services.thingsearch.updater.actors.ThingsUpdater}.
 */
@RunWith(MockitoJUnitRunner.class)
public final class ThingsUpdaterTest {

    private static final int NUMBER_OF_SHARDS = 3;
    private static final long KNOWN_REVISION = 7L;
    private static final DittoHeaders KNOWN_HEADERS =
            DittoHeaders.newBuilder().schemaVersion(JsonSchemaVersion.V_2).build();
    private static final String KNOWN_THING_ID = "namespace:aThing";
    private static final String KNOWN_POLICY_ID = "namespace:aPolicy";

    @Mock
    private ThingsSearchUpdaterPersistence persistence;

    private ActorSystem actorSystem;
    private TestProbe shardMessageReceiver;
    private ShardRegionFactory shardRegionFactory;
    private BlockedNamespaces blockedNamespaces;

    @Before
    public void setUp() {
        actorSystem = ActorSystem.create("AkkaTestSystem", ConfigFactory.load("test"));
        shardMessageReceiver = TestProbe.apply(actorSystem);
        shardRegionFactory = TestUtils.getMockedShardRegionFactory(
                original -> actorSystem.actorOf(TestUtils.getForwarderActorProps(original, shardMessageReceiver.ref())),
                ShardRegionFactory.getInstance(actorSystem)
        );
        // create blocked namespaces cache without role and with the default replicator name
        blockedNamespaces =
                BlockedNamespaces.of(DistributedDataConfigReader.of(actorSystem, "replicator", ""), actorSystem);
    }

    @After
    public void tearDown() {
        if (Objects.nonNull(actorSystem)) {
            TestKit.shutdownActorSystem(actorSystem);
        }
    }

    @Test
    public void thingEventIsForwarded() {
        final ThingEvent event = ThingDeleted.of(KNOWN_THING_ID, KNOWN_REVISION, Instant.now(), KNOWN_HEADERS);
        new TestKit(actorSystem) {{
            final ActorRef underTest = createThingsUpdater();
            underTest.tell(event, getRef());
            expectShardedMessage(shardMessageReceiver, event, event.getId());
        }};
    }

    @Test
    public void policyEventIsForwarded() {
        final PolicyEvent event = PolicyDeleted.of(KNOWN_POLICY_ID, KNOWN_REVISION, Instant.now(), KNOWN_HEADERS);
        final Set<String> thingIds = new HashSet<>(
                Arrays.asList("com.thing:Thing1", "com.thing:Thing2", "com.thing:Thing3"));
        new TestKit(actorSystem) {{
            when(persistence.getThingIdsForPolicy(anyString())).thenReturn(Source.single(thingIds));

            final ActorRef underTest = createThingsUpdater();
            underTest.tell(event, getRef());

            waitUntil().getThingIdsForPolicy(KNOWN_POLICY_ID);
            thingIds.forEach(thingId -> expectShardedMessage(shardMessageReceiver, event, thingId));
        }};
    }

    @Test
    public void thingTagIsForwarded() {
        final EntityIdWithRevision event = ThingTag.of(KNOWN_THING_ID, KNOWN_REVISION);
        new TestKit(actorSystem) {{
            final ActorRef underTest = createThingsUpdater();
            underTest.tell(event, getRef());
            expectShardedMessage(shardMessageReceiver, event, event.getId());
        }};
    }

    @Test
    public void policyReferenceTagIsForwarded() {
        final PolicyReferenceTag message = PolicyReferenceTag.of(KNOWN_THING_ID, PolicyTag.of("a:b", 9L));
        new TestKit(actorSystem) {{
            final ActorRef underTest = createThingsUpdater();
            underTest.tell(message, getRef());
            expectShardedMessage(shardMessageReceiver, message, message.getEntityId());
        }};
    }

<<<<<<< HEAD
    @Test
    public void shardRegionStateIsForwarded() {
        final ShardRegion.GetShardRegionState$ shardRegionState = ShardRegion.getShardRegionStateInstance();
        new TestKit(actorSystem) {{
            final ActorRef underTest = createThingsUpdater();
            underTest.tell(shardRegionState, getRef());
            shardMessageReceiver.expectMsg(shardRegionState);
        }};
    }

    @Test
    public void blockAndAcknowledgeMessagesByNamespace() throws Exception {
        final PolicyEvent notBlockedPolicyEvent =
                PolicyDeleted.of("not.blocked:policy", 8L, Instant.now(), KNOWN_HEADERS);
        final PolicyEvent blockedPolicyEvent =
                PolicyDeleted.of("blocked:policy", 9L, Instant.now(), KNOWN_HEADERS);
        final Set<String> thingIds = new HashSet<>(Arrays.asList("not.blocked:thing", "blocked:thing1"));
        final ThingEvent thingEvent = ThingDeleted.of("blocked:thing2", 10L, KNOWN_HEADERS);
        final ThingTag thingTag = ThingTag.of("blocked:thing3", 11L);
        final PolicyReferenceTag refTag = PolicyReferenceTag.of("blocked:thing4", PolicyTag.of(KNOWN_POLICY_ID, 12L));

        blockedNamespaces.add("blocked").toCompletableFuture().get();

        new TestKit(actorSystem) {{
            when(persistence.getThingIdsForPolicy(anyString())).thenReturn(Source.single(thingIds));

            final ActorRef underTest = createThingsUpdater();

            // events blocked silently
            underTest.tell(thingEvent, getRef());
            underTest.tell(blockedPolicyEvent, getRef());

            // policy event only forwarded to not.blocked:thing1
            underTest.tell(notBlockedPolicyEvent, getRef());
            expectShardedMessage(shardMessageReceiver, notBlockedPolicyEvent, "not.blocked:thing");

            // thing tag blocked with acknowledgement
            underTest.tell(thingTag, getRef());
            expectMsg(StreamAck.success(thingTag.asIdentifierString()));

            // policy tag blocked with acknowledgement
            underTest.tell(refTag, getRef());
            expectMsg(StreamAck.success(refTag.asIdentifierString()));

            // check that blocked messages are not forwarded to shard region
            shardMessageReceiver.expectNoMessage(FiniteDuration.create(1L, TimeUnit.SECONDS));
        }};
    }

    private static void expectShardedMessage(final TestProbe probe, final Jsonifiable event, final String id) {
=======
    private void expectShardedMessage(final TestProbe probe, final Jsonifiable event, final String id) {
>>>>>>> a45b3d11
        final ShardedMessageEnvelope envelope = probe.expectMsgClass(ShardedMessageEnvelope.class);

        assertThat(envelope.getMessage()).isEqualTo(event.toJson());
        assertThat(envelope.getId()).isEqualTo(id);
    }

    private ActorRef createThingsUpdater() {
        final CircuitBreaker circuitBreaker =
                new CircuitBreaker(actorSystem.dispatcher(),
                        actorSystem.scheduler(),
                        5,
                        scala.concurrent.duration.Duration.create(30, "s"),
                        scala.concurrent.duration.Duration.create(1, "min"));
        final boolean eventProcessingActive = true;
        final Duration activityCheckInterval = Duration.ofSeconds(30L);
        return actorSystem.actorOf(ThingsUpdater.props(
                NUMBER_OF_SHARDS,
                shardRegionFactory,
                persistence,
                circuitBreaker,
                eventProcessingActive,
                activityCheckInterval,
                Integer.MAX_VALUE,
                blockedNamespaces));
    }

    private ThingsSearchUpdaterPersistence waitUntil() {
        return verify(persistence, Mockito.timeout(2000L));
    }

}<|MERGE_RESOLUTION|>--- conflicted
+++ resolved
@@ -144,7 +144,6 @@
         }};
     }
 
-<<<<<<< HEAD
     @Test
     public void shardRegionStateIsForwarded() {
         final ShardRegion.GetShardRegionState$ shardRegionState = ShardRegion.getShardRegionStateInstance();
@@ -195,9 +194,6 @@
     }
 
     private static void expectShardedMessage(final TestProbe probe, final Jsonifiable event, final String id) {
-=======
-    private void expectShardedMessage(final TestProbe probe, final Jsonifiable event, final String id) {
->>>>>>> a45b3d11
         final ShardedMessageEnvelope envelope = probe.expectMsgClass(ShardedMessageEnvelope.class);
 
         assertThat(envelope.getMessage()).isEqualTo(event.toJson());
