--- conflicted
+++ resolved
@@ -26,14 +26,6 @@
 import org.eclipse.ditto.model.base.headers.DittoHeaders;
 import org.eclipse.ditto.model.base.json.FieldType;
 import org.eclipse.ditto.model.base.json.Jsonifiable;
-<<<<<<< HEAD
-import org.eclipse.ditto.model.policies.PoliciesResourceType;
-import org.eclipse.ditto.model.policies.Policy;
-import org.eclipse.ditto.services.base.config.ServiceConfigReader;
-import org.eclipse.ditto.services.models.caching.EntityId;
-import org.eclipse.ditto.services.models.caching.Entry;
-=======
->>>>>>> 02b44287
 import org.eclipse.ditto.model.things.ThingId;
 import org.eclipse.ditto.services.models.policies.PolicyReferenceTag;
 import org.eclipse.ditto.services.models.streaming.IdentifiableStreamingMessage;
@@ -44,12 +36,6 @@
 import org.eclipse.ditto.services.utils.akka.logging.DittoLoggerFactory;
 import org.eclipse.ditto.services.utils.akka.streaming.StreamAck;
 import org.eclipse.ditto.services.utils.cluster.DistPubSubAccess;
-<<<<<<< HEAD
-import org.eclipse.ditto.services.utils.cache.Cache;
-import org.eclipse.ditto.services.utils.cache.CacheFactory;
-import org.eclipse.ditto.services.utils.cache.PolicyCacheLoader;
-=======
->>>>>>> 02b44287
 import org.eclipse.ditto.services.utils.cluster.RetrieveStatisticsDetailsResponseSupplier;
 import org.eclipse.ditto.services.utils.namespaces.BlockNamespaceBehavior;
 import org.eclipse.ditto.services.utils.namespaces.BlockedNamespaces;
@@ -80,48 +66,20 @@
      */
     static final String ACTOR_NAME = "thingsUpdater";
 
-<<<<<<< HEAD
-    private static final String POLICY_CACHE_METRIC_NAME_PREFIX = "ditto_authorization_policy_cache_";
-
-=======
->>>>>>> 02b44287
     private final DittoDiagnosticLoggingAdapter log = DittoLoggerFactory.getDiagnosticLoggingAdapter(this);
     private final ActorRef shardRegion;
     private final BlockNamespaceBehavior namespaceBlockingBehavior;
     private final RetrieveStatisticsDetailsResponseSupplier retrieveStatisticsDetailsResponseSupplier;
     private final DistributedSub thingEventSub;
-<<<<<<< HEAD
-    private final Cache<EntityId, Entry<Policy>> policyCache;
 
     private Set<String> previousShardIds = Collections.emptySet();
 
-=======
-
-    private Set<String> previousShardIds = Collections.emptySet();
-
->>>>>>> 02b44287
     @SuppressWarnings("unused")
     private ThingsUpdater(final DistributedSub thingEventSub,
             final ActorRef thingUpdaterShardRegion,
             final UpdaterConfig updaterConfig,
             final BlockedNamespaces blockedNamespaces,
             final ActorRef pubSubMediator) {
-
-<<<<<<< HEAD
-        final ActorSystem actorSystem = context().system();
-
-        // Start the proxy for the Things and Policies sharding, too.
-        final ActorRef thingsShardRegion = shardRegionFactory.getThingsShardRegion(numberOfShards);
-        final ActorRef policiesShardRegion = shardRegionFactory.getPoliciesShardRegion(numberOfShards);
-
-        final Duration askTimeout = configReader.caches().askTimeout();
-        final PolicyCacheLoader policyCacheLoader =
-                new PolicyCacheLoader(askTimeout, policiesShardRegion);
-        policyCache = CacheFactory.createCache(policyCacheLoader, configReader.caches().policy(),
-        POLICY_CACHE_METRIC_NAME_PREFIX + "policy",
-                actorSystem.dispatchers().lookup("policy-cache-dispatcher"));
-        policyCache.subscribeForInvalidation(policyCacheLoader);
-        policyCacheLoader.registerCacheInvalidator(policyCache::invalidate);
 
         this.thingEventSub = thingEventSub;
 
@@ -140,35 +98,12 @@
             getSelf().tell(Clock.REBALANCE_TICK, getSelf());
         }
 
-=======
-        this.thingEventSub = thingEventSub;
-
-        shardRegion = thingUpdaterShardRegion;
-
-        namespaceBlockingBehavior = BlockNamespaceBehavior.of(blockedNamespaces);
-
-        retrieveStatisticsDetailsResponseSupplier =
-                RetrieveStatisticsDetailsResponseSupplier.of(shardRegion, UPDATER_SHARD_REGION, log);
-
-        if (updaterConfig.isEventProcessingActive()) {
-            // schedule regular updates of subscriptions
-            getTimers().startPeriodicTimer(Clock.REBALANCE_TICK, Clock.REBALANCE_TICK,
-                    updaterConfig.getShardingStatePollInterval());
-            // subscribe for thing events immediately
-            getSelf().tell(Clock.REBALANCE_TICK, getSelf());
-        }
-
->>>>>>> 02b44287
         pubSubMediator.tell(DistPubSubAccess.subscribeViaGroup(ThingsOutOfSync.TYPE, ACTOR_NAME, getSelf()), getSelf());
     }
 
     /**
      * Creates Akka configuration object for this actor.
      *
-<<<<<<< HEAD
-     * @param configReader the ConfigReader of this service.
-=======
->>>>>>> 02b44287
      * @param thingEventSub Ditto distributed-sub access for thing events.
      * @param thingUpdaterShardRegion shard region of thing-updaters
      * @param updaterConfig configuration for updaters.
@@ -235,7 +170,6 @@
         log.withCorrelationId("things-tags-sync-" + elementIdentifier)
                 .debug("Forwarding incoming ThingTag '{}'", elementIdentifier);
         forwardJsonifiableToShardRegion(thingTag, ThingTag::getEntityId);
-<<<<<<< HEAD
     }
 
     private void updateThings(final ThingsOutOfSync updateThings) {
@@ -275,67 +209,6 @@
         forwardEventToShardRegion(thingEvent, ThingEvent::getThingEntityId);
     }
 
-    /**
-     * TODO TJ needed?
-     * @param policyEvent
-     */
-    private void processPolicyEvent(final PolicyEvent<?> policyEvent) {
-        LogUtil.enhanceLogWithCorrelationId(log, policyEvent);
-        final String policyId = policyEvent.getPolicyId();
-
-        policyCache.invalidate(EntityId.of(PoliciesResourceType.POLICY, policyId));
-
-        namespaceBlockingBehavior.block(policyEvent)
-                .thenCompose(event -> thingIdsForPolicy(policyId))
-                .thenAccept(thingIds -> thingIds.forEach(id -> forwardPolicyEventToShardRegion(policyEvent, id)))
-                .exceptionally(error -> {
-                    LogUtil.enhanceLogWithCorrelationId(log, policyEvent);
-                    log.info("Policy event ''{}'' not applied due to ''{}''", policyEvent, error);
-                    return null;
-                });
-    }
-
-=======
-    }
-
-    private void updateThings(final ThingsOutOfSync updateThings) {
-        // log all thing IDs because getting this command implies out-of-sync things.
-        log.withCorrelationId(updateThings)
-                .info("Out-of-sync things are reported: <{}>", updateThings);
-        updateThings.getThingIds().forEach(thingId ->
-                forwardToShardRegion(
-                        UpdateThing.of(ThingId.of(thingId), updateThings.getDittoHeaders()),
-                        UpdateThing::getEntityId,
-                        UpdateThing::getType,
-                        UpdateThing::toJson,
-                        UpdateThing::getDittoHeaders
-                )
-        );
-    }
-
-    private void updateThing(final UpdateThing updateThing) {
-        log.withCorrelationId(updateThing)
-                .warning("Out-of-sync thing is reported: <{}>", updateThing);
-        forwardToShardRegion(updateThing, UpdateThing::getEntityId, UpdateThing::getType, UpdateThing::toJson,
-                UpdateThing::getDittoHeaders);
-    }
-
-    private void processPolicyReferenceTag(final PolicyReferenceTag policyReferenceTag) {
-        final String elementIdentifier = policyReferenceTag.asIdentifierString();
-        log.withCorrelationId("policies-tags-sync-" + elementIdentifier)
-                .debug("Forwarding PolicyReferenceTag '{}'", elementIdentifier);
-        forwardJsonifiableToShardRegion(policyReferenceTag, unused -> policyReferenceTag.getEntityId());
-    }
-
-
-    private void processThingEvent(final ThingEvent<?> thingEvent) {
-        log.withCorrelationId(thingEvent)
-                .debug("Forwarding incoming ThingEvent for thingId '{}'",
-                        String.valueOf(thingEvent.getThingEntityId()));
-        forwardEventToShardRegion(thingEvent, ThingEvent::getThingEntityId);
-    }
-
->>>>>>> 02b44287
     private <J extends Jsonifiable<?>> void forwardJsonifiableToShardRegion(final J message,
             final Function<J, EntityId> getId) {
         forwardToShardRegion(
