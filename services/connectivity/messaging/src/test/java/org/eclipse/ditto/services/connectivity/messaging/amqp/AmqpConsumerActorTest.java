--- conflicted
+++ resolved
@@ -344,8 +344,6 @@
         return ConsumerData.of(source, address, address + "_with_index", messageConsumer);
     }
 
-<<<<<<< HEAD
-=======
     private static MessageMappingProcessor getMessageMappingProcessor(@Nullable final MappingContext mappingContext) {
         final Map<String, MappingContext> mappings = new HashMap<>();
         if (mappingContext != null) {
@@ -366,7 +364,6 @@
                 protocolAdapterProvider, logger);
     }
 
->>>>>>> 64c44930
     // JMS acknowledgement methods are package-private and impossible to mock.
     private JmsAcknowledgeCallback mockJmsAcknowledgeCallback() {
         // reset ack state
