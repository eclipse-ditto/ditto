--- conflicted
+++ resolved
@@ -284,49 +284,28 @@
                 .setSources(TestConstants.Sources.SOURCES_WITH_VALID_MAPPING_NUMBER)
                 .setTargets(TestConstants.Targets.TARGET_WITH_VALID_MAPPING_NUMBER)
                 .build();
-<<<<<<< HEAD
-        final ConnectionValidator underTest = ConnectionValidator.of(AmqpValidator.newInstance());
-=======
-        final ConnectionValidator underTest = ConnectionValidator.of(MAPPER_LIMITS_CONFIG, AmqpValidator.newInstance());
->>>>>>> efe7be57
-        underTest.validate(connection, DittoHeaders.empty(), actorSystem);
-    }
-
-    @Test
-<<<<<<< HEAD
-    public void acceptValidConnectionWithInvalidNumberSourcePayloadMapping() {
-=======
+        final ConnectionValidator underTest = ConnectionValidator.of(MAPPER_LIMITS_CONFIG, AmqpValidator.newInstance());
+        underTest.validate(connection, DittoHeaders.empty(), actorSystem);
+    }
+
+    @Test
     public void rejectValidConnectionWithInvalidNumberSourcePayloadMapping() {
->>>>>>> efe7be57
         exception.expect(ConnectionConfigurationInvalidException.class);
         final Connection connection = createConnection(CONNECTION_ID)
                 .toBuilder()
                 .setSources(TestConstants.Sources.SOURCES_WITH_INVALID_MAPPING_NUMBER)
                 .build();
-<<<<<<< HEAD
-        final ConnectionValidator underTest = ConnectionValidator.of(AmqpValidator.newInstance());
-=======
-        final ConnectionValidator underTest = ConnectionValidator.of(MAPPER_LIMITS_CONFIG, AmqpValidator.newInstance());
->>>>>>> efe7be57
-        underTest.validate(connection, DittoHeaders.empty(), actorSystem);
-    }
-
-    @Test
-<<<<<<< HEAD
-    public void acceptValidConnectionWithInvalidNumberTargetPayloadMapping() {
-=======
+        final ConnectionValidator underTest = ConnectionValidator.of(MAPPER_LIMITS_CONFIG, AmqpValidator.newInstance());
+        underTest.validate(connection, DittoHeaders.empty(), actorSystem);
+    }
+
+    @Test
     public void rejectValidConnectionWithInvalidNumberTargetPayloadMapping() {
->>>>>>> efe7be57
         exception.expect(ConnectionConfigurationInvalidException.class);
         final Connection connection = createConnection(CONNECTION_ID)
                 .toBuilder()
                 .setTargets(TestConstants.Targets.TARGET_WITH_INVALID_MAPPING_NUMBER)
                 .build();
-<<<<<<< HEAD
-        final ConnectionValidator underTest = ConnectionValidator.of(AmqpValidator.newInstance());
-        underTest.validate(connection, DittoHeaders.empty(), actorSystem);
-    }
-=======
         final ConnectionValidator underTest = ConnectionValidator.of(MAPPER_LIMITS_CONFIG, AmqpValidator.newInstance());
         underTest.validate(connection, DittoHeaders.empty(), actorSystem);
     }
@@ -368,5 +347,4 @@
                 .isThrownBy(() -> underTest.validate(connection, DittoHeaders.empty(), actorSystem))
                 .withMessageContaining("invalid");
     }
->>>>>>> efe7be57
 }