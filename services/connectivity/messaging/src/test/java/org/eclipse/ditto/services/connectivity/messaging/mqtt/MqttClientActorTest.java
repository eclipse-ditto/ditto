/*
 * Copyright (c) 2017 Contributors to the Eclipse Foundation
 *
 * See the NOTICE file(s) distributed with this work for additional
 * information regarding copyright ownership.
 *
 * This program and the accompanying materials are made available under the
 * terms of the Eclipse Public License 2.0 which is available at
 * http://www.eclipse.org/legal/epl-2.0
 *
 * SPDX-License-Identifier: EPL-2.0
 */
package org.eclipse.ditto.services.connectivity.messaging.mqtt;

import static java.nio.charset.StandardCharsets.UTF_8;
import static java.util.Collections.singleton;
import static java.util.Collections.singletonList;
import static org.assertj.core.api.Assertions.assertThat;
import static org.eclipse.ditto.model.connectivity.ConnectivityModelFactory.newTarget;
import static org.eclipse.ditto.services.connectivity.messaging.TestConstants.Authorization.AUTHORIZATION_CONTEXT;
import static org.eclipse.ditto.services.connectivity.messaging.TestConstants.disableLogging;
import static org.mockito.Mockito.when;

import java.io.IOException;
import java.io.StreamCorruptedException;
import java.net.ServerSocket;
import java.net.Socket;
import java.util.Arrays;
import java.util.LinkedList;
import java.util.List;
import java.util.concurrent.CompletableFuture;
import java.util.concurrent.TimeUnit;
import java.util.function.BiFunction;
import java.util.stream.IntStream;
import java.util.stream.Stream;

import javax.annotation.Nullable;

import org.eclipse.ditto.model.base.headers.DittoHeaders;
import org.eclipse.ditto.model.connectivity.Connection;
import org.eclipse.ditto.model.connectivity.ConnectionSignalIdEnforcementFailedException;
import org.eclipse.ditto.model.connectivity.ConnectionType;
import org.eclipse.ditto.model.connectivity.ConnectivityModelFactory;
import org.eclipse.ditto.model.connectivity.ConnectivityStatus;
import org.eclipse.ditto.model.connectivity.Source;
import org.eclipse.ditto.model.connectivity.Target;
import org.eclipse.ditto.model.connectivity.Topic;
import org.eclipse.ditto.services.connectivity.messaging.AbstractBaseClientActorTest;
import org.eclipse.ditto.services.connectivity.messaging.BaseClientState;
import org.eclipse.ditto.services.connectivity.messaging.TestConstants;
import org.eclipse.ditto.services.models.connectivity.OutboundSignal;
import org.eclipse.ditto.signals.commands.connectivity.exceptions.ConnectionFailedException;
import org.eclipse.ditto.signals.commands.connectivity.modify.CloseConnection;
import org.eclipse.ditto.signals.commands.connectivity.modify.OpenConnection;
import org.eclipse.ditto.signals.commands.connectivity.modify.TestConnection;
import org.eclipse.ditto.signals.commands.connectivity.query.RetrieveConnectionMetrics;
import org.eclipse.ditto.signals.commands.connectivity.query.RetrieveConnectionMetricsResponse;
import org.eclipse.ditto.signals.commands.things.modify.ModifyThing;
import org.eclipse.ditto.signals.events.things.ThingModifiedEvent;
import org.junit.AfterClass;
import org.junit.Before;
import org.junit.BeforeClass;
import org.junit.ClassRule;
import org.junit.Test;
import org.junit.rules.ExternalResource;
import org.junit.runner.RunWith;
import org.mockito.Mockito;
import org.mockito.junit.MockitoJUnitRunner;
import org.slf4j.Logger;
import org.slf4j.LoggerFactory;

import akka.actor.ActorRef;
import akka.actor.ActorSystem;
import akka.actor.Props;
import akka.actor.Status;
import akka.stream.alpakka.mqtt.MqttMessage;
import akka.testkit.TestProbe;
import akka.testkit.javadsl.TestKit;
import akka.util.ByteString;

@RunWith(MockitoJUnitRunner.class)
<<<<<<< HEAD
public class MqttClientActorTest extends AbstractBaseClientActorTest {
=======
public final class MqttClientActorTest {
>>>>>>> 7a639d8a

    private static final Logger LOGGER = LoggerFactory.getLogger(MqttClientActorTest.class);

    private static final Status.Success CONNECTED_SUCCESS = new Status.Success(BaseClientState.CONNECTED);
    private static final Status.Success DISCONNECTED_SUCCESS = new Status.Success(BaseClientState.DISCONNECTED);
    private static final Target TARGET = newTarget("target", AUTHORIZATION_CONTEXT, null, 1, Topic.TWIN_EVENTS);
    private static final String SOURCE_ADDRESS = "source";
    private static final Source MQTT_SOURCE = ConnectivityModelFactory
            .newSourceBuilder()
            .authorizationContext(AUTHORIZATION_CONTEXT)
            .index(1)
            .consumerCount(1)
            .address(SOURCE_ADDRESS)
            .qos(1)
            .build();

    @SuppressWarnings("NullableProblems") private static ActorSystem actorSystem;
    private static final FreePort freePort = new FreePort();

    @ClassRule
    public static final MqttServerRule mqttServer = new MqttServerRule(freePort.getPort());

    private String connectionId;
    private String serverHost;
    private Connection connection;

    @BeforeClass
    public static void setUp() {
        actorSystem = ActorSystem.create("AkkaTestSystem", TestConstants.CONFIG);
    }

    @AfterClass
    public static void tearDown() {
        TestKit.shutdownActorSystem(actorSystem, scala.concurrent.duration.Duration.apply(5, TimeUnit.SECONDS),
                false);
    }

    @Before
    public void initializeConnection() {
        connectionId = TestConstants.createRandomConnectionId();
        serverHost = "tcp://localhost:" + freePort.getPort();
        connection = ConnectivityModelFactory.newConnectionBuilder(connectionId, ConnectionType.MQTT,
                ConnectivityStatus.OPEN, serverHost)
                .sources(singletonList(MQTT_SOURCE))
                .targets(singletonList(TARGET))
                .failoverEnabled(true)
                .build();
    }

    @Test
    public void testConnect() {
        new TestKit(actorSystem) {{
            final Props props = mqttClientActor(connection, getRef(), MockMqttConnectionFactory.with(getRef()));
            final ActorRef mqttClientActor = actorSystem.actorOf(props);

            mqttClientActor.tell(OpenConnection.of(connectionId, DittoHeaders.empty()), getRef());
            expectMsg(CONNECTED_SUCCESS);

            mqttClientActor.tell(CloseConnection.of(connectionId, DittoHeaders.empty()), getRef());
            expectMsg(DISCONNECTED_SUCCESS);
        }};
    }

    @Test
    public void testConsumeFromTopic() {
        testConsumeModifyThing(connection, SOURCE_ADDRESS)
                .expectMsgClass(ModifyThing.class);
    }

    @Test
    public void testConsumeFromTopicWithIdEnforcement() {
        final Source mqttSource = newFilteredMqttSource(
                "eclipse/{{ thing:namespace }}/{{ thing:name }}",
                "eclipse/+/+");
        final Connection connectionWithEnforcement =
                ConnectivityModelFactory.newConnectionBuilder(connectionId, ConnectionType.MQTT,
                        ConnectivityStatus.OPEN,
                        serverHost)
                        .sources(singletonList(mqttSource))
                        .build();
        testConsumeModifyThing(connectionWithEnforcement, "eclipse/ditto/thing").expectMsgClass(ModifyThing.class);
    }

    @Test
    public void testConsumeFromTopicWithIdEnforcementExpectErrorResponse() {
        disableLogging(actorSystem);

        final Source mqttSource = newFilteredMqttSource(
                "eclipse/{{ thing:namespace }}/{{ thing:name }}", // enforcement filter
                "eclipse/+/+" // subscribed topic
        );

        final Connection connectionWithEnforcement =
                ConnectivityModelFactory.newConnectionBuilder(connectionId, ConnectionType.MQTT,
                        ConnectivityStatus.OPEN,
                        serverHost)
                        .sources(singletonList(mqttSource))
                        .build();

        final MqttMessage message = testConsumeModifyThing(connectionWithEnforcement, "eclipse/invalid/address")
                .expectMsgClass(MqttMessage.class);

        final String payload = new String(message.payload().toByteBuffer().array(), UTF_8);

        assertThat(payload).contains(ConnectionSignalIdEnforcementFailedException.ERROR_CODE);
    }

    private TestKit testConsumeModifyThing(final Connection connection, final String publishTopic) {
        return new TestKit(actorSystem) {{
            final TestProbe controlProbe = TestProbe.apply(actorSystem);
            final Props props = mqttClientActor(connection, getRef(),
                    MockMqttConnectionFactory.with(getRef(), mqttMessage(publishTopic, TestConstants.modifyThing())));
            final ActorRef mqttClientActor = actorSystem.actorOf(props);

            mqttClientActor.tell(OpenConnection.of(connectionId, DittoHeaders.empty()), controlProbe.ref());
            controlProbe.expectMsg(CONNECTED_SUCCESS);
        }};
    }

    @Test
    public void testReconnectAndConsumeFromTopic() {
        new TestKit(actorSystem) {{
            final TestProbe controlProbe = TestProbe.apply(actorSystem);
            final Props props = mqttClientActor(connection, getRef(),
                    MockMqttConnectionFactory.with(getRef(), mqttMessage(SOURCE_ADDRESS, TestConstants.modifyThing())));
            final ActorRef mqttClientActor = actorSystem.actorOf(props);

            mqttClientActor.tell(OpenConnection.of(connectionId, DittoHeaders.empty()), controlProbe.ref());
            controlProbe.expectMsg(CONNECTED_SUCCESS);

            // ModifyThing automatically published by mock connection
            expectMsgClass(ModifyThing.class);

            mqttClientActor.tell(CloseConnection.of(connectionId, DittoHeaders.empty()), controlProbe.ref());
            controlProbe.expectMsg(DISCONNECTED_SUCCESS);

            mqttClientActor.tell(OpenConnection.of(connectionId, DittoHeaders.empty()), controlProbe.ref());
            controlProbe.expectMsg(CONNECTED_SUCCESS);

            // ModifyThing automatically published by mock connection
            expectMsgClass(ModifyThing.class);

            mqttClientActor.tell(CloseConnection.of(connectionId, DittoHeaders.empty()), controlProbe.ref());
            controlProbe.expectMsg(DISCONNECTED_SUCCESS);
        }};
    }

    @Test
    public void testConsumeMultipleSources() {
        new TestKit(actorSystem) {{
            final TestProbe controlProbe = TestProbe.apply(actorSystem);

            final List<String> irrelevantTopics = Arrays.asList("irrelevant", "topics");
            final String[] subscriptions =
                    new String[]{"A1", "A1", "A1", "B1", "B1", "B2", "B2", "C1", "C2", "C3"};
            final MqttMessage[] mockMessages =
                    Stream.concat(irrelevantTopics.stream(), Arrays.stream(subscriptions))
                            .map(topic -> mqttMessage(topic, TestConstants.modifyThing()))
                            .toArray(MqttMessage[]::new);

            final Connection multipleSources =
                    ConnectivityModelFactory.newConnectionBuilder(connectionId, ConnectionType.MQTT,
                            ConnectivityStatus.OPEN, serverHost)
                            .sources(Arrays.asList(
                                    newMqttSource(3, 1, "A1"),
                                    newMqttSource(2, 2, "B1", "B2"),
                                    newMqttSource(1, 3, "C1", "C2", "C3"))
                            )
                            .build();

            final String connectionId = TestConstants.createRandomConnectionId();
            final Props props = mqttClientActor(multipleSources, getRef(),
                    MockMqttConnectionFactory.with(getRef(), mockMessages));
            final ActorRef underTest = actorSystem.actorOf(props);

            underTest.tell(OpenConnection.of(connectionId, DittoHeaders.empty()), controlProbe.ref());
            controlProbe.expectMsg(CONNECTED_SUCCESS);

            final List<String> receivedTopics = new LinkedList<>();
            IntStream.range(0, subscriptions.length).forEach(i -> {
                LOGGER.info("Consuming message {}", i);
                final String topic = expectMsgClass(ModifyThing.class).getDittoHeaders().get("mqtt.topic");
                LOGGER.info("Got message with topic {}", topic);
                receivedTopics.add(topic);
            });

            underTest.tell(CloseConnection.of(connectionId, DittoHeaders.empty()), controlProbe.ref());
            controlProbe.expectMsg(DISCONNECTED_SUCCESS);

            assertThat(receivedTopics).containsExactlyInAnyOrder(subscriptions);
        }};
    }

    private static Source newMqttSource(final int consumerCount, final int index, final String... sources) {
        return ConnectivityModelFactory.newSourceBuilder()
                .authorizationContext(AUTHORIZATION_CONTEXT)
                .index(index)
                .consumerCount(consumerCount)
                .addresses(TestConstants.asSet(sources))
                .qos(1)
                .build();
    }

    private static Source newFilteredMqttSource(final String filter, final String... sources) {
        return ConnectivityModelFactory.newSourceBuilder()
                .authorizationContext(AUTHORIZATION_CONTEXT)
                .index(1)
                .consumerCount(1)
                .addresses(TestConstants.asSet(sources))
                .enforcement(ConnectivityModelFactory.newSourceAddressEnforcement(filter))
                .qos(1)
                .build();
    }

    @Test
    public void testPublishToTopic() {
        new TestKit(actorSystem) {{
            final TestProbe controlProbe = TestProbe.apply(actorSystem);
            final Props props = mqttClientActor(connection, getRef(), MockMqttConnectionFactory.with(getRef()));
            final ActorRef underTest = actorSystem.actorOf(props);

            underTest.tell(OpenConnection.of(connectionId, DittoHeaders.empty()), controlProbe.ref());
            controlProbe.expectMsg(CONNECTED_SUCCESS);

            final ThingModifiedEvent thingModifiedEvent = TestConstants.thingModified(singleton(""));
            final String expectedJson = TestConstants.signalToDittoProtocolJsonString(thingModifiedEvent);

            LOGGER.info("Sending thing modified message: {}", thingModifiedEvent);
            final OutboundSignal.WithExternalMessage mappedSignal =
                    Mockito.mock(OutboundSignal.WithExternalMessage.class);
            when(mappedSignal.getTargets()).thenReturn(singletonList(TARGET));
            when(mappedSignal.getSource()).thenReturn(thingModifiedEvent);
            underTest.tell(mappedSignal, getRef());

            final MqttMessage receivedMessage = expectMsgClass(MqttMessage.class);
            LOGGER.info("Got thing modified message at topic {}", receivedMessage.topic());

            underTest.tell(CloseConnection.of(connectionId, DittoHeaders.empty()), controlProbe.ref());
            controlProbe.expectMsg(DISCONNECTED_SUCCESS);

            assertThat(receivedMessage.topic()).isEqualTo(TARGET.getAddress());
            assertThat(receivedMessage.payload()).isEqualTo(ByteString.fromString(expectedJson));
        }};
    }

    @Test
    public void testTestConnection() {
        new TestKit(actorSystem) {{
            final Props props = mqttClientActor(connection, getRef(), MockMqttConnectionFactory.with(getRef()));
            final ActorRef mqttClientActor = actorSystem.actorOf(props);

            mqttClientActor.tell(TestConnection.of(connection, DittoHeaders.empty()), getRef());
            expectMsg(new Status.Success("successfully connected + initialized mapper"));
        }};
    }

    @Test
    public void testTestConnectionFails() {
        new TestKit(actorSystem) {{
            final Props props = mqttClientActor(connection, getRef(),
                    MockMqttConnectionFactory.withError(getRef(), new StreamCorruptedException("Psalms 38:5")));
            final ActorRef mqttClientActor = actorSystem.actorOf(props);

            mqttClientActor.tell(TestConnection.of(connection, DittoHeaders.empty()), getRef());
            final Status.Failure failure = expectMsgClass(Status.Failure.class);
            assertThat(failure.cause()).isInstanceOf(ConnectionFailedException.class);
        }};
    }

    @Test
    public void testRetrieveConnectionMetrics() {
        new TestKit(actorSystem) {
            {
                final Source mqttSource = ConnectivityModelFactory.newSourceBuilder()
                        .authorizationContext(AUTHORIZATION_CONTEXT)
                        .index(2)
                        .consumerCount(1)
                        .address("topic1")
                        .address("topic2")
                        .qos(1)
                        .build();

                final Connection connectionWithAdditionalSources = connection.toBuilder()
                        .sources(singletonList(mqttSource)).build();
                final String modifyThing = TestConstants.modifyThing();

                final Props props = mqttClientActor(connectionWithAdditionalSources, getRef(),
                        MockMqttConnectionFactory.with(getRef(), mqttMessage(SOURCE_ADDRESS, modifyThing)));
                final ActorRef underTest = actorSystem.actorOf(props);

                final TestProbe controlProbe = TestProbe.apply(actorSystem);
                underTest.tell(OpenConnection.of(connection.getId(), DittoHeaders.empty()), controlProbe.ref());
                controlProbe.expectMsg(CONNECTED_SUCCESS);

                expectMsgClass(ModifyThing.class);

                underTest.tell(RetrieveConnectionMetrics.of(connectionId, DittoHeaders.empty()), getRef());

                final RetrieveConnectionMetricsResponse retrieveConnectionMetricsResponse =
                        expectMsgClass(RetrieveConnectionMetricsResponse.class);
            }
        };
    }

    private static Props mqttClientActor(final Connection connection, final ActorRef conciergeForwarder,
            final BiFunction<Connection, DittoHeaders, MqttConnectionFactory> factoryCreator) {

<<<<<<< HEAD
        return Props.create(MqttClientActor.class, () ->
                new MqttClientActor(connection, connection.getConnectionStatus(), conciergeForwarder, factoryCreator));
=======
        return Props.create(MqttClientActor.class, connection, connection.getConnectionStatus(), testProbe,
                factoryCreator);
>>>>>>> 7a639d8a
    }

    private static MqttMessage mqttMessage(final String topic, final String payload) {
        return MqttMessage.create(topic, ByteString.fromArray(payload.getBytes(UTF_8)));
    }

<<<<<<< HEAD
    @Override
    protected Connection getConnection() {
        return connection;
    }

    @Override
    protected Props createClientActor(final ActorRef conciergeForwarder) {
        return mqttClientActor(getConnection(), conciergeForwarder, MockMqttConnectionFactory.with(conciergeForwarder));
    }

    @Override
    protected ActorSystem getActorSystem() {
        return actorSystem;
    }

    private static class FreePort {
=======
    private static final class FreePort {
>>>>>>> 7a639d8a

        private final int port;

        private FreePort() {
            try (final ServerSocket socket = new ServerSocket(0)) {
                port = socket.getLocalPort();
            } catch (final IOException e) {
                LOGGER.info("Failed to find local port: " + e.getMessage());
                throw new IllegalStateException(e);
            }
        }

        private int getPort() {
            return port;
        }
    }

    /**
     * Fools the fast-failing mechanism of BaseClientActor so that MqttClientActor can be tested.
     * BaseClientActor does not attempt to connect if the host address of the connection URI is not reachable.
     */
    private static final class MqttServerRule extends ExternalResource {

        private final int port;

        @Nullable
        private ServerSocket serverSocket;

        private MqttServerRule(final int port) {
            LOGGER.info("Starting server at port {}", port);
            this.port = port;
        }

        @Override
        protected void before() throws Exception {
            serverSocket = new ServerSocket(port);
            // start server that closes accepted socket immediately
            // so that failure is not triggered by connection failure shortcut
            CompletableFuture.runAsync(() -> {
                while (true) {
                    try (final Socket socket = serverSocket.accept()) {
                        LOGGER.info("Incoming connection to port {} accepted at port {} ",
                                serverSocket.getLocalPort(),
                                socket.getPort());
                    } catch (final IOException e) {
                        // server socket closed, quitting.
                        break;
                    }
                }
            });
        }

        @Override
        protected void after() {
            try {
                if (serverSocket != null) {
                    // should complete future exceptionally via IOException in dispatcher thread
                    serverSocket.close();
                }
            } catch (final IOException e) {
                // don't care; next test uses a new port.
            }
        }

    }

}<|MERGE_RESOLUTION|>--- conflicted
+++ resolved
@@ -79,11 +79,7 @@
 import akka.util.ByteString;
 
 @RunWith(MockitoJUnitRunner.class)
-<<<<<<< HEAD
-public class MqttClientActorTest extends AbstractBaseClientActorTest {
-=======
-public final class MqttClientActorTest {
->>>>>>> 7a639d8a
+public final class MqttClientActorTest extends AbstractBaseClientActorTest {
 
     private static final Logger LOGGER = LoggerFactory.getLogger(MqttClientActorTest.class);
 
@@ -391,20 +387,14 @@
     private static Props mqttClientActor(final Connection connection, final ActorRef conciergeForwarder,
             final BiFunction<Connection, DittoHeaders, MqttConnectionFactory> factoryCreator) {
 
-<<<<<<< HEAD
-        return Props.create(MqttClientActor.class, () ->
-                new MqttClientActor(connection, connection.getConnectionStatus(), conciergeForwarder, factoryCreator));
-=======
-        return Props.create(MqttClientActor.class, connection, connection.getConnectionStatus(), testProbe,
+        return Props.create(MqttClientActor.class, connection, connection.getConnectionStatus(), conciergeForwarder,
                 factoryCreator);
->>>>>>> 7a639d8a
     }
 
     private static MqttMessage mqttMessage(final String topic, final String payload) {
         return MqttMessage.create(topic, ByteString.fromArray(payload.getBytes(UTF_8)));
     }
 
-<<<<<<< HEAD
     @Override
     protected Connection getConnection() {
         return connection;
@@ -420,10 +410,7 @@
         return actorSystem;
     }
 
-    private static class FreePort {
-=======
     private static final class FreePort {
->>>>>>> 7a639d8a
 
         private final int port;
 
