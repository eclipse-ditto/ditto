--- conflicted
+++ resolved
@@ -1151,95 +1151,6 @@
         latch.await();
     }
 
-<<<<<<< HEAD
-=======
-    private CreateConnection createConnectionWithTestAck() {
-        return CreateConnection.of(
-                createConnection.getConnection()
-                        .toBuilder()
-                        .sources(createConnection.getConnection().getSources().stream()
-                                .map(source -> ConnectivityModelFactory.newSourceBuilder(source)
-                                        .declaredAcknowledgementLabels(Set.of(getTestAck()))
-                                        .build())
-                                .collect(Collectors.toList()))
-                        .build(),
-                createConnection.getDittoHeaders()
-        );
-    }
-
-    private CreateConnection createConnectionWithTargetIssuedAck() {
-        return CreateConnection.of(
-                createConnection.getConnection()
-                        .toBuilder()
-                        .setTargets(createConnection.getConnection().getTargets().stream()
-                                .map(target -> {
-                                    if (target.getTopics().stream()
-                                            .anyMatch(ft -> ft.getTopic().equals(Topic.LIVE_EVENTS))) {
-                                        return ConnectivityModelFactory.newTargetBuilder(target)
-                                                .issuedAcknowledgementLabel(getTestAck())
-                                                .build();
-                                    } else {
-                                        return target;
-                                    }
-                                })
-                                .collect(Collectors.toList()))
-                        .build(),
-                createConnection.getDittoHeaders()
-        );
-    }
-
-    private AcknowledgementLabel getTestAck() {
-        return AcknowledgementLabel.of(connectionId + ":test-ack");
-    }
-
-    static final class TestActor extends AbstractActor {
-
-        private final TestKit probe;
-
-        private TestActor(final TestKit probe) {
-            this.probe = probe;
-        }
-
-        static Props props(final TestKit probe) {
-            return Props.create(TestActor.class, new Creator<>() {
-                private static final long serialVersionUID = 1L;
-
-                @Override
-                public TestActor create() {
-                    return new TestActor(probe);
-                }
-            });
-        }
-
-        @Override
-        public Receive createReceive() {
-            return receiveBuilder()
-                    .match(OpenConnection.class, cc -> sender().tell(new Status.Success("connected"), self()))
-                    .matchAny(m -> probe.getRef().forward(m, context())).build();
-        }
-    }
-
-    private void expectSubscribe(final Collection<StreamingType> streamingTypes, final Set<String> subjects) {
-        verify(dittoProtocolSubMock, timeout(500))
-                .subscribe(argThat(argument -> streamingTypes.equals(new HashSet<>(argument))),
-                        eq(subjects),
-                        any(ActorRef.class));
-    }
-
-    // expect any call to subscribe, just to wait for the subscription
-    private void expectAnySubscribe() {
-        verify(dittoProtocolSubMock, timeout(500)).subscribe(anyCollection(), anySet(), any(ActorRef.class));
-    }
-
-    private void expectRemoveSubscriber(final int howManyTimes) {
-        verify(dittoProtocolSubMock, timeout(500).times(howManyTimes)).removeSubscriber(any(ActorRef.class));
-    }
-
-    private void expectDeclareAcknowledgementLabels() {
-        verify(dittoProtocolSubMock, timeout(500)).declareAcknowledgementLabels(eq(Set.of(getTestAck())), any());
-    }
-
->>>>>>> d7188e5f
     private static void shutdown(@Nullable final ActorSystem system) {
         if (system != null) {
             TestKit.shutdownActorSystem(system, scala.concurrent.duration.Duration.apply(5, TimeUnit.SECONDS),
