/*
 * Copyright (c) 2017 Bosch Software Innovations GmbH.
 *
 * All rights reserved. This program and the accompanying materials
 * are made available under the terms of the Eclipse Public License v2.0
 * which accompanies this distribution, and is available at
 * https://www.eclipse.org/org/documents/epl-2.0/index.php
 *
 * Contributors:
 *    Bosch Software Innovations GmbH - initial contribution
 */

package org.eclipse.ditto.services.connectivity.messaging.rabbitmq;

import static org.assertj.core.api.Assertions.assertThatExceptionOfType;
import static org.mockito.Mockito.verify;
import static org.mockito.Mockito.when;

import java.io.IOException;
import java.util.Collections;
import java.util.concurrent.TimeUnit;
import java.util.concurrent.TimeoutException;
import java.util.stream.Stream;

import org.assertj.core.api.ThrowableAssert;
import org.eclipse.ditto.model.base.headers.DittoHeaders;
import org.eclipse.ditto.model.connectivity.Connection;
import org.eclipse.ditto.model.connectivity.ConnectionConfigurationInvalidException;
import org.eclipse.ditto.model.connectivity.ConnectionStatus;
import org.eclipse.ditto.model.connectivity.ConnectionType;
import org.eclipse.ditto.model.connectivity.ConnectivityModelFactory;
import org.eclipse.ditto.services.connectivity.messaging.BaseClientState;
import org.eclipse.ditto.services.connectivity.messaging.TestConstants;
import org.eclipse.ditto.signals.commands.connectivity.modify.CloseConnection;
import org.eclipse.ditto.signals.commands.connectivity.modify.CreateConnection;
import org.eclipse.ditto.signals.commands.connectivity.modify.DeleteConnection;
import org.eclipse.ditto.signals.commands.connectivity.modify.OpenConnection;
import org.junit.AfterClass;
import org.junit.Before;
import org.junit.BeforeClass;
import org.junit.Test;
import org.junit.runner.RunWith;
import org.mockito.Mock;
import org.mockito.Mockito;
import org.mockito.junit.MockitoJUnitRunner;

import com.rabbitmq.client.Channel;
import com.rabbitmq.client.ConnectionFactory;

import akka.actor.ActorRef;
import akka.actor.ActorSystem;
import akka.actor.Props;
import akka.actor.Status;
import akka.testkit.CallingThreadDispatcher;
import akka.testkit.javadsl.TestKit;

@RunWith(MockitoJUnitRunner.class)
public class RabbitMQClientActorTest {

    private static final Status.Success CONNECTED_SUCCESS = new Status.Success(BaseClientState.CONNECTED);
    private static final Status.Success DISCONNECTED_SUCCESS = new Status.Success(BaseClientState.DISCONNECTED);

    private static final IllegalArgumentException CUSTOM_EXCEPTION = new IllegalArgumentException("rabbitmq");

    @SuppressWarnings("NullableProblems") private static ActorSystem actorSystem;

    private static final String connectionId = TestConstants.createRandomConnectionId();
    private static final ConnectionStatus connectionStatus = ConnectionStatus.OPEN;
    private static Connection connection;

    @Mock
    private final ConnectionFactory mockConnectionFactory = Mockito.mock(ConnectionFactory.class);
    private final RabbitConnectionFactoryFactory
            rabbitConnectionFactoryFactory = (con, exHandler) -> mockConnectionFactory;
    @Mock
    private final com.rabbitmq.client.Connection mockConnection = Mockito.mock(com.rabbitmq.client.Connection.class);
    @Mock
    private final Channel mockChannel = Mockito.mock(Channel.class);

    @BeforeClass
    public static void setUp() {
        actorSystem = ActorSystem.create("AkkaTestSystem", TestConstants.CONFIG);
        connection = TestConstants.createConnection(connectionId, actorSystem);
    }

    @AfterClass
    public static void tearDown() {
        TestKit.shutdownActorSystem(actorSystem, scala.concurrent.duration.Duration.apply(5, TimeUnit.SECONDS),
                false);
    }

    @Before
    public void init() throws IOException, TimeoutException {
        when(mockConnectionFactory.newConnection()).thenReturn(mockConnection);
        when(mockConnection.createChannel()).thenReturn(mockChannel);
    }

    @Test
    public void invalidTargetFormatThrowsConnectionConfigurationInvalidException() {
<<<<<<< HEAD
        final Connection connection = ConnectivityModelFactory.newConnectionBuilder("ditto", ConnectionType.AMQP_091,
                ConnectionStatus.OPEN, TestConstants.getUri(actorSystem))
                .authorizationContext(TestConstants.AUTHORIZATION_CONTEXT)
=======
        final Connection connection = ConnectivityModelFactory.newConnectionBuilder("ditto",
                ConnectionType.AMQP_091, ConnectionStatus.OPEN,
                TestConstants.getUri(actorSystem), TestConstants.AUTHORIZATION_CONTEXT)
>>>>>>> a689fa09
                .targets(Collections.singleton(ConnectivityModelFactory.newTarget("exchangeOnly", "topic1")))
                .build();

        final ThrowableAssert.ThrowingCallable props1 =
                () -> RabbitMQClientActor.propsForTests(connection, connectionStatus, null, null);
        final ThrowableAssert.ThrowingCallable props2 =
                () -> RabbitMQClientActor.propsForTests(connection, connectionStatus, null,
                        rabbitConnectionFactoryFactory);
        Stream.of(props1, props2)
                .forEach(throwingCallable ->
                        assertThatExceptionOfType(ConnectionConfigurationInvalidException.class)
                                .isThrownBy(throwingCallable)
                                .withMessageContaining("exchangeOnly")
                                .withNoCause()
                );
    }

    @Test
    public void testExceptionDuringConnectionFactoryCreation() {
        new TestKit(actorSystem) {{
            final Props props = RabbitMQClientActor.propsForTests(connection, connectionStatus, getRef(),
                    (con, exHandler) -> { throw CUSTOM_EXCEPTION; }).withDispatcher(CallingThreadDispatcher.Id());
            final ActorRef connectionActor = actorSystem.actorOf(props);

            connectionActor.tell(CreateConnection.of(connection, DittoHeaders.empty()), getRef());

            expectMsg(new Status.Failure(CUSTOM_EXCEPTION));
        }};
    }

    @Test
    public void testConnectionHandling() {
        new TestKit(actorSystem) {{
            final Props props = RabbitMQClientActor.propsForTests(connection, connectionStatus, getRef(),
                    (con, exHandler) -> mockConnectionFactory).withDispatcher(CallingThreadDispatcher.Id());
            final ActorRef rabbitClientActor = actorSystem.actorOf(props);
            watch(rabbitClientActor);

            rabbitClientActor.tell(CreateConnection.of(connection, DittoHeaders.empty()), getRef());
            expectMsg(CONNECTED_SUCCESS);

            rabbitClientActor.tell(CloseConnection.of(connectionId, DittoHeaders.empty()), getRef());
            expectMsg(DISCONNECTED_SUCCESS);

            rabbitClientActor.tell(DeleteConnection.of(connectionId, DittoHeaders.empty()), getRef());
            expectMsg(DISCONNECTED_SUCCESS);
        }};
    }

    @Test
    public void sendCommandDuringInit() {
        new TestKit(actorSystem) {{
            final Props props = RabbitMQClientActor.propsForTests(connection, connectionStatus, getRef(),
                    (con, exHandler) -> mockConnectionFactory).withDispatcher(CallingThreadDispatcher.Id());
            final ActorRef rabbitClientActor = actorSystem.actorOf(props);
            watch(rabbitClientActor);

            rabbitClientActor.tell(CreateConnection.of(connection, DittoHeaders.empty()), getRef());

            expectMsg(CONNECTED_SUCCESS);
        }};
    }

    @Test
    public void sendConnectCommandWhenAlreadyConnected() throws IOException {
        new TestKit(actorSystem) {{
            final Props props =
                    RabbitMQClientActor.propsForTests(connection, connectionStatus, getRef(),
                            (con, exHandler) -> mockConnectionFactory).withDispatcher(CallingThreadDispatcher.Id());
            final ActorRef rabbitClientActor = actorSystem.actorOf(props);

            rabbitClientActor.tell(CreateConnection.of(connection, DittoHeaders.empty()), getRef());
            expectMsg(CONNECTED_SUCCESS);

            rabbitClientActor.tell(OpenConnection.of(connectionId, DittoHeaders.empty()), getRef());
            expectMsg(CONNECTED_SUCCESS);
            verify(mockConnection, Mockito.atLeast(1)).createChannel();
        }};
    }

    @Test
    public void sendDisconnectWhenAlreadyDisconnected() {
        new TestKit(actorSystem) {{
            final Props props =
                    RabbitMQClientActor.propsForTests(connection, connectionStatus, getRef(),
                            (con, exHandler) -> mockConnectionFactory).withDispatcher(CallingThreadDispatcher.Id());
            final ActorRef rabbitClientActor = actorSystem.actorOf(props);

            rabbitClientActor.tell(CloseConnection.of(connectionId, DittoHeaders.empty()), getRef());
            expectMsg(DISCONNECTED_SUCCESS);
            Mockito.verifyZeroInteractions(mockConnection);
        }};
    }

    @Test
    public void testCloseConnectionFails() {
        new TestKit(actorSystem) {{
            final Props props =
                    RabbitMQClientActor.propsForTests(connection, connectionStatus, getRef(),
                            (con, exHandler) -> mockConnectionFactory).withDispatcher(CallingThreadDispatcher.Id());
            final ActorRef rabbitClientActor = actorSystem.actorOf(props);

            rabbitClientActor.tell(CreateConnection.of(connection, DittoHeaders.empty()), getRef());
            expectMsg(CONNECTED_SUCCESS);

            rabbitClientActor.tell(DeleteConnection.of(connectionId, DittoHeaders.empty()), getRef());
            expectMsg(DISCONNECTED_SUCCESS);
        }};
    }

}<|MERGE_RESOLUTION|>--- conflicted
+++ resolved
@@ -97,15 +97,9 @@
 
     @Test
     public void invalidTargetFormatThrowsConnectionConfigurationInvalidException() {
-<<<<<<< HEAD
         final Connection connection = ConnectivityModelFactory.newConnectionBuilder("ditto", ConnectionType.AMQP_091,
                 ConnectionStatus.OPEN, TestConstants.getUri(actorSystem))
                 .authorizationContext(TestConstants.AUTHORIZATION_CONTEXT)
-=======
-        final Connection connection = ConnectivityModelFactory.newConnectionBuilder("ditto",
-                ConnectionType.AMQP_091, ConnectionStatus.OPEN,
-                TestConstants.getUri(actorSystem), TestConstants.AUTHORIZATION_CONTEXT)
->>>>>>> a689fa09
                 .targets(Collections.singleton(ConnectivityModelFactory.newTarget("exchangeOnly", "topic1")))
                 .build();
 
