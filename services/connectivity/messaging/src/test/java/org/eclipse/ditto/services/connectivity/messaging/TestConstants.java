--- conflicted
+++ resolved
@@ -126,6 +126,7 @@
 import akka.cluster.sharding.ShardRegion;
 import akka.event.DiagnosticLoggingAdapter;
 import akka.pattern.Patterns;
+import akka.testkit.TestProbe;
 
 public final class TestConstants {
 
@@ -380,10 +381,12 @@
                     .thenReturn(CONNECTION_MONITOR_MOCK);
             when(MONITOR_REGISTRY_MOCK.forOutboundPublished(any(ConnectionId.class), anyString()))
                     .thenReturn(CONNECTION_MONITOR_MOCK);
-            when(MONITOR_REGISTRY_MOCK.forResponseDispatched(any(ConnectionId.class))).thenReturn(CONNECTION_MONITOR_MOCK);
+            when(MONITOR_REGISTRY_MOCK.forResponseDispatched(any(ConnectionId.class))).thenReturn(
+                    CONNECTION_MONITOR_MOCK);
             when(MONITOR_REGISTRY_MOCK.forResponseDropped(any(ConnectionId.class))).thenReturn(CONNECTION_MONITOR_MOCK);
             when(MONITOR_REGISTRY_MOCK.forResponseMapped(any(ConnectionId.class))).thenReturn(CONNECTION_MONITOR_MOCK);
-            when(MONITOR_REGISTRY_MOCK.forResponsePublished(any(ConnectionId.class))).thenReturn(CONNECTION_MONITOR_MOCK);
+            when(MONITOR_REGISTRY_MOCK.forResponsePublished(any(ConnectionId.class))).thenReturn(
+                    CONNECTION_MONITOR_MOCK);
         }
 
     }
@@ -596,7 +599,7 @@
             final ActorRef conciergeForwarder,
             final DittoProtocolSub dittoProtocolSub) {
         return createConnectionSupervisorActor(connectionId, actorSystem, conciergeForwarder,
-                mockClientActorPropsFactory, dittoProtocolSub);
+                mockClientActorPropsFactory, dittoProtocolSub, TestProbe.apply(actorSystem).ref());
     }
 
     static ActorRef createConnectionSupervisorActor(final ConnectionId connectionId,
@@ -605,7 +608,7 @@
             final ActorRef conciergeForwarder,
             final ClientActorPropsFactory clientActorPropsFactory) {
         return createConnectionSupervisorActor(connectionId, actorSystem, conciergeForwarder,
-                clientActorPropsFactory, dummyDittoProtocolSub(pubSubMediator));
+                clientActorPropsFactory, dummyDittoProtocolSub(pubSubMediator), pubSubMediator);
     }
 
     static ActorRef createConnectionSupervisorActor(final ConnectionId connectionId,
@@ -614,20 +617,17 @@
             final ActorRef conciergeForwarder) {
 
         return createConnectionSupervisorActor(connectionId, actorSystem, conciergeForwarder,
-                mockClientActorPropsFactory, dummyDittoProtocolSub(pubSubMediator));
-    }
-
-<<<<<<< HEAD
-        final Props props = ConnectionSupervisorActor.props(dummyDittoProtocolSub(pubSubMediator), conciergeForwarder,
-                clientActorPropsFactory, null, pubSubMediator);
-=======
+                mockClientActorPropsFactory, dummyDittoProtocolSub(pubSubMediator), pubSubMediator);
+    }
+
     static ActorRef createConnectionSupervisorActor(final ConnectionId connectionId,
             final ActorSystem actorSystem,
             final ActorRef conciergeForwarder,
-            final ClientActorPropsFactory clientActorPropsFactory, final DittoProtocolSub dittoProtocolSub) {
+            final ClientActorPropsFactory clientActorPropsFactory,
+            final DittoProtocolSub dittoProtocolSub,
+            final ActorRef pubSubMediator) {
         final Props props = ConnectionSupervisorActor.props(dittoProtocolSub, conciergeForwarder,
-                clientActorPropsFactory, null);
->>>>>>> dd2444bf
+                clientActorPropsFactory, null, pubSubMediator);
 
         final Props shardRegionMockProps = Props.create(ShardRegionMockActor.class, props, connectionId.toString());
 
