--- conflicted
+++ resolved
@@ -27,11 +27,8 @@
 import java.time.Duration;
 import java.time.Instant;
 import java.util.AbstractMap;
-<<<<<<< HEAD
+import java.util.AbstractQueue;
 import java.util.Arrays;
-=======
-import java.util.AbstractQueue;
->>>>>>> 7a639d8a
 import java.util.Collection;
 import java.util.Collections;
 import java.util.HashMap;
@@ -79,21 +76,16 @@
 import org.eclipse.ditto.protocoladapter.JsonifiableAdaptable;
 import org.eclipse.ditto.protocoladapter.ProtocolFactory;
 import org.eclipse.ditto.protocoladapter.TopicPath;
-<<<<<<< HEAD
-import org.eclipse.ditto.services.connectivity.messaging.monitoring.ConnectionMonitor;
-import org.eclipse.ditto.services.connectivity.messaging.monitoring.ConnectionMonitorRegistry;
-import org.eclipse.ditto.services.connectivity.messaging.monitoring.metrics.ConnectivityCounterRegistry;
-import org.eclipse.ditto.services.connectivity.util.ConfigKeys;
-import org.eclipse.ditto.services.connectivity.util.MonitoringConfigReader;
-=======
 import org.eclipse.ditto.services.connectivity.mapping.MappingConfig;
 import org.eclipse.ditto.services.connectivity.messaging.config.ClientConfig;
 import org.eclipse.ditto.services.connectivity.messaging.config.ConnectionConfig;
 import org.eclipse.ditto.services.connectivity.messaging.config.ConnectivityConfig;
 import org.eclipse.ditto.services.connectivity.messaging.config.DittoConnectivityConfig;
+import org.eclipse.ditto.services.connectivity.messaging.config.MonitoringConfig;
 import org.eclipse.ditto.services.connectivity.messaging.config.ReconnectConfig;
-import org.eclipse.ditto.services.connectivity.messaging.metrics.ConnectivityCounterRegistry;
->>>>>>> 7a639d8a
+import org.eclipse.ditto.services.connectivity.messaging.monitoring.ConnectionMonitor;
+import org.eclipse.ditto.services.connectivity.messaging.monitoring.ConnectionMonitorRegistry;
+import org.eclipse.ditto.services.connectivity.messaging.monitoring.metrics.ConnectivityCounterRegistry;
 import org.eclipse.ditto.services.models.connectivity.ExternalMessage;
 import org.eclipse.ditto.services.utils.akka.LogUtil;
 import org.eclipse.ditto.services.utils.config.DefaultScopedConfig;
@@ -133,6 +125,7 @@
     public static final ClientConfig CLIENT_CONFIG;
     public static final ReconnectConfig RECONNECT_CONFIG;
     public static final ProtocolConfig PROTOCOL_CONFIG;
+    public static final MonitoringConfig MONITORING_CONFIG;
 
     static {
         final DefaultScopedConfig dittoScopedConfig = DefaultScopedConfig.dittoScoped(CONFIG);
@@ -143,6 +136,7 @@
         CLIENT_CONFIG = CONNECTIVITY_CONFIG.getClientConfig();
         RECONNECT_CONFIG = CONNECTIVITY_CONFIG.getReconnectConfig();
         PROTOCOL_CONFIG = CONNECTIVITY_CONFIG.getProtocolConfig();
+        MONITORING_CONFIG = CONNECTIVITY_CONFIG.getMonitoringConfig();
     }
 
     private static final ConnectionType TYPE = ConnectionType.AMQP_10;
@@ -282,35 +276,37 @@
             }
         }
 
-<<<<<<< HEAD
     }
 
     public static class Monitoring {
-        public static final MonitoringConfigReader MONITORING_CONFIG_READER =
-                ConfigKeys.Monitoring.fromRawConfig(CONFIG);
+
         public static ConnectionMonitorRegistry
-                MONITOR_REGISTRY_MOCK = Mockito.mock(ConnectionMonitorRegistry.class, Mockito.withSettings().stubOnly());
+                MONITOR_REGISTRY_MOCK =
+                Mockito.mock(ConnectionMonitorRegistry.class, Mockito.withSettings().stubOnly());
         private static ConnectionMonitor
                 CONNECTION_MONITOR_MOCK = Mockito.mock(ConnectionMonitor.class, Mockito.withSettings().stubOnly());
         public static LogEntry LOG_ENTRY = ConnectivityModelFactory.newLogEntryBuilder("foo",
-            Instant.now(),
-            LogCategory.TARGET,
-            LogType.MAPPED,
-            LogLevel.SUCCESS,
-                    "mapping worked.").build();
+                Instant.now(),
+                LogCategory.TARGET,
+                LogType.MAPPED,
+                LogLevel.SUCCESS,
+                "mapping worked.").build();
         public static LogEntry LOG_ENTRY_2 = ConnectivityModelFactory.newLogEntryBuilder("bar",
-            Instant.now(),
-            LogCategory.TARGET,
-            LogType.PUBLISHED,
-            LogLevel.SUCCESS,
-                    "publishing worked.").build();
-        public static Collection<LogEntry> LOG_ENTRIES = Collections.unmodifiableList(Arrays.asList(LOG_ENTRY, LOG_ENTRY_2));
+                Instant.now(),
+                LogCategory.TARGET,
+                LogType.PUBLISHED,
+                LogLevel.SUCCESS,
+                "publishing worked.").build();
+        public static Collection<LogEntry> LOG_ENTRIES =
+                Collections.unmodifiableList(Arrays.asList(LOG_ENTRY, LOG_ENTRY_2));
 
 
         static {
-            when(MONITOR_REGISTRY_MOCK.forInboundConsumed(anyString(), anyString())).thenReturn(CONNECTION_MONITOR_MOCK);
+            when(MONITOR_REGISTRY_MOCK.forInboundConsumed(anyString(), anyString())).thenReturn(
+                    CONNECTION_MONITOR_MOCK);
             when(MONITOR_REGISTRY_MOCK.forInboundDropped(anyString(), anyString())).thenReturn(CONNECTION_MONITOR_MOCK);
-            when(MONITOR_REGISTRY_MOCK.forInboundEnforced(anyString(), anyString())).thenReturn(CONNECTION_MONITOR_MOCK);
+            when(MONITOR_REGISTRY_MOCK.forInboundEnforced(anyString(), anyString())).thenReturn(
+                    CONNECTION_MONITOR_MOCK);
             when(MONITOR_REGISTRY_MOCK.forInboundMapped(anyString(), anyString())).thenReturn(CONNECTION_MONITOR_MOCK);
             when(MONITOR_REGISTRY_MOCK.forOutboundDispatched(anyString(), anyString())).thenReturn(
                     CONNECTION_MONITOR_MOCK);
@@ -324,22 +320,16 @@
             when(MONITOR_REGISTRY_MOCK.forResponsePublished(anyString())).thenReturn(CONNECTION_MONITOR_MOCK);
         }
 
-=======
->>>>>>> 7a639d8a
     }
 
     public static final class Metrics {
 
         private static final Instant LAST_MESSAGE_AT = Instant.now();
 
-<<<<<<< HEAD
         private static final ConnectivityCounterRegistry COUNTER_REGISTRY =
-                ConnectivityCounterRegistry.fromConfig(Monitoring.MONITORING_CONFIG_READER.counter());
-
-        public static String ID = "myConnectionId";
-=======
+                ConnectivityCounterRegistry.fromConfig(MONITORING_CONFIG.counter());
+
         public static final String ID = "myConnectionId";
->>>>>>> 7a639d8a
 
 
         public static final Duration ONE_MINUTE = Duration.ofMinutes(1);
@@ -497,12 +487,8 @@
 
     public static Connection createConnection(final String connectionId,
             final List<Source> sources) {
-<<<<<<< HEAD
+
         return createConnection(connectionId, STATUS, sources);
-=======
-
-        return createConnection(connectionId, actorSystem, STATUS, sources);
->>>>>>> 7a639d8a
     }
 
     public static Connection createConnection(final String connectionId,
