--- conflicted
+++ resolved
@@ -54,11 +54,7 @@
     @SuppressWarnings("unused")
     private HiveMqtt5ConsumerActor(final ConnectionId connectionId, final ActorRef inboundMessageProcessor,
             final Source source, final boolean dryRun, final boolean reconnectForRedelivery) {
-<<<<<<< HEAD
-        super(connectionId, inboundMessageProcessor, source, dryRun, reconnectForRedelivery);
-=======
-        super(connectionId, messageMappingProcessor, source, dryRun, reconnectForRedelivery, ConnectionType.MQTT_5);
->>>>>>> 64c44930
+        super(connectionId, inboundMessageProcessor, source, dryRun, reconnectForRedelivery, ConnectionType.MQTT_5);
         final Enforcement enforcement = source.getEnforcement().orElse(null);
         if (enforcement != null &&
                 enforcement.getInput().contains(ConnectivityModelFactory.SOURCE_ADDRESS_ENFORCEMENT)) {
