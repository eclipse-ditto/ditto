--- conflicted
+++ resolved
@@ -14,14 +14,12 @@
 
 import java.util.Objects;
 
+import javax.annotation.Nullable;
 import javax.annotation.concurrent.Immutable;
 
-<<<<<<< HEAD
 import org.eclipse.ditto.services.connectivity.messaging.backoff.BackOffConfig;
 import org.eclipse.ditto.services.connectivity.messaging.backoff.DefaultBackOffConfig;
-=======
 import org.eclipse.ditto.services.base.config.ThrottlingConfig;
->>>>>>> d8ec7219
 import org.eclipse.ditto.services.utils.config.ConfigWithFallback;
 import org.eclipse.ditto.services.utils.config.ScopedConfig;
 
@@ -38,21 +36,15 @@
     private static final String CONSUMER_PATH = "consumer";
 
     private final int producerCacheSize;
-<<<<<<< HEAD
     private final BackOffConfig backOffConfig;
-=======
     private final ThrottlingConfig consumerThrottlingConfig;
->>>>>>> d8ec7219
 
     private DefaultAmqp10Config(final ScopedConfig config) {
         producerCacheSize = config.getInt(Amqp10ConfigValue.PRODUCER_CACHE_SIZE.getConfigPath());
-<<<<<<< HEAD
         backOffConfig = DefaultBackOffConfig.of(config);
-=======
         consumerThrottlingConfig = ThrottlingConfig.of(config.hasPath(CONSUMER_PATH)
                 ? config.getConfig(CONSUMER_PATH)
                 : ConfigFactory.empty());
->>>>>>> d8ec7219
     }
 
     /**
@@ -82,28 +74,31 @@
     }
 
     @Override
-    public boolean equals(final Object o) {
+    public boolean equals(@Nullable final Object o) {
         if (this == o) {
             return true;
         }
-        if (!(o instanceof DefaultAmqp10Config)) {
+        if (o == null || getClass() != o.getClass()) {
             return false;
         }
         final DefaultAmqp10Config that = (DefaultAmqp10Config) o;
         return producerCacheSize == that.producerCacheSize &&
+                Objects.equals(backOffConfig, that.backOffConfig) &&
                 Objects.equals(consumerThrottlingConfig, that.consumerThrottlingConfig);
     }
 
     @Override
     public int hashCode() {
-        return Objects.hash(consumerThrottlingConfig, producerCacheSize);
+        return Objects.hash(producerCacheSize, backOffConfig, consumerThrottlingConfig);
     }
 
     @Override
     public String toString() {
         return getClass().getSimpleName() + " [" +
                 "producerCacheSize=" + producerCacheSize +
+                ", backOffConfig=" + backOffConfig +
                 ", consumerThrottlingConfig=" + consumerThrottlingConfig +
                 "]";
     }
+
 }