--- conflicted
+++ resolved
@@ -70,17 +70,12 @@
     private final ProtocolAdapter protocolAdapter;
     private final DittoHeadersSizeChecker dittoHeadersSizeChecker;
 
-<<<<<<< HEAD
     private MessageMappingProcessor(final String connectionId,
             final MessageMapperRegistry registry,
             final DiagnosticLoggingAdapter log,
-            final ProtocolAdapter protocolAdapter) {
-
-=======
-    private MessageMappingProcessor(final String connectionId, final MessageMapperRegistry registry,
-            final DiagnosticLoggingAdapter log, final ProtocolAdapter protocolAdapter,
+            final ProtocolAdapter protocolAdapter,
             final DittoHeadersSizeChecker dittoHeadersSizeChecker) {
->>>>>>> f686e119
+
         this.connectionId = connectionId;
         this.registry = registry;
         this.log = log;
@@ -113,12 +108,11 @@
         final MessageMapperFactory messageMapperFactory =
                 DefaultMessageMapperFactory.of(connectionId, actorSystem, mappingConfig, log);
         final MessageMapperRegistry registry =
-<<<<<<< HEAD
                 messageMapperFactory.registryOf(DittoMessageMapper.CONTEXT, mappingContext);
 
+        // TODO
         return new MessageMappingProcessor(connectionId, registry, log,
                 protocolAdapterProvider.getProtocolAdapter(null));
-=======
                 DefaultMessageMapperFactory.of(connectionId, actorSystem, log)
                         .registryOf(DittoMessageMapper.CONTEXT, mappingContext);
         final Config rawConfig = actorSystem.settings().config();
@@ -131,7 +125,6 @@
         final DittoHeadersSizeChecker dittoHeadersSizeChecker =
                 DittoHeadersSizeChecker.of(limitsConfigReader.headersMaxSize(), limitsConfigReader.authSubjectsCount());
         return new MessageMappingProcessor(connectionId, registry, log, protocolAdapter, dittoHeadersSizeChecker);
->>>>>>> f686e119
     }
 
     /**
