/*
 * Copyright (c) 2017 Contributors to the Eclipse Foundation
 *
 * See the NOTICE file(s) distributed with this work for additional
 * information regarding copyright ownership.
 *
 * This program and the accompanying materials are made available under the
 * terms of the Eclipse Public License 2.0 which is available at
 * http://www.eclipse.org/legal/epl-2.0
 *
 * SPDX-License-Identifier: EPL-2.0
 */
package org.eclipse.ditto.services.connectivity.messaging;

import static org.eclipse.ditto.model.base.common.ConditionChecker.checkNotNull;
import static org.eclipse.ditto.services.models.connectivity.ConnectivityMessagingConstants.CLUSTER_ROLE;

import java.text.MessageFormat;
import java.time.Duration;
import java.time.Instant;
import java.util.Collections;
import java.util.HashMap;
import java.util.List;
import java.util.Map;
import java.util.Optional;
import java.util.Set;
import java.util.function.BiFunction;
import java.util.function.Consumer;
import java.util.stream.Collectors;

import javax.annotation.Nullable;

import org.eclipse.ditto.model.base.exceptions.DittoRuntimeException;
import org.eclipse.ditto.model.base.headers.DittoHeaders;
import org.eclipse.ditto.model.base.headers.WithDittoHeaders;
import org.eclipse.ditto.model.connectivity.Connection;
import org.eclipse.ditto.model.connectivity.ConnectionConfigurationInvalidException;
import org.eclipse.ditto.model.connectivity.ConnectionMetrics;
import org.eclipse.ditto.model.connectivity.ConnectivityModelFactory;
import org.eclipse.ditto.model.connectivity.ConnectivityStatus;
import org.eclipse.ditto.model.connectivity.FilteredTopic;
import org.eclipse.ditto.model.connectivity.Target;
import org.eclipse.ditto.model.connectivity.Topic;
import org.eclipse.ditto.services.connectivity.messaging.amqp.AmqpValidator;
import org.eclipse.ditto.services.connectivity.messaging.kafka.KafkaValidator;
import org.eclipse.ditto.services.connectivity.messaging.monitoring.ConnectionMonitor;
import org.eclipse.ditto.services.connectivity.messaging.monitoring.ConnectionMonitorRegistry;
import org.eclipse.ditto.services.connectivity.messaging.monitoring.DefaultConnectionMonitorRegistry;
import org.eclipse.ditto.services.connectivity.messaging.monitoring.logs.ConnectionLogger;
import org.eclipse.ditto.services.connectivity.messaging.monitoring.logs.ConnectionLoggerRegistry;
import org.eclipse.ditto.services.connectivity.messaging.monitoring.logs.RetrieveConnectionLogsAggregatorActor;
import org.eclipse.ditto.services.connectivity.messaging.monitoring.metrics.RetrieveConnectionMetricsAggregatorActor;
import org.eclipse.ditto.services.connectivity.messaging.monitoring.metrics.RetrieveConnectionStatusAggregatorActor;
import org.eclipse.ditto.services.connectivity.messaging.mqtt.MqttValidator;
import org.eclipse.ditto.services.connectivity.messaging.persistence.ConnectionMongoSnapshotAdapter;
import org.eclipse.ditto.services.connectivity.messaging.rabbitmq.RabbitMQValidator;
import org.eclipse.ditto.services.connectivity.messaging.validation.CompoundConnectivityCommandInterceptor;
import org.eclipse.ditto.services.connectivity.messaging.validation.ConnectionValidator;
import org.eclipse.ditto.services.connectivity.messaging.validation.DittoConnectivityCommandValidator;
import org.eclipse.ditto.services.connectivity.util.ConfigKeys;
import org.eclipse.ditto.services.connectivity.util.ConnectionConfigReader;
import org.eclipse.ditto.services.connectivity.util.ConnectionLogUtil;
import org.eclipse.ditto.services.connectivity.util.MonitoringConfigReader;
import org.eclipse.ditto.services.models.connectivity.OutboundSignal;
import org.eclipse.ditto.services.models.connectivity.OutboundSignalFactory;
import org.eclipse.ditto.services.utils.akka.LogUtil;
import org.eclipse.ditto.services.utils.config.ConfigUtil;
import org.eclipse.ditto.services.utils.persistence.SnapshotAdapter;
import org.eclipse.ditto.signals.base.Signal;
import org.eclipse.ditto.signals.commands.base.Command;
import org.eclipse.ditto.signals.commands.connectivity.ConnectivityCommand;
import org.eclipse.ditto.signals.commands.connectivity.ConnectivityCommandResponse;
import org.eclipse.ditto.signals.commands.connectivity.exceptions.ConnectionConflictException;
import org.eclipse.ditto.signals.commands.connectivity.exceptions.ConnectionFailedException;
import org.eclipse.ditto.signals.commands.connectivity.exceptions.ConnectionNotAccessibleException;
import org.eclipse.ditto.signals.commands.connectivity.modify.CheckConnectionLogsActive;
import org.eclipse.ditto.signals.commands.connectivity.modify.CloseConnection;
import org.eclipse.ditto.signals.commands.connectivity.modify.CloseConnectionResponse;
import org.eclipse.ditto.signals.commands.connectivity.modify.CreateConnection;
import org.eclipse.ditto.signals.commands.connectivity.modify.CreateConnectionResponse;
import org.eclipse.ditto.signals.commands.connectivity.modify.DeleteConnection;
import org.eclipse.ditto.signals.commands.connectivity.modify.DeleteConnectionResponse;
import org.eclipse.ditto.signals.commands.connectivity.modify.EnableConnectionLogs;
import org.eclipse.ditto.signals.commands.connectivity.modify.EnableConnectionLogsResponse;
import org.eclipse.ditto.signals.commands.connectivity.modify.ModifyConnection;
import org.eclipse.ditto.signals.commands.connectivity.modify.ModifyConnectionResponse;
import org.eclipse.ditto.signals.commands.connectivity.modify.OpenConnection;
import org.eclipse.ditto.signals.commands.connectivity.modify.OpenConnectionResponse;
import org.eclipse.ditto.signals.commands.connectivity.modify.ResetConnectionLogs;
import org.eclipse.ditto.signals.commands.connectivity.modify.ResetConnectionLogsResponse;
import org.eclipse.ditto.signals.commands.connectivity.modify.ResetConnectionMetrics;
import org.eclipse.ditto.signals.commands.connectivity.modify.ResetConnectionMetricsResponse;
import org.eclipse.ditto.signals.commands.connectivity.modify.TestConnection;
import org.eclipse.ditto.signals.commands.connectivity.modify.TestConnectionResponse;
import org.eclipse.ditto.signals.commands.connectivity.query.ConnectivityQueryCommand;
import org.eclipse.ditto.signals.commands.connectivity.query.RetrieveConnection;
import org.eclipse.ditto.signals.commands.connectivity.query.RetrieveConnectionLogs;
import org.eclipse.ditto.signals.commands.connectivity.query.RetrieveConnectionLogsResponse;
import org.eclipse.ditto.signals.commands.connectivity.query.RetrieveConnectionMetrics;
import org.eclipse.ditto.signals.commands.connectivity.query.RetrieveConnectionMetricsResponse;
import org.eclipse.ditto.signals.commands.connectivity.query.RetrieveConnectionResponse;
import org.eclipse.ditto.signals.commands.connectivity.query.RetrieveConnectionStatus;
import org.eclipse.ditto.signals.commands.connectivity.query.RetrieveConnectionStatusResponse;
import org.eclipse.ditto.signals.events.base.Event;
import org.eclipse.ditto.signals.events.connectivity.ConnectionClosed;
import org.eclipse.ditto.signals.events.connectivity.ConnectionCreated;
import org.eclipse.ditto.signals.events.connectivity.ConnectionDeleted;
import org.eclipse.ditto.signals.events.connectivity.ConnectionModified;
import org.eclipse.ditto.signals.events.connectivity.ConnectionOpened;

import com.typesafe.config.Config;

import akka.actor.AbstractActor;
import akka.actor.ActorRef;
import akka.actor.Cancellable;
import akka.actor.PoisonPill;
import akka.actor.Props;
import akka.actor.ReceiveTimeout;
import akka.actor.Status;
import akka.cluster.pubsub.DistributedPubSubMediator;
import akka.cluster.routing.ClusterRouterPool;
import akka.cluster.routing.ClusterRouterPoolSettings;
import akka.cluster.sharding.ShardRegion;
import akka.event.DiagnosticLoggingAdapter;
import akka.japi.Creator;
import akka.japi.pf.ReceiveBuilder;
import akka.pattern.Patterns;
import akka.persistence.AbstractPersistentActor;
import akka.persistence.RecoveryCompleted;
import akka.persistence.SaveSnapshotSuccess;
import akka.persistence.SnapshotOffer;
import akka.routing.Broadcast;
import akka.routing.RoundRobinPool;
import scala.concurrent.ExecutionContextExecutor;

/**
 * Handles {@code *Connection} commands and manages the persistence of connection. The actual connection handling to the
 * remote server is delegated to a child actor that uses a specific client (AMQP 1.0 or 0.9.1).
 */
public final class ConnectionActor extends AbstractPersistentActor {

    private static final Duration DELETED_ACTOR_LIFETIME = Duration.ofSeconds(10);
    private static final long DEFAULT_RETRIEVE_STATUS_TIMEOUT = 500L;
    static final String PERSISTENCE_ID_PREFIX = "connection:";

    private static final String JOURNAL_PLUGIN_ID = "akka-contrib-mongodb-persistence-connection-journal";
    private static final String SNAPSHOT_PLUGIN_ID = "akka-contrib-mongodb-persistence-connection-snapshots";

    private static final String PUB_SUB_GROUP_PREFIX = "connection:";

    /**
     * Message to self to trigger termination after deletion.
     */
    private static final Object STOP_SELF_IF_DELETED = new Object();

    /**
     * Validator of all supported connections.
     */
    private static final ConnectionValidator CONNECTION_VALIDATOR = ConnectionValidator.of(
            RabbitMQValidator.newInstance(),
            AmqpValidator.newInstance(),
            MqttValidator.newInstance(),
            KafkaValidator.newInstance());

    private final DiagnosticLoggingAdapter log = LogUtil.obtain(this);

    private final String connectionId;
    private final ActorRef pubSubMediator;
    private final ActorRef conciergeForwarder;
    private final long snapshotThreshold;
    private final SnapshotAdapter<Connection> snapshotAdapter;
    private final ClientActorPropsFactory propsFactory;
    private final Consumer<ConnectivityCommand<?>> commandValidator;
    private final Receive connectionCreatedBehaviour;
    private final ConnectionLogger connectionLogger;
    private Instant connectionClosedAt = Instant.now();

    @Nullable private ActorRef clientActorRouter;
    @Nullable private Connection connection;
    @Nullable private SignalFilter signalFilter = null;

    private long lastSnapshotSequenceNr = -1L;
    private boolean snapshotInProgress = false;

    private Set<Topic> uniqueTopics = Collections.emptySet();

    private final Duration flushPendingResponsesTimeout;
    private final Duration clientActorAskTimeout;
    @Nullable private Cancellable stopSelfIfDeletedTrigger;

    private final ConnectionMonitorRegistry<ConnectionMonitor> connectionMonitorRegistry;

    @Nullable private Cancellable enabledLoggingChecker;
    private static CheckLoggingActive CHECK_LOGGING_ENABLED = new CheckLoggingActive();
    private final Duration checkLoggingActiveInterval;

    @Nullable private Instant loggingEnabledUntil;
    private final Duration loggingEnabledDuration;

    private ConnectionActor(final String connectionId,
            final ActorRef pubSubMediator,
            final ActorRef conciergeForwarder,
            final ClientActorPropsFactory propsFactory,
            @Nullable final Consumer<ConnectivityCommand<?>> customCommandValidator) {

        this.connectionId = connectionId;
        this.pubSubMediator = pubSubMediator;
        this.conciergeForwarder = conciergeForwarder;
        this.propsFactory = propsFactory;
        final DittoConnectivityCommandValidator dittoCommandValidator =
                new DittoConnectivityCommandValidator(propsFactory, conciergeForwarder, CONNECTION_VALIDATOR);
        if (customCommandValidator != null) {
            this.commandValidator =
                    new CompoundConnectivityCommandInterceptor(dittoCommandValidator, customCommandValidator);
        } else {
            this.commandValidator = dittoCommandValidator;
        }

        final Config config = getContext().system().settings().config();
        final ConnectionConfigReader configReader = ConnectionConfigReader.fromRawConfig(config);
        snapshotThreshold = configReader.snapshotThreshold();
        snapshotAdapter = new ConnectionMongoSnapshotAdapter();
        connectionCreatedBehaviour = createConnectionCreatedBehaviour();

        flushPendingResponsesTimeout = configReader.flushPendingResponsesTimeout();
        clientActorAskTimeout = configReader.clientActorAskTimeout();

        final MonitoringConfigReader monitoringConfigReader = ConfigKeys.Monitoring.fromRawConfig(config);
        connectionMonitorRegistry =
                DefaultConnectionMonitorRegistry.fromConfig(monitoringConfigReader);
        final ConnectionLoggerRegistry loggerRegistry =
                ConnectionLoggerRegistry.fromConfig(monitoringConfigReader.logger());
        connectionLogger = loggerRegistry.forConnection(connectionId);

        ConnectionLogUtil.enhanceLogWithConnectionId(log, connectionId);

        this.loggingEnabledDuration = monitoringConfigReader.logger().logDuration();
        this.checkLoggingActiveInterval = monitoringConfigReader.logger().loggingActiveCheckInterval();
    }

    /**
     * Creates Akka configuration object for this actor.
     *
     * @param connectionId the connection ID.
     * @param pubSubMediator Akka pub-sub mediator.
     * @param conciergeForwarder proxy of concierge service.
     * @param propsFactory factory of props of client actors for various protocols.
     * @param commandValidator validator for commands that should throw an exception if a command is invalid.
     * @return the Akka configuration Props object.
     */
    public static Props props(final String connectionId,
            final ActorRef pubSubMediator,
            final ActorRef conciergeForwarder,
            final ClientActorPropsFactory propsFactory,
            @Nullable final Consumer<ConnectivityCommand<?>> commandValidator
    ) {

        return Props.create(ConnectionActor.class, new Creator<ConnectionActor>() {
            private static final long serialVersionUID = 1L;

            @Override
            public ConnectionActor create() {
                return new ConnectionActor(connectionId, pubSubMediator, conciergeForwarder, propsFactory,
                        commandValidator);
            }
        });
    }

    @Override
    public String persistenceId() {
        return PERSISTENCE_ID_PREFIX + connectionId;
    }

    @Override
    public String journalPluginId() {
        return JOURNAL_PLUGIN_ID;
    }

    @Override
    public String snapshotPluginId() {
        return SNAPSHOT_PLUGIN_ID;
    }

    @Override
    public void postStop() {
        log.info("stopped connection <{}>", connectionId);
        this.loggingDisabled();
        cancelStopSelfIfDeletedTrigger();
        super.postStop();
    }

    @Override
    public Receive createReceiveRecover() {
        return ReceiveBuilder.create()
                // # Snapshot handling
                .match(SnapshotOffer.class, ss -> {
                    final Connection fromSnapshotStore = snapshotAdapter.fromSnapshotStore(ss);
                    log.info("Received SnapshotOffer containing connection: <{}>", fromSnapshotStore);
                    if (fromSnapshotStore != null) {
                        restoreConnection(fromSnapshotStore);
                    }
                    lastSnapshotSequenceNr = ss.metadata().sequenceNr();
                })
                .match(ConnectionCreated.class, event -> restoreConnection(event.getConnection()))
                .match(ConnectionModified.class, event -> restoreConnection(event.getConnection()))
                .match(ConnectionOpened.class, event -> restoreConnection(connection != null ? connection.toBuilder()
                        .connectionStatus(ConnectivityStatus.OPEN).build() : null))
                .match(ConnectionClosed.class, event -> restoreConnection(connection != null ? connection.toBuilder()
                        .connectionStatus(ConnectivityStatus.CLOSED).build() : null))
                .match(ConnectionDeleted.class, event -> restoreConnection(null))
                .match(RecoveryCompleted.class, rc -> {
                    log.info("Connection <{}> was recovered: {}", connectionId, connection);
                    if (connection != null) {
                        if (ConnectivityStatus.OPEN.equals(connection.getConnectionStatus())) {
                            log.debug("Opening connection <{}> after recovery.", connectionId);

                            final OpenConnection connect = OpenConnection.of(connectionId, DittoHeaders.empty());

                            final ActorRef origin = getSender();
                            askClientActor(connect,
                                    response -> log.info("OpenConnection result: {}", response),
                                    error -> handleException("recovery-connect", origin, error)
                            );
                            subscribeForEvents();
                        }
                        getContext().become(connectionCreatedBehaviour);
                    } else if (lastSequenceNr() > 0) {
                        // if the last sequence number is already > 0 we can assume that the connection was deleted:
                        stopSelfIfDeletedAfterDelay();
                        // otherwise not - as the connection may just be created!
                    }

                    getContext().getParent().tell(ConnectionSupervisorActor.ManualReset.getInstance(), getSelf());
                })
                .matchAny(m -> {
                    if (m == null) {
                        // connection persistence is corrupted.
                        restoreConnection(null);
                        log.warning("Invalid persistence of Connection <{}>", connectionId);
                    } else {
                        log.warning("Unknown recover message: {}", m);
                    }
                })
                .build();
    }

    private void restoreConnection(@Nullable final Connection theConnection) {
        connection = theConnection;
        if (theConnection != null) {
            signalFilter = new SignalFilter(theConnection, connectionMonitorRegistry);
        }
    }

    @Override
    public Receive createReceive() {
        return ReceiveBuilder.create()
                .match(TestConnection.class, testConnection -> validateAndForward(testConnection, this::testConnection))
                .match(CreateConnection.class,
                        createConnection -> validateAndForward(createConnection, this::createConnection))
                .match(ConnectivityCommand.class, this::handleCommandDuringInitialization)
                .match(Status.Failure.class, f -> log.warning("Got failure in initial behaviour with cause {}: {}",
                        f.cause().getClass().getSimpleName(), f.cause().getMessage()))
                .match(PerformTask.class, this::performTask)
                .matchEquals(STOP_SELF_IF_DELETED, msg -> stopSelf())
                .matchAny(m -> {
                    log.warning("Unknown message: {}", m);
                    unhandled(m);
                })
                .build();
    }

    private Receive createConnectionCreatedBehaviour() {
        return ReceiveBuilder.create()
                .match(TestConnection.class, testConnection ->
                        getSender().tell(TestConnectionResponse.alreadyCreated(testConnection.getConnectionId(),
                                testConnection.getDittoHeaders()), getSelf()))
                .match(CreateConnection.class, createConnection -> {
                    enhanceLogUtil(createConnection);
                    log.info("Connection <{}> already exists! Responding with conflict.", createConnection.getId());
                    final ConnectionConflictException conflictException =
                            ConnectionConflictException.newBuilder(createConnection.getId())
                                    .dittoHeaders(createConnection.getDittoHeaders())
                                    .build();
                    getSender().tell(conflictException, getSelf());
                })
                .match(ModifyConnection.class,
                        modifyConnection -> validateAndForward(modifyConnection, this::modifyConnection))
                .match(OpenConnection.class, this::openConnection)
                .match(CloseConnection.class, this::closeConnection)
                .match(DeleteConnection.class, this::deleteConnection)
                .match(ResetConnectionMetrics.class, this::resetConnectionMetrics)
                .match(EnableConnectionLogs.class, this::enableConnectionLogs)
                .match(RetrieveConnectionLogs.class, this::retrieveConnectionLogs)
                .match(ResetConnectionLogs.class, this::resetConnectionLogs)
                .match(RetrieveConnection.class, this::retrieveConnection)
                .match(RetrieveConnectionStatus.class, this::retrieveConnectionStatus)
                .match(RetrieveConnectionMetrics.class, this::retrieveConnectionMetrics)
                .match(Signal.class, this::handleSignal)
                .match(DistributedPubSubMediator.SubscribeAck.class, this::handleSubscribeAck)
                .match(DistributedPubSubMediator.UnsubscribeAck.class, this::handleUnsubscribeAck)
                .match(SaveSnapshotSuccess.class, this::handleSnapshotSuccess)
                .match(Status.Failure.class, f -> log.warning("Got failure in connectionCreated behaviour with " +
                        "cause {}: {}", f.cause().getClass().getSimpleName(), f.cause().getMessage()))
                .match(PerformTask.class, this::performTask)
                .match(CheckConnectionLogsActive.class, this::handleLoggingMuted)
                .matchEquals(STOP_SELF_IF_DELETED, msg ->
                        // do nothing; this connection is not deleted.
                        cancelStopSelfIfDeletedTrigger()
                )
                .matchEquals(CHECK_LOGGING_ENABLED, msg -> this.checkLoggingEnabled())
                .matchAny(m -> {
                    log.warning("Unknown message: {}", m);
                    unhandled(m);
                }).build();
    }

    private void enhanceLogUtil(final WithDittoHeaders<?> createConnection) {
        ConnectionLogUtil.enhanceLogWithCorrelationIdAndConnectionId(log, createConnection, connectionId);
    }

    private void performTask(final PerformTask performTask) {
        log.info("Running <{}>", performTask);
        performTask.run(this);
    }

    private void checkLoggingEnabled() {
        final CheckConnectionLogsActive checkLoggingActive = CheckConnectionLogsActive.of(connectionId, Instant.now());
        if (clientActorRouter != null) {
            // forward command to all client actors with no sender
            clientActorRouter.tell(new Broadcast(checkLoggingActive), getSelf());
        }
    }

    private void handleSignal(final Signal<?> signal) {
        // Do not flush pending responses - pub/sub may not be ready on all nodes

        enhanceLogUtil(signal);
        if (clientActorRouter == null) {
            log.debug("Signal dropped: Client actor not ready.");
            return;
        }
        if (connection == null || signalFilter == null) {
            log.debug("Signal dropped: No Connection or signalFilter configuration available.");
            return;
        }
        if (uniqueTopics.isEmpty()) {
            log.debug("Signal dropped: No topics present.");
            return;
        }
        if (connectionId.equals(signal.getDittoHeaders().getOrigin().orElse(null))) {
            log.debug("Signal dropped: was sent by myself.");
            return;
        }

        final List<Target> subscribedAndAuthorizedTargets = signalFilter.filter(signal);
        if (subscribedAndAuthorizedTargets.isEmpty()) {
            log.debug("Signal dropped: No subscribed and authorized targets present");
            return;
        }

        log.debug("Forwarding signal <{}> to client actor with targets: {}.", signal.getType(),
                subscribedAndAuthorizedTargets);

        final OutboundSignal outbound = OutboundSignalFactory.newOutboundSignal(signal, subscribedAndAuthorizedTargets);
        clientActorRouter.tell(outbound, getSender());
    }

    private void testConnection(final TestConnection command) {
        final ActorRef origin = getSender();
        final ActorRef self = getSelf();
        restoreConnection(command.getConnection());

        final PerformTask stopSelfTask = new PerformTask("stop self after test", ConnectionActor::stopSelf);

        askClientActor(command, response -> {
            origin.tell(TestConnectionResponse.success(command.getConnectionId(), response.toString(),
                    command.getDittoHeaders()), self);
            // terminate this actor's supervisor after a connection test again:
            self.tell(stopSelfTask, ActorRef.noSender());
        }, error -> {
            handleException("test", origin, error);
            // terminate this actor's supervisor after a connection test again:
            self.tell(stopSelfTask, ActorRef.noSender());
        });
    }

    private <T extends ConnectivityCommand> void validateAndForward(final T command, final Consumer<T> target) {
        final ActorRef origin = getSender();
        try {
            commandValidator.accept(command);
            target.accept(command);
        } catch (final Exception e) {
            handleException(command.getType(), origin, e);
            stopSelf();
        }
    }

    private void createConnection(final CreateConnection command) {
        final ActorRef origin = getSender();
        final ActorRef self = getSelf();
        final ActorRef parent = getContext().getParent();

        persistEvent(ConnectionCreated.of(command.getConnection(), command.getDittoHeaders()), persistedEvent -> {
            restoreConnection(persistedEvent.getConnection());
            getContext().become(connectionCreatedBehaviour);

            if (ConnectivityStatus.OPEN.equals(connection.getConnectionStatus())) {
                log.debug("Connection <{}> has status <{}> and will therefore be opened.",
                        connection.getId(),
                        connection.getConnectionStatus().getName());
                final OpenConnection openConnection = OpenConnection.of(connectionId, command.getDittoHeaders());
                askClientActor(openConnection,
                        response -> {
                            final ConnectivityCommandResponse commandResponse =
                                    CreateConnectionResponse.of(connection, command.getDittoHeaders());
                            final PerformTask performTask =
                                    new PerformTask("subscribe for events and schedule CreateConnectionResponse",
                                            subscribeForEventsAndScheduleResponse(commandResponse, origin));
                            parent.tell(ConnectionSupervisorActor.ManualReset.getInstance(), self);
                            self.tell(performTask, ActorRef.noSender());
                        },
                        error -> {
                            // log error but send response anyway
                            handleException("connect", origin, error, false);
                            respondWithCreateConnectionResponse(connection, command, origin);
                        }
                );
            } else {
                log.debug("Connection <{}> has status <{}> and will therefore stay closed.",
                        connection.getId(),
                        connection.getConnectionStatus().getName());
                respondWithCreateConnectionResponse(connection, command, origin);
            }
        });
    }

    private void respondWithCreateConnectionResponse(final Connection connection,
            final CreateConnection command,
            final ActorRef origin) {

        origin.tell(CreateConnectionResponse.of(connection, command.getDittoHeaders()), getSelf());
        getContext().getParent().tell(ConnectionSupervisorActor.ManualReset.getInstance(), getSelf());
    }

    private void modifyConnection(final ModifyConnection command) {
        final ActorRef origin = getSender();
        final ActorRef self = getSelf();

        if (connection != null &&
                !connection.getConnectionType().equals(command.getConnection().getConnectionType())) {
            handleException("modify", origin, ConnectionConfigurationInvalidException
                    .newBuilder("ConnectionType <" + connection.getConnectionType().getName() +
                            "> of existing connection <" + connectionId + "> cannot be changed!")
                    .dittoHeaders(command.getDittoHeaders())
                    .build()
            );
            return;
        }

        persistEvent(ConnectionModified.of(command.getConnection(), command.getDittoHeaders()), persistedEvent -> {
            restoreConnection(persistedEvent.getConnection());
            getContext().become(connectionCreatedBehaviour);

            // if client actor is started: send an artificial CloseConnection command to gracefully disconnect and stop the child actors
            askClientActorIfStarted(CloseConnection.of(connectionId, DittoHeaders.empty()),
                    onSuccess -> {
                        final PerformTask modifyTask = createModifyConnectionTask(true, command, origin);
                        self.tell(modifyTask, ActorRef.noSender());
                    },
                    error -> handleException("connect-after-modify", origin, error),
                    () -> {
                        final PerformTask modifyTask = createModifyConnectionTask(false, command, origin);
                        self.tell(modifyTask, ActorRef.noSender());
                    });
        });
    }

    private PerformTask createModifyConnectionTask(final boolean stopClientActor, final ModifyConnection command,
            final ActorRef origin) {
        final String description = (stopClientActor ? "stop client actor and " : "") + "handle modify connection";
        return new PerformTask(description,
                connectionActor -> {
                    if (stopClientActor) {
                        log.debug("Connection {} was modified, stopping client actor.", connectionId);
                        connectionActor.stopClientActor();
                    }
                    connectionActor.handleModifyConnection(command, origin);
                });
    }

    /*
     * NOT thread-safe.
     */
    private void handleModifyConnection(final ModifyConnection command, final ActorRef origin) {
        checkNotNull(connection, "Connection");
        final ActorRef self = getSelf();
        final ActorRef parent = getContext().getParent();

        final DittoHeaders dittoHeaders = command.getDittoHeaders();
        final ConnectivityCommandResponse commandResponse =
                ModifyConnectionResponse.modified(connectionId, dittoHeaders);

        if (ConnectivityStatus.OPEN.equals(connection.getConnectionStatus())) {
            final OpenConnection openConnectionAfterModification = OpenConnection.of(connectionId, dittoHeaders);
            log.debug("Desired connection state is {}, forwarding {} to client actor.",
                    connection.getConnectionStatus(), openConnectionAfterModification);
            askClientActor(openConnectionAfterModification,
                    response -> {
                        final PerformTask performTask =
                                new PerformTask("subscribe for events and schedule ModifyConnectionResponse",
                                        subscribeForEventsAndScheduleResponse(commandResponse, origin));
                        parent.tell(ConnectionSupervisorActor.ManualReset.getInstance(), self);
                        self.tell(performTask, ActorRef.noSender());
                        this.updateLoggingIfEnabled();
                    },
                    error -> handleException("connect-after-modify", origin, error)
            );
        } else {
            log.debug("Desired connection state is {}, do not open connection.", connection.getConnectionStatus());
            origin.tell(commandResponse, getSelf());
        }
    }

    private void openConnection(final OpenConnection command) {
        checkConnectionNotNull();

        final ConnectionOpened connectionOpened =
                ConnectionOpened.of(command.getConnectionId(), command.getDittoHeaders());
        final ActorRef origin = getSender();
        final ActorRef self = getSelf();

        persistEvent(connectionOpened, persistedEvent -> {
            restoreConnection(connection.toBuilder().connectionStatus(ConnectivityStatus.OPEN).build());
            askClientActor(command, response -> {
                        final ConnectivityCommandResponse commandResponse =
                                OpenConnectionResponse.of(connectionId, command.getDittoHeaders());
                        final PerformTask performTask = new PerformTask("open connection",
                                subscribeForEventsAndScheduleResponse(commandResponse, origin));
                        self.tell(performTask, ActorRef.noSender());
                    },
                    error -> handleException("open-connection", origin, error)
            );
        });
    }

    private void checkConnectionNotNull() {
        checkNotNull(connection, "Connection");
    }

    private void closeConnection(final CloseConnection command) {
        checkConnectionNotNull();

        final ConnectionClosed connectionClosed =
                ConnectionClosed.of(command.getConnectionId(), command.getDittoHeaders());
        final ActorRef origin = getSender();
        final ActorRef self = getSelf();

        persistEvent(connectionClosed, persistedEvent -> {
            if (connection != null) {
                restoreConnection(connection.toBuilder().connectionStatus(ConnectivityStatus.CLOSED).build());
            }
            final CloseConnectionResponse closeConnectionResponse =
                    CloseConnectionResponse.of(connectionId, command.getDittoHeaders());
            askClientActorIfStarted(command,
                    response -> {
                        final PerformTask performTask =
                                new PerformTask(
                                        "unsubscribe from events on connection closed, stop client actor and " +
                                                "schedule response",
                                        connectionActor -> {
                                            connectionActor.unsubscribeFromEvents();
                                            connectionActor.stopClientActor();
                                            origin.tell(closeConnectionResponse, getSelf());
                                        });
                        self.tell(performTask, ActorRef.noSender());
                    },
                    error -> handleException("disconnect", origin, error),
                    () -> {
                        log.debug("Client actor was not started, responding directly.");
                        origin.tell(closeConnectionResponse, getSelf());
                    }
            );
        });
    }

    private void deleteConnection(final DeleteConnection command) {
        final ConnectionDeleted connectionDeleted =
                ConnectionDeleted.of(command.getConnectionId(), command.getDittoHeaders());
        final ActorRef origin = getSender();
        final ActorRef self = getSelf();

        persistEvent(connectionDeleted, persistedEvent -> {
            stopClientActor();
            origin.tell(DeleteConnectionResponse.of(connectionId, command.getDittoHeaders()), self);
            stopSelf();
        });
        this.loggingDisabled();
    }

    private void resetConnectionMetrics(final ResetConnectionMetrics command) {
        tellClientActorIfStarted(command, ActorRef.noSender());

        getSender().tell(ResetConnectionMetricsResponse.of(connectionId, command.getDittoHeaders()), getSelf());
    }

    private void enableConnectionLogs(final EnableConnectionLogs command) {
        tellClientActorIfStarted(command, ActorRef.noSender());

        getSender().tell(EnableConnectionLogsResponse.of(connectionId, command.getDittoHeaders()), getSelf());
        this.loggingEnabled();
    }

    private void handleLoggingMuted(final CheckConnectionLogsActive ccla) {
        log.debug("Cancelling scheduler checking if logging still active for <{}>", ccla.getConnectionId());
<<<<<<< HEAD
        if (this.enabledLoggingChecker != null && !this.enabledLoggingChecker.isCancelled()) {
            log.debug("Scheduler <enabledLoggingChecker> stopped at <{}>", ccla.getTimestamp());
            this.enabledLoggingChecker.cancel();
        }
=======
        this.loggingDisabled();
>>>>>>> 2bf19fc6
    }

    private void retrieveConnectionLogs(final RetrieveConnectionLogs command) {
        this.updateLoggingIfEnabled();
        broadcastCommandWithDifferentSender(command,
                (existingConnection, timeout) -> RetrieveConnectionLogsAggregatorActor.props(
                        existingConnection, getSender(), command.getDittoHeaders(), timeout),
                () -> respondWithEmptyLogs(command, this.getSender()));
    }

    private boolean isLoggingEnabled() {
        return this.loggingEnabledUntil != null && Instant.now().isBefore(this.loggingEnabledUntil);
    }

    private void loggingEnabled() {
        // start check logging scheduler
        this.startEnabledLoggingChecker();
        this.loggingEnabledUntil = Instant.now().plus(this.loggingEnabledDuration);
    }

    private void updateLoggingIfEnabled() {
        if (this.isLoggingEnabled()) {
            this.loggingEnabledUntil = Instant.now().plus(this.loggingEnabledDuration);
            tellClientActorIfStarted(EnableConnectionLogs.of(connectionId, DittoHeaders.empty()), ActorRef.noSender());
        }
    }

    private void loggingDisabled() {
        this.loggingEnabledUntil = null;
        this.cancelEnabledLoggingChecker();
    }

    private void cancelEnabledLoggingChecker() {
        if (this.enabledLoggingChecker != null && !this.enabledLoggingChecker.isCancelled()) {
            this.enabledLoggingChecker.cancel();
        }
    }

    private void startEnabledLoggingChecker() {
        this.cancelEnabledLoggingChecker();
        this.enabledLoggingChecker = getContext().getSystem().scheduler().schedule(
                this.checkLoggingActiveInterval,
                this.checkLoggingActiveInterval,
                getSelf(),
                CHECK_LOGGING_ENABLED,
                getContext().getSystem().dispatcher(),
                null
        );
    }

    private void respondWithEmptyLogs(final RetrieveConnectionLogs command, final ActorRef origin) {
        log.debug("ClientActor not started, responding with empty connection logs.");
        final RetrieveConnectionLogsResponse logsResponse = RetrieveConnectionLogsResponse.of(
                connectionId,
                Collections.emptyList(),
                null,
                null,
                command.getDittoHeaders()
        );
        origin.tell(logsResponse, getSelf());
    }

    private void resetConnectionLogs(final ResetConnectionLogs command) {
        tellClientActorIfStarted(command, ActorRef.noSender());
        getSender().tell(ResetConnectionLogsResponse.of(connectionId, command.getDittoHeaders()), getSelf());
    }

    /*
     * NOT thread-safe.
     */
    private void askClientActor(final Command<?> cmd, final Consumer<Object> onSuccess,
            final Consumer<Throwable> onError) {

        startClientActorIfRequired();
        // timeout before sending the (partial) response
        final long responseTimeout = Optional.ofNullable(cmd.getDittoHeaders().get("timeout"))
                .map(Long::parseLong)
                .orElse(clientActorAskTimeout.toMillis());
        // wrap in Broadcast message because these management messages must be delivered to each client actor
        if (clientActorRouter != null && connection != null) {
            final ActorRef aggregationActor = getContext().actorOf(
                    AggregateActor.props(clientActorRouter, connection.getClientCount(), responseTimeout));
            Patterns.ask(aggregationActor, cmd, clientActorAskTimeout)
                    .whenComplete((response, exception) -> {
                        log.debug("Got response to {}: {}", cmd.getType(),
                                exception == null ? response : exception);
                        if (exception != null) {
                            onError.accept(exception);
                        } else if (response instanceof Status.Failure) {
                            final Throwable cause = ((Status.Failure) response).cause();
                            onError.accept(cause);
                        } else if (response instanceof DittoRuntimeException) {
                            onError.accept((DittoRuntimeException) response);
                        } else {
                            onSuccess.accept(response);
                        }
                    });
        } else {
            final String message =
                    MessageFormat.format(
                            "NOT asking client actor <{0}> for connection <{1}> because one of them is null.",
                            clientActorRouter, connection);
            final NullPointerException nullPointerException = new NullPointerException(message);
            log.error(message);
            onError.accept(nullPointerException);
        }
    }

    private void tellClientActorIfStarted(final Command<?> cmd, final ActorRef sender) {
        if (clientActorRouter != null && connection != null) {
            clientActorRouter.tell(new Broadcast(cmd), sender);
        }
    }

    /*
     * NOT thread-safe.
     */
    private void askClientActorIfStarted(final Command<?> cmd, final Consumer<Object> onSuccess,
            final Consumer<Throwable> onError, final Runnable onClientActorNotStarted) {
        if (clientActorRouter != null && connection != null) {
            askClientActor(cmd, onSuccess, onError);
        } else {
            onClientActorNotStarted.run();
        }
    }

    private void broadcastCommandWithDifferentSender(final ConnectivityQueryCommand<?> command,
            final BiFunction<Connection, Duration, Props> senderPropsForConnectionWithTimeout,
            final Runnable onClientActorNotStarted) {
        if (clientActorRouter != null && connection != null) {
            // timeout before sending the (partial) response
            final Duration timeout =
                    Duration.ofMillis((long) (extractTimeoutFromCommand(command.getDittoHeaders()) * 0.75));
            final ActorRef aggregator =
                    getContext().actorOf(senderPropsForConnectionWithTimeout.apply(connection, timeout));

            // forward command to all client actors with aggregator as sender
            clientActorRouter.tell(new Broadcast(command), aggregator);
        } else {
            onClientActorNotStarted.run();
        }
    }

    private void forwardToClientActors(final Props aggregatorProps, final Command<?> cmd,
            final Runnable onClientActorNotStarted) {
        if (clientActorRouter != null && connection != null) {
            final ActorRef metricsAggregator = getContext().actorOf(aggregatorProps);

            // forward command to all client actors with aggregator as sender
            clientActorRouter.tell(new Broadcast(cmd), metricsAggregator);
        } else {
            onClientActorNotStarted.run();
        }
    }

    /*
     * Thread-safe because Actor.getSelf() is thread-safe.
     */
    private void handleException(final String action, final ActorRef origin, final Throwable exception) {
        handleException(action, origin, exception, true);
    }

    private void handleException(final String action,
            final ActorRef origin,
            final Throwable exception,
            final boolean sendExceptionResponse) {

        final DittoRuntimeException dre;
        if (exception instanceof DittoRuntimeException) {
            dre = (DittoRuntimeException) exception;
        } else {
            dre = ConnectionFailedException.newBuilder(connectionId)
                    .description(exception.getMessage())
                    .cause(exception)
                    .build();
        }

        if (sendExceptionResponse) {
            origin.tell(dre, getSelf());
        }
        connectionLogger.failure("Operation {0} failed due to {1}", action, dre.getMessage());
        log.warning("Operation <{}> on connection <{}> failed due to {}: {}.", action, connectionId,
                dre.getClass().getSimpleName(), dre.getMessage());
    }

    private void retrieveConnection(final RetrieveConnection command) {
        checkConnectionNotNull();
        getSender().tell(RetrieveConnectionResponse.of(connection, command.getDittoHeaders()), getSelf());
    }

    private void retrieveConnectionStatus(final RetrieveConnectionStatus command) {
        checkNotNull(connection, "Connection");
        // timeout before sending the (partial) response
        final Duration timeout =
                Duration.ofMillis((long) (extractTimeoutFromCommand(command.getDittoHeaders()) * 0.75));
        final Props props = RetrieveConnectionStatusAggregatorActor.props(connection, getSender(),
                command.getDittoHeaders(), timeout);
        forwardToClientActors(props, command, () -> respondWithEmptyStatus(command, this.getSender()));
    }

    private long extractTimeoutFromCommand(final DittoHeaders headers) {
        return Optional.ofNullable(headers.get("timeout"))
                .map(Long::parseLong)
                .orElse(DEFAULT_RETRIEVE_STATUS_TIMEOUT);
    }

    private void retrieveConnectionMetrics(final RetrieveConnectionMetrics command) {
        broadcastCommandWithDifferentSender(command,
                (existingConnection, timeout) -> RetrieveConnectionMetricsAggregatorActor.props(
                        existingConnection, getSender(), command.getDittoHeaders(), timeout),
                () -> respondWithEmptyMetrics(command, this.getSender()));
    }

    private void respondWithEmptyMetrics(final RetrieveConnectionMetrics command, final ActorRef origin) {
        log.debug("ClientActor not started, responding with empty connection metrics with status closed.");
        final ConnectionMetrics metrics =
                ConnectivityModelFactory.newConnectionMetrics(
                        ConnectivityModelFactory.newAddressMetric(Collections.emptySet()),
                        ConnectivityModelFactory.newAddressMetric(Collections.emptySet())
                );
        final RetrieveConnectionMetricsResponse metricsResponse =
                RetrieveConnectionMetricsResponse.of(connectionId, metrics,
                        ConnectivityModelFactory.emptySourceMetrics(),
                        ConnectivityModelFactory.emptyTargetMetrics(),
                        command.getDittoHeaders());
        origin.tell(metricsResponse, getSelf());
    }

    private void respondWithEmptyStatus(final RetrieveConnectionStatus command, final ActorRef origin) {
        log.debug("ClientActor not started, responding with empty connection status with status closed.");
        final RetrieveConnectionStatusResponse statusResponse =
                RetrieveConnectionStatusResponse.closedResponse(connectionId,
                        ConfigUtil.instanceIdentifier(),
                        connectionClosedAt == null ? Instant.EPOCH : connectionClosedAt,
                        ConnectivityStatus.CLOSED,
                        "[" + BaseClientState.DISCONNECTED + "] connection is closed",
                        command.getDittoHeaders());
        origin.tell(statusResponse, getSelf());
    }

    private void subscribeForEvents() {
        checkConnectionNotNull();

        // unsubscribe to previously subscribed topics
        unsubscribeFromEvents();

        uniqueTopics = connection.getTargets().stream()
                .flatMap(target -> target.getTopics().stream().map(FilteredTopic::getTopic))
                .collect(Collectors.toSet());

        forEachPubSubTopicDo(pubSubTopic -> {
            final DistributedPubSubMediator.Subscribe subscribe =
                    new DistributedPubSubMediator.Subscribe(pubSubTopic, PUB_SUB_GROUP_PREFIX + connectionId,
                            getSelf());
            log.debug("Subscribing to pub-sub topic <{}> for connection <{}>.", pubSubTopic, connectionId);
            pubSubMediator.tell(subscribe, getSelf());
        });
    }

    private void unsubscribeFromEvents() {
        forEachPubSubTopicDo(pubSubTopic -> {
            log.debug("Unsubscribing from pub-sub topic <{}> for connection <{}>.", pubSubTopic, connectionId);
            final DistributedPubSubMediator.Unsubscribe unsubscribe =
                    new DistributedPubSubMediator.Unsubscribe(pubSubTopic, PUB_SUB_GROUP_PREFIX + connectionId,
                            getSelf());
            pubSubMediator.tell(unsubscribe, getSelf());
        });
    }

    private void forEachPubSubTopicDo(final Consumer<String> topicConsumer) {
        uniqueTopics.stream()
                .map(Topic::getPubSubTopic)
                .forEach(topicConsumer);
    }

    private void handleCommandDuringInitialization(final ConnectivityCommand command) {
        log.debug("Unexpected command during initialization of actor received: {} - "
                        + "Terminating this actor and sending 'ConnectionNotAccessibleException' to requester ...",
                command.getType());
        getSender().tell(ConnectionNotAccessibleException.newBuilder(command.getId())
                .dittoHeaders(command.getDittoHeaders())
                .build(), getSelf());
    }

    private <E extends Event> void persistEvent(final E event, final Consumer<E> consumer) {
        persist(event, persistedEvent -> {
            log.debug("Successfully persisted Event <{}>.", persistedEvent.getType());
            consumer.accept(persistedEvent);
            pubSubMediator.tell(new DistributedPubSubMediator.Publish(event.getType(), event, true), getSelf());

            // save a snapshot if there were too many changes since the last snapshot
            if ((lastSequenceNr() - lastSnapshotSequenceNr) > snapshotThreshold) {
                doSaveSnapshot();
            }
        });
    }

    private void doSaveSnapshot() {
        if (snapshotInProgress) {
            log.debug("Already requested taking a Snapshot - not doing it again");
        } else if (connection != null) {
            snapshotInProgress = true;
            log.info("Attempting to save Snapshot for Connection: <{}> ...", connection);
            // save a snapshot
            final Object snapshotToStore = snapshotAdapter.toSnapshotStore(connection);
            saveSnapshot(snapshotToStore);
        } else {
            log.warning("Connection and MappingContext must not be null when taking snapshot.");
        }
    }

    private void startClientActorIfRequired() {
        checkNotNull(connectionId, "connectionId");
        checkConnectionNotNull();
        if (clientActorRouter == null) {
            final int clientCount = connection.getClientCount();
            log.info("Starting ClientActor for connection <{}> with <{}> clients.", connectionId, clientCount);
            final Props props = propsFactory.getActorPropsForType(connection, conciergeForwarder);
            final ClusterRouterPoolSettings clusterRouterPoolSettings =
                    new ClusterRouterPoolSettings(clientCount, 1, true,
                            Collections.singleton(CLUSTER_ROLE));
            final RoundRobinPool roundRobinPool = new RoundRobinPool(clientCount);
            final Props clusterRouterPoolProps =
                    new ClusterRouterPool(roundRobinPool, clusterRouterPoolSettings).props(props);

            // start client actor without name so it does not conflict with its previous incarnation
            clientActorRouter = getContext().actorOf(clusterRouterPoolProps);
        } else {
            log.debug("ClientActor already started.");
        }
    }

    private void stopClientActor() {
        if (clientActorRouter != null) {
            connectionClosedAt = Instant.now();
            log.debug("Stopping the client actor.");
            stopChildActor(clientActorRouter);
            clientActorRouter = null;
        }
    }

    private void stopChildActor(final ActorRef actor) {
        log.debug("Stopping child actor <{}>.", actor.path());
        getContext().stop(actor);
    }

    private void stopSelf() {
        log.info("Passivating / shutting down");
        final ShardRegion.Passivate passivateMessage = new ShardRegion.Passivate(PoisonPill.getInstance());
        getContext().getParent().tell(passivateMessage, getSelf());
    }

    private void stopSelfIfDeletedAfterDelay() {
        final ExecutionContextExecutor dispatcher = getContext().dispatcher();
        cancelStopSelfIfDeletedTrigger();
        stopSelfIfDeletedTrigger = getContext().system()
                .scheduler()
                .scheduleOnce(DELETED_ACTOR_LIFETIME, getSelf(), STOP_SELF_IF_DELETED, dispatcher, ActorRef.noSender());
    }

    private void cancelStopSelfIfDeletedTrigger() {
        if (stopSelfIfDeletedTrigger != null) {
            stopSelfIfDeletedTrigger.cancel();
            stopSelfIfDeletedTrigger = null;
        }
    }

    private void handleSubscribeAck(final DistributedPubSubMediator.SubscribeAck subscribeAck) {
        log.debug("Successfully subscribed to distributed pub/sub on topic <{}>.",
                subscribeAck.subscribe().topic());
    }

    private void handleUnsubscribeAck(final DistributedPubSubMediator.UnsubscribeAck unsubscribeAck) {
        log.debug("Successfully unsubscribed from distributed pub/sub on topic <{}>.",
                unsubscribeAck.unsubscribe().topic());
    }

    private void handleSnapshotSuccess(final SaveSnapshotSuccess sss) {
        log.debug("Snapshot was saved successfully: {}", sss);
    }

    private void schedulePendingResponse(final ConnectivityCommandResponse response, final ActorRef sender) {
        getContext().system().scheduler()
                .scheduleOnce(flushPendingResponsesTimeout,
                        sender,
                        response,
                        getContext().dispatcher(),
                        getSelf());
    }

    private static Consumer<ConnectionActor> subscribeForEventsAndScheduleResponse(
            final ConnectivityCommandResponse response,
            final ActorRef sender) {

        return connectionActor -> {
            connectionActor.subscribeForEvents();
            connectionActor.schedulePendingResponse(response, sender);
        };
    }

    /**
     * Message that will be sent by scheduler and indicates a check if logging is still enabled for this connection.
     */
    static final class CheckLoggingActive {

        static final CheckLoggingActive INSTANCE = new CheckLoggingActive();

        private CheckLoggingActive() {
        }
    }

    /**
     * Self-message for future tasks to run synchronously in actor's thread. Minimal wrapping of thread-unsafe
     * operations so that they do not corrupt actor state. The results of such operations are not guaranteed to make
     * sense.
     */
    private static final class PerformTask {

        final String description;
        final Consumer<ConnectionActor> task;

        private PerformTask(final String description, final Consumer<ConnectionActor> task) {
            this.description = description;
            this.task = task;
        }

        private void run(final ConnectionActor thisActor) {
            task.accept(thisActor);
        }

        @Override
        public final String toString() {
            return String.format("PerformTask(%s)", description);
        }

    }

    /**
     * Local helper-actor which is started for aggregating several Status sent back by potentially several {@code
     * clientActors} (behind a cluster Router running on different cluster nodes).
     */
    private static final class AggregateActor extends AbstractActor {

        private final DiagnosticLoggingAdapter log = LogUtil.obtain(this);

        private final Map<String, Status.Status> aggregatedStatus;

        private final ActorRef clientActor;
        private final int expectedResponses;
        private final long timeout;

        private int responseCount = 0;
        @Nullable private ActorRef origin;
        @Nullable private DittoHeaders originHeaders;

        /**
         * Creates Akka configuration object for this actor.
         *
         * @return the Akka configuration Props object
         */
        static Props props(final ActorRef clientActor,
                final int expectedResponses,
                final long timeout) {

            return Props.create(AggregateActor.class, clientActor, expectedResponses, timeout);
        }

        @SuppressWarnings("unused")
        private AggregateActor(final ActorRef clientActor,
                final int expectedResponses,
                final long timeout) {

            this.clientActor = clientActor;
            this.expectedResponses = expectedResponses;
            this.timeout = timeout;
            aggregatedStatus = new HashMap<>();
        }

        @Override
        public Receive createReceive() {
            return ReceiveBuilder.create()
                    .match(Command.class, command -> {
                        clientActor.tell(new Broadcast(command), getSelf());
                        originHeaders = command.getDittoHeaders();
                        origin = getSender();

                        getContext().setReceiveTimeout(Duration.ofMillis(timeout / 2));
                    })
                    .match(ReceiveTimeout.class, receiveTimeout ->
                            // send back (partially) gathered responses
                            sendBackAggregatedResults()
                    )
                    .matchAny(any -> {
                        if (any instanceof Status.Status) {
                            aggregatedStatus.put(getSender().path().address().hostPort(),
                                    (Status.Status) any);
                        } else {
                            log.error("Could not handle non-Status response: {}", any);
                        }
                        responseCount++;
                        if (expectedResponses == responseCount) {
                            // send back all gathered responses
                            sendBackAggregatedResults();
                        }
                    })
                    .build();
        }

        private void sendBackAggregatedResults() {
            if (origin != null && originHeaders != null && !aggregatedStatus.isEmpty()) {
                log.debug("Aggregated statuses: {}", aggregatedStatus);
                final Optional<Status.Status> failure = aggregatedStatus.entrySet().stream()
                        .filter(s -> s.getValue() instanceof Status.Failure)
                        .map(Map.Entry::getValue)
                        .findFirst();
                if (failure.isPresent()) {
                    origin.tell(failure.get(), getSelf());
                } else {
                    final String aggregatedStatusStr = aggregatedStatus.entrySet().stream()
                            .map(Object::toString)
                            .collect(Collectors.joining(","));
                    origin.tell(new Status.Success(aggregatedStatusStr), getSelf());
                }
            } else {
                log.warning("No origin was present or results were empty in order to send back aggregated results to");
            }
            getContext().stop(getSelf());
        }

    }

}<|MERGE_RESOLUTION|>--- conflicted
+++ resolved
@@ -712,14 +712,7 @@
 
     private void handleLoggingMuted(final CheckConnectionLogsActive ccla) {
         log.debug("Cancelling scheduler checking if logging still active for <{}>", ccla.getConnectionId());
-<<<<<<< HEAD
-        if (this.enabledLoggingChecker != null && !this.enabledLoggingChecker.isCancelled()) {
-            log.debug("Scheduler <enabledLoggingChecker> stopped at <{}>", ccla.getTimestamp());
-            this.enabledLoggingChecker.cancel();
-        }
-=======
         this.loggingDisabled();
->>>>>>> 2bf19fc6
     }
 
     private void retrieveConnectionLogs(final RetrieveConnectionLogs command) {
