/*
 * Copyright (c) 2020 Contributors to the Eclipse Foundation
 *
 * See the NOTICE file(s) distributed with this work for additional
 * information regarding copyright ownership.
 *
 * This program and the accompanying materials are made available under the
 * terms of the Eclipse Public License 2.0 which is available at
 * http://www.eclipse.org/legal/epl-2.0
 *
 * SPDX-License-Identifier: EPL-2.0
 */
package org.eclipse.ditto.services.connectivity.messaging;

import static org.eclipse.ditto.services.connectivity.messaging.validation.ConnectionValidator.resolveConnectionIdPlaceholder;

import java.util.AbstractMap;
import java.util.Collections;
import java.util.HashSet;
import java.util.List;
import java.util.Map;
import java.util.Optional;
import java.util.Set;
import java.util.stream.Collectors;
import java.util.stream.Stream;

import javax.annotation.Nullable;

import org.eclipse.ditto.model.base.acks.AbstractCommandAckRequestSetter;
import org.eclipse.ditto.model.base.acks.AcknowledgementLabel;
import org.eclipse.ditto.model.base.acks.AcknowledgementLabelNotDeclaredException;
import org.eclipse.ditto.model.base.acks.AcknowledgementRequest;
import org.eclipse.ditto.model.base.acks.FilteredAcknowledgementRequest;
import org.eclipse.ditto.model.base.auth.AuthorizationContext;
import org.eclipse.ditto.model.base.exceptions.DittoRuntimeException;
import org.eclipse.ditto.model.base.headers.DittoHeaderDefinition;
import org.eclipse.ditto.model.base.headers.DittoHeaders;
import org.eclipse.ditto.model.base.headers.DittoHeadersBuilder;
import org.eclipse.ditto.model.base.headers.DittoHeadersSettable;
import org.eclipse.ditto.model.base.headers.WithDittoHeaders;
import org.eclipse.ditto.model.connectivity.Connection;
import org.eclipse.ditto.model.connectivity.ConnectivityInternalErrorException;
import org.eclipse.ditto.model.connectivity.Source;
import org.eclipse.ditto.model.placeholders.ExpressionResolver;
import org.eclipse.ditto.model.placeholders.PlaceholderFactory;
import org.eclipse.ditto.model.placeholders.PlaceholderFilter;
import org.eclipse.ditto.model.things.ThingId;
import org.eclipse.ditto.protocoladapter.HeaderTranslator;
import org.eclipse.ditto.protocoladapter.ProtocolAdapter;
import org.eclipse.ditto.protocoladapter.ProtocolFactory;
import org.eclipse.ditto.protocoladapter.TopicPath;
import org.eclipse.ditto.protocoladapter.TopicPathBuilder;
import org.eclipse.ditto.services.base.config.limits.DefaultLimitsConfig;
import org.eclipse.ditto.services.base.config.limits.LimitsConfig;
import org.eclipse.ditto.services.connectivity.config.DittoConnectivityConfig;
import org.eclipse.ditto.services.connectivity.config.MonitoringConfig;
import org.eclipse.ditto.services.connectivity.messaging.mappingoutcome.MappingOutcome;
import org.eclipse.ditto.services.connectivity.messaging.monitoring.ConnectionMonitor;
import org.eclipse.ditto.services.connectivity.messaging.monitoring.DefaultConnectionMonitorRegistry;
import org.eclipse.ditto.services.connectivity.messaging.monitoring.logs.InfoProviderFactory;
import org.eclipse.ditto.services.connectivity.util.ConnectivityMdcEntryKey;
import org.eclipse.ditto.services.models.acks.AcknowledgementAggregatorActor;
import org.eclipse.ditto.services.models.acks.AcknowledgementAggregatorActorStarter;
import org.eclipse.ditto.services.models.acks.config.AcknowledgementConfig;
import org.eclipse.ditto.services.models.connectivity.ExternalMessage;
import org.eclipse.ditto.services.models.connectivity.InboundSignal;
import org.eclipse.ditto.services.models.connectivity.MappedInboundExternalMessage;
import org.eclipse.ditto.services.models.connectivity.placeholders.ConnectivityPlaceholders;
import org.eclipse.ditto.services.utils.akka.logging.DittoDiagnosticLoggingAdapter;
import org.eclipse.ditto.services.utils.akka.logging.DittoLoggerFactory;
import org.eclipse.ditto.services.utils.config.DefaultScopedConfig;
import org.eclipse.ditto.signals.acks.base.Acknowledgement;
import org.eclipse.ditto.signals.acks.base.Acknowledgements;
import org.eclipse.ditto.signals.base.Signal;
import org.eclipse.ditto.signals.base.WithId;
import org.eclipse.ditto.signals.commands.base.Command;
import org.eclipse.ditto.signals.commands.base.CommandResponse;
import org.eclipse.ditto.signals.commands.base.ErrorResponse;
import org.eclipse.ditto.signals.commands.connectivity.ConnectivityErrorResponse;
import org.eclipse.ditto.signals.commands.messages.MessageCommand;
import org.eclipse.ditto.signals.commands.messages.acks.MessageCommandAckRequestSetter;
import org.eclipse.ditto.signals.commands.things.ThingCommand;
import org.eclipse.ditto.signals.commands.things.ThingErrorResponse;
import org.eclipse.ditto.signals.commands.things.acks.ThingLiveCommandAckRequestSetter;
import org.eclipse.ditto.signals.commands.things.acks.ThingModifyCommandAckRequestSetter;
import org.eclipse.ditto.signals.commands.thingsearch.WithSubscriptionId;
import org.eclipse.ditto.signals.commands.thingsearch.subscription.CreateSubscription;

import akka.actor.AbstractActor;
import akka.actor.ActorRef;
import akka.actor.ActorSelection;
import akka.actor.Props;
import akka.japi.pf.PFBuilder;
import akka.japi.pf.ReceiveBuilder;
import akka.pattern.Patterns;
import scala.PartialFunction;
import scala.util.Either;
import scala.util.Left;
import scala.util.Right;

/**
 * This Actor dispatches inbound messages after they are mapped.
 */
public final class InboundDispatchingActor extends AbstractActor
        implements MappingOutcome.Visitor<MappedInboundExternalMessage, Optional<Signal<?>>> {

    /**
     * The name of this Actor in the ActorSystem.
     */
    public static final String ACTOR_NAME = "inboundDispatching";

    private static final String UNKNOWN_MAPPER_ID = "?";

    private final DittoDiagnosticLoggingAdapter logger;

    private final HeaderTranslator headerTranslator;
    private final Connection connection;
    private final ActorSelection proxyActor;
    private final ActorRef connectionActor;
    private final DefaultConnectionMonitorRegistry connectionMonitorRegistry;
    private final ConnectionMonitor responseMappedMonitor;
    private final DittoRuntimeExceptionToErrorResponseFunction toErrorResponseFunction;
    private final AcknowledgementAggregatorActorStarter ackregatorStarter;
    private final ActorRef outboundMessageMappingProcessorActor;
    private final ExpressionResolver connectionIdResolver;
    private final AcknowledgementConfig acknowledgementConfig;

    @SuppressWarnings("unused")
    private InboundDispatchingActor(
            final Connection connection,
            final HeaderTranslator headerTranslator,
            final ActorSelection proxyActor,
            final ActorRef connectionActor,
            final ActorRef outboundMessageMappingProcessorActor) {

        this.proxyActor = proxyActor;
        this.outboundMessageMappingProcessorActor = outboundMessageMappingProcessorActor;
        this.headerTranslator = headerTranslator;
        this.connection = connection;
        this.connectionActor = connectionActor;

        logger = DittoLoggerFactory.getDiagnosticLoggingAdapter(this)
                .withMdcEntry(ConnectivityMdcEntryKey.CONNECTION_ID, connection.getId());

        connectionIdResolver = PlaceholderFactory.newExpressionResolver(
                ConnectivityPlaceholders.newConnectionIdPlaceholder(),
                connection.getId());

        final DefaultScopedConfig dittoScoped =
                DefaultScopedConfig.dittoScoped(getContext().getSystem().settings().config());

        final DittoConnectivityConfig connectivityConfig = DittoConnectivityConfig.of(dittoScoped);
        final MonitoringConfig monitoringConfig = connectivityConfig.getMonitoringConfig();
        final LimitsConfig limitsConfig = DefaultLimitsConfig.of(dittoScoped);

        connectionMonitorRegistry = DefaultConnectionMonitorRegistry.fromConfig(monitoringConfig);
        responseMappedMonitor = connectionMonitorRegistry.forResponseMapped(connection);
        toErrorResponseFunction = DittoRuntimeExceptionToErrorResponseFunction.of(limitsConfig.getHeadersMaxSize());
        acknowledgementConfig = connectivityConfig.getConnectionConfig().getAcknowledgementConfig();
        ackregatorStarter = AcknowledgementAggregatorActorStarter.of(getContext(),
                acknowledgementConfig,
                headerTranslator,
                ThingModifyCommandAckRequestSetter.getInstance(),
                ThingLiveCommandAckRequestSetter.getInstance(),
                MessageCommandAckRequestSetter.getInstance());
    }

    /**
     * Creates Akka configuration object for this actor.
     *
     * @param connection the connection
     * @param headerTranslator the headerTranslator to use.
     * @param proxyActor the actor used to send signals into the ditto cluster.
     * @param connectionActor the connection actor acting as the grandparent of this actor.
     * @param outboundMessageMappingProcessorActor used to publish errors.
     * @return the Akka configuration Props object.
     */
    public static Props props(final Connection connection,
            final HeaderTranslator headerTranslator,
            final ActorSelection proxyActor,
            final ActorRef connectionActor,
            final ActorRef outboundMessageMappingProcessorActor) {

        return Props.create(InboundDispatchingActor.class,
                connection,
                headerTranslator,
                proxyActor,
                connectionActor,
                outboundMessageMappingProcessorActor
        );
    }

    @Override
    public Receive createReceive() {
        return ReceiveBuilder.create()
                .match(InboundMappingOutcomes.class, InboundMappingOutcomes::hasError, this::dispatchError)
                .match(InboundMappingOutcomes.class, this::dispatchMapped)
                .match(DittoRuntimeException.class, this::onDittoRuntimeException)
                .matchAny(message -> logger.warning("Received unknown message <{}>.", message))
                .build();
    }

    private void onDittoRuntimeException(final DittoRuntimeException dittoRuntimeException) {
        onError(UNKNOWN_MAPPER_ID, dittoRuntimeException, null, null);
    }

    private void dispatchError(final InboundMappingOutcomes outcomes) {
        onError(UNKNOWN_MAPPER_ID, outcomes.getError(), null, outcomes.getExternalMessage());
    }

    private void dispatchMapped(final InboundMappingOutcomes outcomes) {
        final ActorRef sender = getSender();
        final PartialFunction<Signal<?>, Stream<IncomingSignal>> dispatchResponsesAndSearchCommands =
                dispatchResponsesAndSearchCommands(sender, outcomes);
        final int ackRequestingSignalCount = outcomes.getOutcomes()
                .stream()
                .map(this::eval)
                .flatMap(Optional::stream)
                .flatMap(dispatchResponsesAndSearchCommands::apply)
                .mapToInt(this::dispatchIncomingSignal)
                .sum();
        sender.tell(ResponseCollectorActor.setCount(ackRequestingSignalCount), getSelf());
    }

    private Set<AcknowledgementLabel> getDeclaredAckLabels(final InboundMappingOutcomes outcomes) {
        return outcomes.getExternalMessage()
                .getSource()
                .map(Source::getDeclaredAcknowledgementLabels)
                .orElse(Set.of())
                .stream()
                .map(ackLabel -> resolveConnectionIdPlaceholder(connectionIdResolver, ackLabel))
                .flatMap(Optional::stream)
                .collect(Collectors.toSet());
    }

    @Override
    public Optional<Signal<?>> onMapped(final String mapperId,
            final MappedInboundExternalMessage mappedInboundMessage) {
        final ExternalMessage incomingMessage = mappedInboundMessage.getSource();
        final String source = getAddress(incomingMessage);
        final Signal<?> signal = mappedInboundMessage.getSignal();
        final AuthorizationContext authorizationContext = getAuthorizationContextOrThrow(incomingMessage);
        final ConnectionMonitor.InfoProvider infoProvider = InfoProviderFactory.forExternalMessage(incomingMessage);
        final ConnectionMonitor mappedMonitor = connectionMonitorRegistry.forInboundMapped(connection, source);

        final DittoHeaders mappedHeaders =
                applyInboundHeaderMapping(signal, incomingMessage, authorizationContext,
                        mappedInboundMessage.getTopicPath(), incomingMessage.getInternalHeaders());

        final Signal<?> adjustedSignal = appendConnectionAcknowledgementsToSignal(incomingMessage,
                signal.setDittoHeaders(mappedHeaders));

        // enforce signal ID after header mapping was done
        connectionMonitorRegistry.forInboundEnforced(connection, source)
                .wrapExecution(adjustedSignal)
                .execute(() -> applySignalIdEnforcement(incomingMessage, signal));
        // the above throws an exception if signal id enforcement fails

        mappedMonitor.success(infoProvider, "Successfully mapped incoming signal with mapper <{0}>.", mapperId);
        return Optional.of(adjustedSignal);
    }

    @Override
    public Optional<Signal<?>> onDropped(final String mapperId, @Nullable final ExternalMessage incomingMessage) {
        logger.withCorrelationId(Optional.ofNullable(incomingMessage)
                .map(ExternalMessage::getHeaders)
                .map(h -> h.get(DittoHeaderDefinition.CORRELATION_ID.getKey()))
                .orElse(null)
        ).debug("Message mapping returned null, message is dropped.");
        if (incomingMessage != null) {
            final String source = getAddress(incomingMessage);
            final ConnectionMonitor.InfoProvider infoProvider = InfoProviderFactory.forExternalMessage(incomingMessage);
            final ConnectionMonitor droppedMonitor = connectionMonitorRegistry.forInboundDropped(connection, source);
            droppedMonitor.success(infoProvider,
                    "Payload mapping of mapper <{0}> returned null, incoming message is dropped.", mapperId);
        }
        return Optional.empty();
    }

    @Override
    public Optional<Signal<?>> onError(final String mapperId,
            @Nullable final Exception e,
            @Nullable final TopicPath topicPath,
            @Nullable final ExternalMessage message) {

        if (e instanceof DittoRuntimeException) {
            final DittoRuntimeException dittoRuntimeException = (DittoRuntimeException) e;
            final ErrorResponse<?> errorResponse = toErrorResponseFunction.apply(dittoRuntimeException, topicPath);
            final DittoHeaders mappedHeaders;
            if (message != null) {
                final AuthorizationContext authorizationContext = getAuthorizationContext(message).orElse(null);
                final String source = getAddress(message);
                final ConnectionMonitor mappedMonitor =
                        connectionMonitorRegistry.forInboundMapped(connection, source);
                mappedMonitor.getLogger()
                        .failure("Got exception {0} when processing external message with mapper <{1}>: {2}",
                                dittoRuntimeException.getErrorCode(),
                                mapperId,
                                e.getMessage());
                mappedHeaders = applyInboundHeaderMapping(errorResponse, message, authorizationContext,
                        message.getTopicPath().orElse(null), message.getInternalHeaders());
                logger.withCorrelationId(mappedHeaders)
                        .info("Resolved mapped headers of {} : with HeaderMapping {} : and external headers {}",
                                mappedHeaders, message.getHeaderMapping(), message.getHeaders());
            } else {
                mappedHeaders = dittoRuntimeException.getDittoHeaders();
            }
            outboundMessageMappingProcessorActor.tell(errorResponse.setDittoHeaders(mappedHeaders),
                    ActorRef.noSender());
        } else if (e != null) {
            responseMappedMonitor.getLogger()
                    .failure("Got unknown exception when processing external message: {0}", e.getMessage());
            if (message != null) {
                logger.setCorrelationId(message.getInternalHeaders());
            }
            logger.warning("Got <{}> when message was processed: <{}>", e.getClass().getSimpleName(),
                    e.getMessage());
            logger.discardCorrelationId();
        }
        return Optional.empty();
    }

    private String getAddress(final ExternalMessage incomingMessage) {
        return incomingMessage.getSourceAddress().orElse("unknown");
    }

    private PartialFunction<Signal<?>, Stream<IncomingSignal>> dispatchResponsesAndSearchCommands(final ActorRef sender,
            final InboundMappingOutcomes outcomes) {
        final Set<AcknowledgementLabel> declaredAckLabels = getDeclaredAckLabels(outcomes);
        final PartialFunction<Signal<?>, Signal<?>> appendConnectionId = new PFBuilder<Signal<?>, Signal<?>>()
                .match(Acknowledgements.class, this::appendConnectionIdToAcknowledgements)
                .match(CommandResponse.class,
                        ack -> appendConnectionIdToAcknowledgementOrResponse(ack))
                .matchAny(x -> x)
                .build();

        final PartialFunction<Signal<?>, Stream<IncomingSignal>> dispatchSignal =
                new PFBuilder<Signal<?>, Stream<IncomingSignal>>()
                        .match(Acknowledgement.class, ack ->
                                forwardAcknowledgement(ack, declaredAckLabels, outcomes))
                        .match(Acknowledgements.class, acks ->
                                forwardAcknowledgements(acks, declaredAckLabels, outcomes))
                        .match(CommandResponse.class, ProtocolAdapter::isLiveSignal, liveResponse ->
                                forwardToClientActor(liveResponse, ActorRef.noSender())
                        )
                        .match(CreateSubscription.class, cmd -> forwardToConnectionActor(cmd, sender))
                        .match(WithSubscriptionId.class, cmd -> forwardToClientActor(cmd, sender))
                        .matchAny(baseSignal -> ackregatorStarter.preprocess(baseSignal,
                                (signal, isAckRequesting) -> Stream.of(new IncomingSignal(signal,
                                        getReturnAddress(sender, isAckRequesting, signal),
                                        isAckRequesting)),
                                headerInvalidException -> {
                                    // tell the response collector to settle negatively without redelivery
                                    sender.tell(headerInvalidException, ActorRef.noSender());
                                    // publish the error response
                                    outboundMessageMappingProcessorActor.tell(
                                            ThingErrorResponse.of(headerInvalidException),
                                            ActorRef.noSender());
                                    return Stream.empty();
                                }))
                        .build();

        return appendConnectionId.andThen(dispatchSignal);
    }

    /**
     * Handle incoming signals that request acknowledgements in the actor's thread, since creating the necessary
     * acknowledgement aggregators is not thread-safe.
     *
     * @param incomingSignal the signal requesting acknowledgements together with its original sender,
     * the response collector actor.
     * @return 1 if the signal is ack-requesting, 0 if it is not.
     */
    private int dispatchIncomingSignal(final IncomingSignal incomingSignal) {
        final Signal<?> signal = incomingSignal.signal;
        final ActorRef sender = incomingSignal.sender;
        if (incomingSignal.isAckRequesting) {
            try {
                startAckregatorAndForwardSignal(signal, sender);
            } catch (final DittoRuntimeException e) {
                handleErrorDuringStartingOfAckregator(e, signal.getDittoHeaders(), sender);
            }
            return 1;
        } else {
            if (sender != null && isLive(signal)) {
                final DittoHeaders originalHeaders = signal.getDittoHeaders();
<<<<<<< HEAD
                Patterns.ask(proxyActor, signal, originalHeaders.getTimeout().orElse(Duration.ofSeconds(10)))
                        .thenApply(response -> {
                            if (response instanceof WithDittoHeaders) {
                                return AcknowledgementAggregatorActor.restoreCommandConnectivityHeaders(
                                        (DittoHeadersSettable<?>) response,
                                        originalHeaders);
                            } else {
                                final String messageTemplate =
                                        "Expected response <%s> to be of type <%s> but was of type <%s>.";
                                final String errorMessage =
                                        String.format(messageTemplate, response, WithDittoHeaders.class.getName(),
                                                response.getClass().getName());
                                final ConnectivityInternalErrorException dre =
                                        ConnectivityInternalErrorException.newBuilder()
                                                .cause(new ClassCastException(errorMessage))
                                                .build();
                                return ConnectivityErrorResponse.of(dre, originalHeaders);
                            }
                        })
                        .thenAccept(response -> sender.tell(response, ActorRef.noSender()));
=======
                Patterns.ask(proxyActor, signal, originalHeaders.getTimeout()
                        .orElse(acknowledgementConfig.getForwarderFallbackTimeout())
                ).thenApply(response -> {
                    if (response instanceof WithDittoHeaders<?>) {
                        return AcknowledgementAggregatorActor.restoreCommandConnectivityHeaders(
                                (WithDittoHeaders<?>) response,
                                originalHeaders);
                    } else {
                        final String messageTemplate =
                                "Expected response <%s> to be of type <%s> but was of type <%s>.";
                        final String errorMessage =
                                String.format(messageTemplate, response, WithDittoHeaders.class.getName(),
                                        response.getClass().getName());
                        final ConnectivityInternalErrorException dre =
                                ConnectivityInternalErrorException.newBuilder()
                                        .cause(new ClassCastException(errorMessage))
                                        .build();
                        return ConnectivityErrorResponse.of(dre, originalHeaders);
                    }
                })
                .thenAccept(response -> sender.tell(response, ActorRef.noSender()));
>>>>>>> 76403498
            } else {
                proxyActor.tell(signal, sender);
            }
            return 0;
        }
    }

    private static boolean isLive(final Signal<?> signal) {
        return (signal instanceof MessageCommand ||
                (signal instanceof ThingCommand && ProtocolAdapter.isLiveSignal(signal)));
    }

    private void startAckregatorAndForwardSignal(final Signal<?> signal, @Nullable final ActorRef sender) {
        ackregatorStarter.doStart(signal,
                responseSignal -> {
                    // potentially publish response/aggregated acks to reply target
                    if (signal.getDittoHeaders().isResponseRequired()) {
                        outboundMessageMappingProcessorActor.tell(responseSignal, getSelf());
                    }

                    // forward acks to the original sender for consumer settlement
                    if (sender != null) {
                        sender.tell(responseSignal, ActorRef.noSender());
                    }
                },
                ackregator -> {
                    proxyActor.tell(signal, ackregator);
                    return null;
                });
    }

    private void handleErrorDuringStartingOfAckregator(final DittoRuntimeException e,
            final DittoHeaders dittoHeaders, @Nullable final ActorRef sender) {
        logger.withCorrelationId(dittoHeaders)
                .info("Got 'DittoRuntimeException' during 'startAcknowledgementAggregator':" +
                        " {}: <{}>", e.getClass().getSimpleName(), e.getMessage());
        responseMappedMonitor.getLogger()
                .failure("Got exception {0} when processing external message: {1}",
                        e.getErrorCode(), e.getMessage());
        final ErrorResponse<?> errorResponse = toErrorResponseFunction.apply(e, null);
        // tell sender the error response for consumer settlement
        if (sender != null) {
            sender.tell(errorResponse, getSelf());
        }
        // publish error response
        outboundMessageMappingProcessorActor.tell(errorResponse.setDittoHeaders(dittoHeaders), ActorRef.noSender());
    }

    /**
     * Only special Signals must be forwarded to the {@code ConnectionPersistenceActor}:
     * <ul>
     * <li>{@code Acknowledgement}s which were received via an incoming connection source</li>
     * <li>live {@code CommandResponse}s which were received via an incoming connection source</li>
     * <li>{@code SearchCommand}s which were received via an incoming connection source</li>
     * </ul>
     *
     * @param signal the Signal to forward to the connectionActor
     * @param sender the sender which shall receive the response
     * @param <T> type of elements for the next step..
     * @return an empty source of Signals
     */
    private <T> Stream<T> forwardToClientActor(final Signal<?> signal,
            @Nullable final ActorRef sender) {
        // wrap response or search command for dispatching by entity ID
        getContext().parent().tell(InboundSignal.of(signal), sender);
        return Stream.empty();
    }

    private <T> Stream<T> forwardToConnectionActor(final CreateSubscription command, @Nullable final ActorRef sender) {
        connectionActor.tell(command, sender);
        return Stream.empty();
    }

    private <T> Stream<T> forwardAcknowledgement(final Acknowledgement ack,
            final Set<AcknowledgementLabel> declaredAckLabels,
            final InboundMappingOutcomes outcomes) {
        if (declaredAckLabels.contains(ack.getLabel())) {
            return forwardToClientActor(ack, outboundMessageMappingProcessorActor);
        } else {
            final AcknowledgementLabelNotDeclaredException exception =
                    AcknowledgementLabelNotDeclaredException.of(ack.getLabel(), ack.getDittoHeaders());
            onError(UNKNOWN_MAPPER_ID, exception, getTopicPath(ack), outcomes.getExternalMessage());
            return Stream.empty();
        }
    }

    private <T> Stream<T> forwardAcknowledgements(final Acknowledgements acks,
            final Set<AcknowledgementLabel> declaredAckLabels,
            final InboundMappingOutcomes outcomes) {
        final Optional<AcknowledgementLabelNotDeclaredException> ackLabelNotDeclaredException = acks.stream()
                .map(Acknowledgement::getLabel)
                .filter(label -> !declaredAckLabels.contains(label))
                .map(label -> AcknowledgementLabelNotDeclaredException.of(label, acks.getDittoHeaders()))
                .findAny();
        if (ackLabelNotDeclaredException.isPresent()) {
            onError(UNKNOWN_MAPPER_ID, ackLabelNotDeclaredException.get(), getTopicPath(acks),
                    outcomes.getExternalMessage());
            return Stream.empty();
        }
        return forwardToClientActor(acks, outboundMessageMappingProcessorActor);
    }

    private TopicPath getTopicPath(final Acknowledgement ack) {
        return newTopicPathBuilder(ack, ack).acks().label(ack.getLabel()).build();
    }

    private TopicPath getTopicPath(final Acknowledgements acks) {
        return newTopicPathBuilder(acks, acks).acks().aggregatedAcks().build();
    }

    private TopicPathBuilder newTopicPathBuilder(final WithId withId, final WithDittoHeaders withDittoHeaders) {
        final TopicPathBuilder builder = ProtocolFactory.newTopicPathBuilder(ThingId.of(withId.getEntityId()));
        return withDittoHeaders.getDittoHeaders()
                .getChannel()
                .filter(TopicPath.Channel.LIVE.getName()::equals)
                .map(name -> builder.live())
                .orElseGet(builder::twin);
    }

    @Nullable
    private ActorRef getReturnAddress(final ActorRef sender, final boolean isAcksRequesting,
            final Signal<?> signal) {
        // acks-requesting signals: all replies should be directed to the sender address (ack. aggregator actor)
        // other commands: set this actor as return address to receive any errors to publish.
        if (isAcksRequesting) {
            return sender;
        } else if (signal instanceof Command<?> && signal.getDittoHeaders().isResponseRequired()) {
            return outboundMessageMappingProcessorActor;
        } else {
            return ActorRef.noSender();
        }
    }

    private Signal<?> appendConnectionAcknowledgementsToSignal(final ExternalMessage message,
            final Signal<?> signal) {
        if (!canRequestAcks(signal)) {
            return signal;
        }
        final Set<AcknowledgementRequest> additionalAcknowledgementRequests = message.getSource()
                .flatMap(Source::getAcknowledgementRequests)
                .map(FilteredAcknowledgementRequest::getIncludes)
                .orElse(Collections.emptySet());
        final String filter = message.getSource()
                .flatMap(Source::getAcknowledgementRequests)
                .flatMap(FilteredAcknowledgementRequest::getFilter)
                .orElse(null);

        if (additionalAcknowledgementRequests.isEmpty() || explicitlyNoAcksRequested(signal.getDittoHeaders())) {
            // do not change the signal's header if no additional acknowledgementRequests are defined in the Source
            // to preserve the default behavior for signals without the header 'requested-acks'
            return RequestedAcksFilter.filterAcknowledgements(signal, message, filter, connection.getId());
        } else {
            // The Source's acknowledgementRequests get appended to the requested-acks DittoHeader of the mapped signal
            final Set<AcknowledgementRequest> combinedRequestedAcks =
                    new HashSet<>(signal.getDittoHeaders().getAcknowledgementRequests());
            combinedRequestedAcks.addAll(additionalAcknowledgementRequests);

            final Signal<?> signalWithCombinedAckRequests = signal.setDittoHeaders(signal.getDittoHeaders()
                    .toBuilder()
                    .acknowledgementRequests(combinedRequestedAcks)
                    .build()
            );
            return RequestedAcksFilter.filterAcknowledgements(signalWithCombinedAckRequests,
                    message,
                    filter,
                    connection.getId());
        }
    }

    private boolean explicitlyNoAcksRequested(final DittoHeaders dittoHeaders) {
        return dittoHeaders.containsKey(DittoHeaderDefinition.REQUESTED_ACKS.getKey()) &&
                dittoHeaders.getAcknowledgementRequests().isEmpty();
    }

    /**
     * Helper applying the {@link org.eclipse.ditto.model.connectivity.EnforcementFilter} of the passed in {@link org.eclipse.ditto.services.models.connectivity.ExternalMessage} by throwing a {@link
     * org.eclipse.ditto.model.connectivity.ConnectionSignalIdEnforcementFailedException} if the enforcement failed.
     */
    private void applySignalIdEnforcement(final ExternalMessage externalMessage, final Signal<?> signal) {
        externalMessage.getEnforcementFilter().ifPresent(enforcementFilter -> {
            logger.withCorrelationId(signal)
                    .debug("Connection Signal ID Enforcement enabled - matching Signal ID <{}> with filter <{}>.",
                            signal.getEntityId(), enforcementFilter);
            enforcementFilter.match(signal.getEntityId(), signal.getDittoHeaders());
        });
    }

    /**
     * Helper applying the {@link org.eclipse.ditto.model.connectivity.HeaderMapping}.
     */
    private DittoHeaders applyInboundHeaderMapping(final Signal<?> signal,
            final ExternalMessage externalMessage,
            @Nullable final AuthorizationContext authorizationContext,
            @Nullable final TopicPath topicPath,
            final DittoHeaders extraInternalHeaders) {

        return externalMessage.getHeaderMapping()
                .map(mapping -> {
                    final ExpressionResolver expressionResolver =
                            Resolvers.forInbound(externalMessage, signal, topicPath, authorizationContext,
                                    connection.getId());

                    final DittoHeadersBuilder<?, ?> dittoHeadersBuilder = signal.getDittoHeaders().toBuilder();

                    // Add mapped external headers as if they were injected into the Adaptable.
                    final Map<String, String> mappedExternalHeaders = mapping.getMapping()
                            .entrySet()
                            .stream()
                            .flatMap(e -> PlaceholderFilter.applyOrElseDelete(e.getValue(), expressionResolver)
                                    .stream()
                                    .map(resolvedValue -> new AbstractMap.SimpleEntry<>(e.getKey(), resolvedValue))
                            )
                            .collect(Collectors.toMap(Map.Entry::getKey, Map.Entry::getValue));
                    dittoHeadersBuilder.putHeaders(headerTranslator.fromExternalHeaders(mappedExternalHeaders));

                    final String correlationIdKey = DittoHeaderDefinition.CORRELATION_ID.getKey();
                    final boolean hasCorrelationId = mapping.getMapping().containsKey(correlationIdKey) ||
                            signal.getDittoHeaders().getCorrelationId().isPresent();

                    final DittoHeaders newHeaders =
                            appendInternalHeaders(dittoHeadersBuilder, authorizationContext, extraInternalHeaders,
                                    !hasCorrelationId).build();

                    logger.withCorrelationId(newHeaders)
                            .debug("Result of header mapping <{}> are these headers: {}", mapping, newHeaders);
                    return newHeaders;
                })
                .orElseGet(() ->
                        appendInternalHeaders(
                                signal.getDittoHeaders().toBuilder(),
                                authorizationContext,
                                extraInternalHeaders,
                                signal.getDittoHeaders().getCorrelationId().isEmpty()
                        ).build()
                );
    }

    private DittoHeadersBuilder<?, ?> appendInternalHeaders(final DittoHeadersBuilder<?, ?> builder,
            @Nullable final AuthorizationContext authorizationContext,
            final DittoHeaders extraInternalHeaders,
            final boolean appendRandomCorrelationId) {

        builder.putHeaders(extraInternalHeaders).origin(connection.getId());
        if (authorizationContext != null) {
            builder.authorizationContext(authorizationContext);
        }
        if (appendRandomCorrelationId && extraInternalHeaders.getCorrelationId().isEmpty()) {
            builder.randomCorrelationId();
        }
        return builder;
    }

    /**
     * Appends the ConnectionId to the processed {@code commandResponse} payload.
     *
     * @param commandResponse the CommandResponse (or Acknowledgement as subtype) to append the ConnectionId to
     * @param <T> the type of the CommandResponse
     * @return the CommandResponse with appended ConnectionId.
     */
    private <T extends CommandResponse<T>> T appendConnectionIdToAcknowledgementOrResponse(final T commandResponse) {
        final DittoHeaders newHeaders = commandResponse.getDittoHeaders()
                .toBuilder()
                .putHeader(DittoHeaderDefinition.CONNECTION_ID.getKey(), connection.getId().toString())
                .build();
        return commandResponse.setDittoHeaders(newHeaders);
    }

    private Acknowledgements appendConnectionIdToAcknowledgements(final Acknowledgements acknowledgements) {
        final List<Acknowledgement> acksList = acknowledgements.stream()
                .map(this::appendConnectionIdToAcknowledgementOrResponse)
                .collect(Collectors.toList());
        // Uses EntityId and StatusCode from input acknowledges expecting these were set when Acknowledgements was created
        return Acknowledgements.of(acknowledgements.getEntityId(), acksList, acknowledgements.getHttpStatus(),
                acknowledgements.getDittoHeaders());
    }

    private static Optional<AuthorizationContext> getAuthorizationContext(final ExternalMessage externalMessage) {
        final Either<RuntimeException, AuthorizationContext> result = getAuthorizationContextAsEither(externalMessage);
        if (result.isRight()) {
            return Optional.of(result.right().get());
        } else {
            return Optional.empty();
        }
    }

    private static AuthorizationContext getAuthorizationContextOrThrow(final ExternalMessage externalMessage) {
        final Either<RuntimeException, AuthorizationContext> result = getAuthorizationContextAsEither(externalMessage);
        if (result.isRight()) {
            return result.right().get();
        } else {
            throw result.left().get();
        }
    }

    private static Either<RuntimeException, AuthorizationContext> getAuthorizationContextAsEither(
            final ExternalMessage externalMessage) {

        return externalMessage.getAuthorizationContext()
                .filter(authorizationContext -> !authorizationContext.isEmpty())
                .<Either<RuntimeException, AuthorizationContext>>map(authorizationContext -> {
                    try {
                        return new Right<>(
                                PlaceholderFilter.applyHeadersPlaceholderToAuthContext(authorizationContext,
                                        externalMessage.getHeaders()));
                    } catch (final RuntimeException e) {
                        return new Left<>(e);
                    }
                })
                .orElseGet(() ->
                        new Left<>(new IllegalArgumentException("No nonempty authorization context is available")));

    }

    private static boolean canRequestAcks(final Signal<?> signal) {
        return isApplicable(ThingModifyCommandAckRequestSetter.getInstance(), signal) ||
                isApplicable(ThingLiveCommandAckRequestSetter.getInstance(), signal) ||
                isApplicable(MessageCommandAckRequestSetter.getInstance(), signal);
    }

    private static <C extends DittoHeadersSettable<? extends C>> boolean isApplicable(
            final AbstractCommandAckRequestSetter<C> setter, final Signal<?> signal) {
        return setter.getMatchedClass().isInstance(signal) &&
                setter.isApplicable(setter.getMatchedClass().cast(signal));
    }

    private static final class IncomingSignal {

        private final Signal<?> signal;
        @Nullable private final ActorRef sender;
        private final boolean isAckRequesting;

        private IncomingSignal(final Signal<?> signal, @Nullable final ActorRef sender,
                final boolean isAckRequesting) {
            this.signal = signal;
            this.sender = sender;
            this.isAckRequesting = isAckRequesting;
        }
    }

}<|MERGE_RESOLUTION|>--- conflicted
+++ resolved
@@ -384,34 +384,12 @@
         } else {
             if (sender != null && isLive(signal)) {
                 final DittoHeaders originalHeaders = signal.getDittoHeaders();
-<<<<<<< HEAD
-                Patterns.ask(proxyActor, signal, originalHeaders.getTimeout().orElse(Duration.ofSeconds(10)))
-                        .thenApply(response -> {
-                            if (response instanceof WithDittoHeaders) {
-                                return AcknowledgementAggregatorActor.restoreCommandConnectivityHeaders(
-                                        (DittoHeadersSettable<?>) response,
-                                        originalHeaders);
-                            } else {
-                                final String messageTemplate =
-                                        "Expected response <%s> to be of type <%s> but was of type <%s>.";
-                                final String errorMessage =
-                                        String.format(messageTemplate, response, WithDittoHeaders.class.getName(),
-                                                response.getClass().getName());
-                                final ConnectivityInternalErrorException dre =
-                                        ConnectivityInternalErrorException.newBuilder()
-                                                .cause(new ClassCastException(errorMessage))
-                                                .build();
-                                return ConnectivityErrorResponse.of(dre, originalHeaders);
-                            }
-                        })
-                        .thenAccept(response -> sender.tell(response, ActorRef.noSender()));
-=======
                 Patterns.ask(proxyActor, signal, originalHeaders.getTimeout()
                         .orElse(acknowledgementConfig.getForwarderFallbackTimeout())
                 ).thenApply(response -> {
-                    if (response instanceof WithDittoHeaders<?>) {
+                    if (response instanceof WithDittoHeaders) {
                         return AcknowledgementAggregatorActor.restoreCommandConnectivityHeaders(
-                                (WithDittoHeaders<?>) response,
+                                (DittoHeadersSettable<?>) response,
                                 originalHeaders);
                     } else {
                         final String messageTemplate =
@@ -427,7 +405,6 @@
                     }
                 })
                 .thenAccept(response -> sender.tell(response, ActorRef.noSender()));
->>>>>>> 76403498
             } else {
                 proxyActor.tell(signal, sender);
             }
