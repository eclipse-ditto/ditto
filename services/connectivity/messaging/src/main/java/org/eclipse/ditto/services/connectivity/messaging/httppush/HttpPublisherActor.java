--- conflicted
+++ resolved
@@ -48,16 +48,10 @@
 import org.eclipse.ditto.protocoladapter.DittoProtocolAdapter;
 import org.eclipse.ditto.protocoladapter.JsonifiableAdaptable;
 import org.eclipse.ditto.protocoladapter.ProtocolFactory;
-import org.eclipse.ditto.services.connectivity.config.ConnectionConfig;
-import org.eclipse.ditto.services.connectivity.config.DittoConnectivityConfig;
 import org.eclipse.ditto.services.connectivity.config.HttpPushConfig;
+import org.eclipse.ditto.services.connectivity.config.MonitoringConfig;
+import org.eclipse.ditto.services.connectivity.config.MonitoringLoggerConfig;
 import org.eclipse.ditto.services.connectivity.messaging.BasePublisherActor;
-<<<<<<< HEAD
-=======
-import org.eclipse.ditto.services.connectivity.messaging.config.HttpPushConfig;
-import org.eclipse.ditto.services.connectivity.messaging.config.MonitoringConfig;
-import org.eclipse.ditto.services.connectivity.messaging.config.MonitoringLoggerConfig;
->>>>>>> 64c44930
 import org.eclipse.ditto.services.connectivity.messaging.internal.ConnectionFailure;
 import org.eclipse.ditto.services.connectivity.messaging.internal.ImmutableConnectionFailure;
 import org.eclipse.ditto.services.connectivity.messaging.monitoring.logs.ConnectionLogger;
@@ -328,7 +322,8 @@
                 if (DittoAcknowledgementLabel.LIVE_RESPONSE.equals(label)) {
                     // Live-Response is declared as issued ack => parse live response from response
                     if (isMessageCommand) {
-                        result = toMessageCommandResponse((MessageCommand<?, ?>) signal, dittoHeaders, body, statusCode);
+                        result =
+                                toMessageCommandResponse((MessageCommand<?, ?>) signal, dittoHeaders, body, statusCode);
                     } else {
                         result = null;
                     }
@@ -556,4 +551,4 @@
         return requestUri.userInfo("");
     }
 
-}
+}