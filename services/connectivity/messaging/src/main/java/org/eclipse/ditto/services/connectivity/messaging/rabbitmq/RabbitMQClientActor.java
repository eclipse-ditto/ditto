--- conflicted
+++ resolved
@@ -289,18 +289,12 @@
             final Pair<String, AddressMetric> targetEntry =
                     retrieveAddressMetric(target.getAddress(), RabbitMQPublisherActor.ACTOR_NAME)
                             .get(RETRIEVE_METRICS_TIMEOUT, TimeUnit.SECONDS);
-<<<<<<< HEAD
             return Collections.singletonMap(targetEntry.first(), targetEntry.second());
-        } catch (final InterruptedException | ExecutionException | TimeoutException e) {
-=======
-            targetStatus.put(targetEntry.first(), targetEntry.second());
-            return targetStatus;
         } catch (final InterruptedException e) {
             log.error(e,"Thread interrupted");
             Thread.currentThread().interrupt();
             return Collections.emptyMap();
         } catch (final ExecutionException | TimeoutException e) {
->>>>>>> 6559ed60
             log.error(e, "Error while aggregating target ConnectionStatus: {}", e.getMessage());
             return Collections.emptyMap();
         }
