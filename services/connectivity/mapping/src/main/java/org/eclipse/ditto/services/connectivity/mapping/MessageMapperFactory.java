/*
 * Copyright (c) 2017 Contributors to the Eclipse Foundation
 *
 * See the NOTICE file(s) distributed with this work for additional
 * information regarding copyright ownership.
 *
 * This program and the accompanying materials are made available under the
 * terms of the Eclipse Public License 2.0 which is available at
 * http://www.eclipse.org/legal/epl-2.0
 *
 * SPDX-License-Identifier: EPL-2.0
 */
package org.eclipse.ditto.services.connectivity.mapping;

import java.util.Optional;

import org.eclipse.ditto.model.connectivity.MappingContext;
import org.eclipse.ditto.model.connectivity.PayloadMappingDefinition;

/**
 * Instantiates {@link MessageMapper} and
 * {@link MessageMapperRegistry} instances from
 * {@link org.eclipse.ditto.model.connectivity.MappingContext} information.
 */
public interface MessageMapperFactory {

    /**
     * Creates an configures a {@link MessageMapper} instance of
     * the given context. It is possible, that there is no mapper available for a specific context.
     *
     * @param mapperId the id of this mapper
     * @param context the mapping context containing the type and configuration of the mapper
     * @return the mapper
     * @throws java.lang.NullPointerException if the context is null
     * @throws org.eclipse.ditto.model.connectivity.MessageMapperConfigurationInvalidException if the configuration of
     * the {@code context} is invalid
     * @throws org.eclipse.ditto.model.connectivity.MessageMapperConfigurationFailedException if the configuration of
     * the {@code context} failed for a mapper specific reason
     */
<<<<<<< HEAD
    Optional<MessageMapper> mapperOf(final String mapperId, MappingContext context);
=======
    Optional<MessageMapper> mapperOf(String mapperId, MappingContext context);
>>>>>>> 323c2213

    /**
     * Creates a {@link MessageMapperRegistry}. Mappers that are not available will not be added to the registry.
     *
     * @param defaultContext the context used to instantiate the default mapper
     * @param mappingDefinitions the mapping definitions used to instantiate the registry mapper
     * @return the registry
     * @throws java.lang.NullPointerException if a parameters is null
     * @throws java.lang.IllegalArgumentException if the default mapper could not be instantiated
     * @throws org.eclipse.ditto.model.connectivity.MessageMapperConfigurationInvalidException if the configuration of
     * the {@code context} is invalid
     * @throws org.eclipse.ditto.model.connectivity.MessageMapperConfigurationFailedException if the configuration of
     * the {@code context} failed for a mapper specific reason
     */
    MessageMapperRegistry registryOf(MappingContext defaultContext, PayloadMappingDefinition mappingDefinitions);
}<|MERGE_RESOLUTION|>--- conflicted
+++ resolved
@@ -37,11 +37,7 @@
      * @throws org.eclipse.ditto.model.connectivity.MessageMapperConfigurationFailedException if the configuration of
      * the {@code context} failed for a mapper specific reason
      */
-<<<<<<< HEAD
-    Optional<MessageMapper> mapperOf(final String mapperId, MappingContext context);
-=======
     Optional<MessageMapper> mapperOf(String mapperId, MappingContext context);
->>>>>>> 323c2213
 
     /**
      * Creates a {@link MessageMapperRegistry}. Mappers that are not available will not be added to the registry.
