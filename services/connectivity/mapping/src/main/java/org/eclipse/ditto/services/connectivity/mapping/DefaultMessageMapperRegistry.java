/*
 * Copyright (c) 2017 Contributors to the Eclipse Foundation
 *
 * See the NOTICE file(s) distributed with this work for additional
 * information regarding copyright ownership.
 *
 * This program and the accompanying materials are made available under the
 * terms of the Eclipse Public License 2.0 which is available at
 * http://www.eclipse.org/legal/epl-2.0
 *
 * SPDX-License-Identifier: EPL-2.0
 */
package org.eclipse.ditto.services.connectivity.mapping;

import static org.eclipse.ditto.model.base.common.ConditionChecker.checkNotNull;

<<<<<<< HEAD
=======
import java.text.MessageFormat;
>>>>>>> efe7be57
import java.util.List;
import java.util.Map;
import java.util.Objects;
import java.util.stream.Collectors;

import javax.annotation.Nullable;

<<<<<<< HEAD
=======
import org.eclipse.ditto.model.connectivity.ConnectionConfigurationInvalidException;
>>>>>>> efe7be57
import org.eclipse.ditto.model.connectivity.PayloadMapping;

/**
 * The default implementation of a {@link MessageMapperRegistry}.
 */
public final class DefaultMessageMapperRegistry implements MessageMapperRegistry {

    private final MessageMapper defaultMapper;
    private final Map<String, MessageMapper> customMappers;
    private final Map<String, MessageMapper> fallbackMappers;

    private DefaultMessageMapperRegistry(final MessageMapper defaultMapper,
            final Map<String, MessageMapper> customMappers,
            final Map<String, MessageMapper> fallbackMappers) {
        this.defaultMapper = checkNotNull(defaultMapper);
        this.customMappers = customMappers;
        this.fallbackMappers = fallbackMappers;
    }

    /**
     * Creates a new instance of {@code DefaultMessageMapperRegistry} of the parameter values.
     *
     * @param defaultMapper the default mapper.
     * @param customMappers the list of custom mappers.
     * @param fallbackMappers fallback mappers.
     * @return the instance.
     */
    public static DefaultMessageMapperRegistry of(final MessageMapper defaultMapper,
            final Map<String, MessageMapper> customMappers,
            final Map<String, MessageMapper> fallbackMappers) {

        return new DefaultMessageMapperRegistry(defaultMapper, customMappers, fallbackMappers);
    }

    @Override
    public MessageMapper getDefaultMapper() {
        return defaultMapper;
    }

    @Override
    public List<MessageMapper> getMappers(final PayloadMapping payloadMapping) {
        return payloadMapping.getMappings().stream()
                .map(this::resolveMessageMapper)
                .map(resolvedMapper -> null == resolvedMapper ? defaultMapper : resolvedMapper)
                .collect(Collectors.toList());
    }

    @Nullable
    private MessageMapper resolveMessageMapper(final String mapper) {
        // first try to find a custom mapper with the given id
        final MessageMapper customMapper = customMappers.get(mapper);
        if (customMapper != null) {
            return customMapper;
        } else {
            // if no custom mapper is found try to find a fallback mapper with the given id
            final MessageMapper fallbackMapper = fallbackMappers.get(mapper);
            if (fallbackMapper != null) {
                return fallbackMapper;
            } else {
                // if no fallback mapper is found use the default mapper
                return defaultMapper;
            }
        }
    }

    @Override
    public boolean equals(final Object o) {
        if (this == o) return true;
        if (o == null || getClass() != o.getClass()) return false;
        final DefaultMessageMapperRegistry that = (DefaultMessageMapperRegistry) o;
        return Objects.equals(defaultMapper, that.defaultMapper) &&
                Objects.equals(customMappers, that.customMappers) &&
                Objects.equals(fallbackMappers, that.fallbackMappers);
<<<<<<< HEAD
=======
    }

    @Override
    public void validatePayloadMapping(final PayloadMapping payloadMapping) {
        payloadMapping.getMappings().forEach(this::validateMessageMapper);
    }

    private void validateMessageMapper(final String mapper) {
        @Nullable MessageMapper resolvedMapper = customMappers.get(mapper);
        if (null == resolvedMapper) {
            resolvedMapper = fallbackMappers.get(mapper);
        }

        if (null == resolvedMapper) {
            throw ConnectionConfigurationInvalidException
                    .newBuilder("The mapper <" + mapper + "> could not be loaded.")
                    .description(MessageFormat.format(
                            "Make sure to only use either the specified mappingDefinitions names {0} or fallback mapper names {1}.",
                            customMappers.keySet(), fallbackMappers.keySet()))
                    .build();
        }
>>>>>>> efe7be57
    }

    @Override
    public int hashCode() {
        return Objects.hash(defaultMapper, customMappers, fallbackMappers);
    }

    @Override
    public String toString() {
        return getClass().getSimpleName() + " [" +
                "defaultMapper=" + defaultMapper +
                ", customMappers=" + customMappers +
                ", fallbackMappers=" + fallbackMappers +
                "]";
    }
}<|MERGE_RESOLUTION|>--- conflicted
+++ resolved
@@ -14,10 +14,7 @@
 
 import static org.eclipse.ditto.model.base.common.ConditionChecker.checkNotNull;
 
-<<<<<<< HEAD
-=======
 import java.text.MessageFormat;
->>>>>>> efe7be57
 import java.util.List;
 import java.util.Map;
 import java.util.Objects;
@@ -25,10 +22,7 @@
 
 import javax.annotation.Nullable;
 
-<<<<<<< HEAD
-=======
 import org.eclipse.ditto.model.connectivity.ConnectionConfigurationInvalidException;
->>>>>>> efe7be57
 import org.eclipse.ditto.model.connectivity.PayloadMapping;
 
 /**
@@ -102,8 +96,6 @@
         return Objects.equals(defaultMapper, that.defaultMapper) &&
                 Objects.equals(customMappers, that.customMappers) &&
                 Objects.equals(fallbackMappers, that.fallbackMappers);
-<<<<<<< HEAD
-=======
     }
 
     @Override
@@ -125,7 +117,6 @@
                             customMappers.keySet(), fallbackMappers.keySet()))
                     .build();
         }
->>>>>>> efe7be57
     }
 
     @Override
