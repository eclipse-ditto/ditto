/*
 * Copyright (c) 2017 Contributors to the Eclipse Foundation
 *
 * See the NOTICE file(s) distributed with this work for additional
 * information regarding copyright ownership.
 *
 * This program and the accompanying materials are made available under the
 * terms of the Eclipse Public License 2.0 which is available at
 * http://www.eclipse.org/legal/epl-2.0
 *
 * SPDX-License-Identifier: EPL-2.0
 */
package org.eclipse.ditto.services.connectivity.mapping;

import java.util.Arrays;
import java.util.Collection;
import java.util.Collections;
import java.util.Map;
import java.util.Optional;

import org.eclipse.ditto.model.connectivity.MessageMapperConfigurationInvalidException;

/**
 * Configuration properties for a {@link MessageMapper}.
 */
public interface MessageMapperConfiguration {

    /**
<<<<<<< HEAD
=======
     * The key of the mapper configuration which all mappers share:
     * A comma separated blacklist of content-types which shall not be handled by the mapper which is configured.
     */
    String CONTENT_TYPE_BLACKLIST = "content-type-blacklist";

    /**
>>>>>>> efe7be57
     * @return the ID of the mapping
     */
    String getId();

    /**
     * Returns the configuration properties as Map.
     *
     * @return an unmodifiable Map containing the configuration properties.
     */
    Map<String, String> getProperties();

    /**
     * Searches the configuration for a specific property.
     *
     * @param propertyName the property name.
     * @return the property if present.
     */
    default Optional<String> findProperty(final String propertyName) {
        return Optional.ofNullable(getProperties().get(propertyName));
    }

    /**
     * Extracts a required property from the configuration and fails with an exception if missing.
     *
     * @param propertyName the property name.
     * @return the property value.
     * @throws MessageMapperConfigurationInvalidException if no value for the the requested property name is present
     */
    default String getProperty(final String propertyName) {
        return findProperty(propertyName).orElseThrow(() ->
                MessageMapperConfigurationInvalidException.newBuilder(propertyName).build()
        );
    }

    /**
     * Determines the content-type blacklist for this mapper configuration.
     * All content-types defined in the blacklist are not handled by the mapper configured by this configuration.
     *
     * @return the content-type blacklist.
     */
    default Collection<String> getContentTypeBlacklist() {
        return findProperty(CONTENT_TYPE_BLACKLIST)
                .map(blacklist -> blacklist.split(","))
                .map(Arrays::asList)
                .orElse(Collections.emptyList());
    }

    /**
     * Builder for {@link MessageMapperConfiguration} instances to be used as a base for a more concrete builder.
     *
     * @param <T> the type of the MessageMapperConfiguration
     */
    interface Builder<T extends MessageMapperConfiguration> {

        /**
         * @return the configuration properties as mutable map.
         */
        Map<String, String> getProperties();

        /**
         * Builds the builder and returns a new instance of {@link MessageMapperConfiguration}
         *
         * @return the built MessageMapperConfiguration.
         */
        T build();

    }

}<|MERGE_RESOLUTION|>--- conflicted
+++ resolved
@@ -26,15 +26,12 @@
 public interface MessageMapperConfiguration {
 
     /**
-<<<<<<< HEAD
-=======
      * The key of the mapper configuration which all mappers share:
      * A comma separated blacklist of content-types which shall not be handled by the mapper which is configured.
      */
     String CONTENT_TYPE_BLACKLIST = "content-type-blacklist";
 
     /**
->>>>>>> efe7be57
      * @return the ID of the mapping
      */
     String getId();
