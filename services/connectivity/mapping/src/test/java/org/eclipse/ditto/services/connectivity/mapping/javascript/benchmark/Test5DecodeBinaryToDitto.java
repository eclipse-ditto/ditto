/*
 * Copyright (c) 2017 Contributors to the Eclipse Foundation
 *
 * See the NOTICE file(s) distributed with this work for additional
 * information regarding copyright ownership.
 *
 * This program and the accompanying materials are made available under the
 * terms of the Eclipse Public License 2.0 which is available at
 * http://www.eclipse.org/legal/epl-2.0
 *
 * SPDX-License-Identifier: EPL-2.0
 */
package org.eclipse.ditto.services.connectivity.mapping.javascript.benchmark;

import java.math.BigInteger;
import java.util.Collections;
import java.util.HashMap;
import java.util.Map;
import java.util.UUID;

import org.eclipse.ditto.services.connectivity.mapping.MessageMapper;
import org.eclipse.ditto.services.connectivity.mapping.javascript.JavaScriptMessageMapperFactory;
import org.eclipse.ditto.services.models.connectivity.ExternalMessage;
import org.eclipse.ditto.services.models.connectivity.ExternalMessageFactory;
import org.openjdk.jmh.annotations.Scope;
import org.openjdk.jmh.annotations.State;

@State(Scope.Benchmark)
public class Test5DecodeBinaryToDitto implements MapToDittoProtocolScenario {

    private static final String MAPPING_BYTES = "09EF03F72A";
    private static final String CONTENT_TYPE = "application/octet-stream";

    private static final String MAPPING_INCOMING_PLAIN =
            "function mapToDittoProtocolMsg(\n" +
                    "    headers,\n" +
                    "    textPayload,\n" +
                    "    bytePayload,\n" +
                    "    contentType\n" +
                    ") {\n" +
                    "\n" +
                    "    let view = new DataView(bytePayload);\n" +
                    "    \n" +
                    "    let value = {};\n" +
                    "    value.temperature = {};\n" +
                    "    value.temperature.properties = {};\n" +
                    "    value.temperature.properties.value = view.getInt16(0) / 100.0;\n" +
                    "    \n" +
                    "    value.pressure = {};\n" +
                    "    value.pressure.properties = {};\n" +
                    "    value.pressure.properties.value = view.getInt16(2);\n" +
                    "    \n" +
                    "    value.humidity = {};\n" +
                    "    value.humidity.properties = {};\n" +
                    "    value.humidity.properties.value = view.getUint8(4);\n" +
                    "\n" +
                    "    return Ditto.buildDittoProtocolMsg(\n" +
                    "        'org.eclipse.ditto', // in this example always the same\n" +
                    "        headers['device_id'], // Eclipse Hono sets the authenticated device_id as AMQP 1.0 header\n" +
                    "        'things', // we deal with a Thing\n" +
                    "        'twin', // we want to update the twin\n" +
                    "        'commands', // we want to create a command to update a twin\n" +
                    "        'modify', // modify the twin\n" +
                    "        '/features', // modify all features at once\n" +
                    "        headers, // pass through the headers from AMQP 1.0\n" +
                    "        value\n" +
                    "    );\n" +
                    "}";

    private final ExternalMessage externalMessage;

    public Test5DecodeBinaryToDitto() {
        final String correlationId = UUID.randomUUID().toString();
        final Map<String, String> headers = new HashMap<>();
        headers.put("correlation-id", correlationId);
        headers.put("device_id", "jmh-test");
        headers.put(ExternalMessage.CONTENT_TYPE_HEADER, CONTENT_TYPE);
        final BigInteger bigInteger = new BigInteger(MAPPING_BYTES, 16);
        System.out.println(bigInteger);
        final byte[] bytes = bigInteger.toByteArray();
        System.out.println("bytes length: " + bytes.length);
        externalMessage = ExternalMessageFactory.newExternalMessageBuilder(headers)
                .withBytes(bytes)
                .build();
    }

    @Override
    public MessageMapper getMessageMapper() {
        final MessageMapper javaScriptRhinoMapperPlain =
                JavaScriptMessageMapperFactory.createJavaScriptMessageMapperRhino();
        javaScriptRhinoMapperPlain.configure(MAPPING_CONFIG,
                JavaScriptMessageMapperFactory
                        .createJavaScriptMessageMapperConfigurationBuilder("decode", Collections.emptyMap())
<<<<<<< HEAD
                        .contentType(CONTENT_TYPE)
=======
>>>>>>> efe7be57
                        .incomingScript(MAPPING_INCOMING_PLAIN)
                        .build()
        );
        return javaScriptRhinoMapperPlain;
    }

    @Override
    public ExternalMessage getExternalMessage() {
        return externalMessage;
    }
}
<|MERGE_RESOLUTION|>--- conflicted
+++ resolved
@@ -91,10 +91,6 @@
         javaScriptRhinoMapperPlain.configure(MAPPING_CONFIG,
                 JavaScriptMessageMapperFactory
                         .createJavaScriptMessageMapperConfigurationBuilder("decode", Collections.emptyMap())
-<<<<<<< HEAD
-                        .contentType(CONTENT_TYPE)
-=======
->>>>>>> efe7be57
                         .incomingScript(MAPPING_INCOMING_PLAIN)
                         .build()
         );
