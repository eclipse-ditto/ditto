--- conflicted
+++ resolved
@@ -61,11 +61,7 @@
         final DefaultMappingConfig underTest = DefaultMappingConfig.of(mappingTestConfig);
 
         softly.assertThat(underTest.toString()).contains(underTest.getClass().getSimpleName())
-<<<<<<< HEAD
-                .contains("javaScriptConfig");
-=======
                 .contains("javaScriptConfig", "mapperLimitsConfig");
->>>>>>> efe7be57
     }
 
 }