/*
 * Copyright (c) 2019 Contributors to the Eclipse Foundation
 *
 * See the NOTICE file(s) distributed with this work for additional
 * information regarding copyright ownership.
 *
 * This program and the accompanying materials are made available under the
 * terms of the Eclipse Public License 2.0 which is available at
 * http://www.eclipse.org/legal/epl-2.0
 *
 * SPDX-License-Identifier: EPL-2.0
 */
package org.eclipse.ditto.services.connectivity.mapping;

import static org.assertj.core.api.Assertions.assertThat;

import java.time.Instant;
import java.util.Collections;

import org.assertj.core.api.Assertions;
import org.eclipse.ditto.json.JsonObject;
import org.eclipse.ditto.json.JsonPointer;
import org.eclipse.ditto.json.JsonValue;
import org.eclipse.ditto.model.base.headers.DittoHeaders;
import org.eclipse.ditto.model.messages.Message;
import org.eclipse.ditto.model.messages.MessageDirection;
import org.eclipse.ditto.model.messages.MessageHeaders;
import org.eclipse.ditto.model.policies.PolicyId;
import org.eclipse.ditto.model.things.Attributes;
import org.eclipse.ditto.model.things.Feature;
import org.eclipse.ditto.model.things.Features;
import org.eclipse.ditto.model.things.ThingId;
import org.eclipse.ditto.model.things.ThingsModelFactory;
import org.eclipse.ditto.protocoladapter.Adaptable;
import org.eclipse.ditto.protocoladapter.DittoProtocolAdapter;
import org.eclipse.ditto.protocoladapter.ProtocolAdapter;
import org.eclipse.ditto.protocoladapter.TopicPath;
import org.eclipse.ditto.services.models.connectivity.ExternalMessage;
import org.eclipse.ditto.signals.base.Signal;
import org.eclipse.ditto.signals.commands.messages.SendClaimMessage;
import org.eclipse.ditto.signals.commands.things.modify.DeleteThing;
import org.eclipse.ditto.signals.commands.things.modify.ModifyThingResponse;
import org.eclipse.ditto.signals.events.things.AttributeDeleted;
import org.eclipse.ditto.signals.events.things.FeatureDeleted;
import org.eclipse.ditto.signals.events.things.FeaturePropertyDeleted;
import org.eclipse.ditto.signals.events.things.FeaturePropertyModified;
import org.eclipse.ditto.signals.events.things.ThingCreated;
import org.eclipse.ditto.signals.events.things.ThingDeleted;
import org.eclipse.ditto.signals.events.things.ThingEvent;
import org.junit.Before;
import org.junit.Test;

import com.typesafe.config.ConfigFactory;

/**
 * Tests {@link org.eclipse.ditto.services.connectivity.mapping.NormalizedMessageMapper}.
 */
public final class NormalizedMessageMapperTest {

    private static final ProtocolAdapter ADAPTER = DittoProtocolAdapter.newInstance();

    private MessageMapper underTest;

    @Before
    public void setUp() {
        underTest = new NormalizedMessageMapper();
    }

    @Test
    public void thingCreated() {
        final ThingEvent event = ThingCreated.of(ThingsModelFactory.newThingBuilder()
                .setId(ThingId.of("thing:created"))
                .setPolicyId(PolicyId.of("thing:created"))
                .setAttributes(Attributes.newBuilder().set("x", 5).build())
                .setFeatures(Features.newBuilder().set(Feature.newBuilder()
                        .properties(JsonObject.of("{\"y\":6}"))
                        .withId("feature")
                        .build()))
                .build(), 1L, Instant.ofEpochSecond(1L), DittoHeaders.empty());

        final Adaptable adaptable = ADAPTER.toAdaptable(event, TopicPath.Channel.TWIN);
        Assertions.assertThat(mapToJson(adaptable))
                .isEqualTo(JsonObject.of("{\n" +
                        "  \"thingId\": \"thing:created\",\n" +
                        "  \"policyId\": \"thing:created\",\n" +
                        "  \"attributes\": {\n" +
                        "    \"x\": 5\n" +
                        "  },\n" +
                        "  \"features\": {\n" +
                        "    \"feature\": {\n" +
                        "      \"properties\": {\n" +
                        "        \"y\": 6\n" +
                        "      }\n" +
                        "    }\n" +
                        "  },\n" +
                        "  \"_modified\": \"1970-01-01T00:00:01Z\",\n" +
                        "  \"_revision\": 1,\n" +
                        "  \"_context\": {\n" +
                        "    \"topic\": \"thing/created/things/twin/events/created\",\n" +
                        "    \"path\": \"/\",\n" +
                        "    \"headers\": {\n" +
                        "      \"content-type\": \"application/vnd.eclipse.ditto+json\"\n" +
                        "    }\n" +
                        "  }\n" +
                        "}"));
    }

    @Test
    public void featurePropertyModified() {
        final ThingEvent event = FeaturePropertyModified.of(
                ThingId.of("thing:id"),
                "featureId",
                JsonPointer.of("/the/quick/brown/fox/jumps/over/the/lazy/dog"),
                JsonValue.of(9),
                2L,
                Instant.ofEpochSecond(2L),
                DittoHeaders.empty());

        final Adaptable adaptable = ADAPTER.toAdaptable(event, TopicPath.Channel.TWIN);
        Assertions.assertThat(mapToJson(adaptable))
                .isEqualTo(JsonObject.of("{\n" +
                        "  \"thingId\": \"thing:id\",\n" +
                        "  \"features\": {\n" +
                        "    \"featureId\": {\n" +
                        "      \"properties\": {\"the\":{\"quick\":{\"brown\":{\"fox\":{\"jumps\":{\"over\":{" +
                        "        \"the\":{\"lazy\":{\"dog\":9}}}}}}}}}\n" +
                        "    }\n" +
                        "  },\n" +
                        "  \"_modified\": \"1970-01-01T00:00:02Z\",\n" +
                        "  \"_revision\": 2,\n" +
                        "  \"_context\": {\n" +
                        "    \"topic\": \"thing/id/things/twin/events/modified\",\n" +
                        "    \"path\": \"/features/featureId/properties/the/quick/brown/fox/jumps/over/the/lazy/dog\",\n" +
                        "    \"headers\": {\n" +
                        "      \"content-type\": \"application/vnd.eclipse.ditto+json\"\n" +
                        "    }\n" +
                        "  }\n" +
                        "}"));
    }

    @Test
    public void withFieldSelection() {
        final ThingEvent event = FeaturePropertyModified.of(
                ThingId.of("thing:id"),
                "featureId",
                JsonPointer.of("/the/quick/brown/fox/jumps/over/the/lazy/dog"),
                JsonValue.of(9),
                2L,
                Instant.ofEpochSecond(2L),
                DittoHeaders.empty());

        underTest.configure(DefaultMappingConfig.of(ConfigFactory.load("mapping-test")),
<<<<<<< HEAD
                DefaultMessageMapperConfiguration.of("normalized",
                        Collections.singletonMap(NormalizedMessageMapper.FIELDS,
                                "_modified,_context/topic,_context/headers/content-type,nonexistent/json/pointer")));
=======
                DefaultMessageMapperConfiguration.of("normalizer",
                        Collections.singletonMap(NormalizedMessageMapper.FIELDS,
                        "_modified,_context/topic,_context/headers/content-type,nonexistent/json/pointer")));
>>>>>>> 323c2213

        final Adaptable adaptable = ADAPTER.toAdaptable(event, TopicPath.Channel.TWIN);
        Assertions.assertThat(mapToJson(adaptable))
                .isEqualTo(JsonObject.of("{\n" +
                        "  \"_modified\": \"1970-01-01T00:00:02Z\",\n" +
                        "  \"_context\": {\n" +
                        "    \"topic\": \"thing/id/things/twin/events/modified\",\n" +
                        "    \"headers\": {\n" +
                        "      \"content-type\": \"application/vnd.eclipse.ditto+json\"\n" +
                        "    }\n" +
                        "  }\n" +
                        "}"));
    }

    @Test
    public void withFullThingPayloadFieldSelection() {
        final ThingEvent event = ThingCreated.of(ThingsModelFactory.newThingBuilder()
                .setId(ThingId.of("thing:created"))
                .setPolicyId(PolicyId.of("thing:created"))
                .setAttributes(Attributes.newBuilder().set("x", 5).build())
                .setFeatures(Features.newBuilder().set(Feature.newBuilder()
                        .properties(JsonObject.of("{\"y\":6}"))
                        .withId("feature")
                        .build()))
                .build(), 1L, Instant.ofEpochSecond(1L), DittoHeaders.empty());

        underTest.configure(DefaultMappingConfig.of(ConfigFactory.load("mapping-test")),
<<<<<<< HEAD
                DefaultMessageMapperConfiguration.of("normalized",
                        Collections.singletonMap(NormalizedMessageMapper.FIELDS,
                                "thingId,policyId,attributes,features,_modified,_revision,_context(topic,path)," +
                                        "_context/headers/correlation-id")));
=======
                DefaultMessageMapperConfiguration.of("normalizer",
                        Collections.singletonMap(NormalizedMessageMapper.FIELDS,
                        "thingId,policyId,attributes,features,_modified,_revision,_context(topic,path)," +
                                "_context/headers/correlation-id")));
>>>>>>> 323c2213

        final Adaptable adaptable = ADAPTER.toAdaptable(event, TopicPath.Channel.TWIN);
        Assertions.assertThat(mapToJson(adaptable))
                .isEqualTo(JsonObject.of("{\n" +
                        "  \"thingId\": \"thing:created\",\n" +
                        "  \"policyId\": \"thing:created\",\n" +
                        "  \"attributes\": {\"x\": 5},\n" +
                        "  \"features\":{\"feature\":{\"properties\":{\"y\":6}}},\n" +
                        "  \"_modified\": \"1970-01-01T00:00:01Z\",\n" +
                        "  \"_revision\": 1,\n" +
                        "  \"_context\": {\n" +
                        "    \"topic\": \"thing/created/things/twin/events/created\",\n" +
                        "    \"path\": \"/\"\n" +
                        "  }\n" +
                        "}"));
    }

    @Test
    public void deletedEventsAreNotMapped() {
        assertNotMapped(AttributeDeleted.of(ThingId.of("thing:id"), JsonPointer.of("/the/quick/brown/fox/"), 3L,
                Instant.ofEpochSecond(3L), DittoHeaders.empty()));
        assertNotMapped(FeaturePropertyDeleted.of(ThingId.of("thing:id"), "featureId",
                JsonPointer.of("jumps/over/the/lazy/dog"), 4L, Instant.ofEpochSecond(4L), DittoHeaders.empty()));
        assertNotMapped(FeatureDeleted.of(ThingId.of("thing:id"), "featureId", 5L, DittoHeaders.empty()));
        assertNotMapped(ThingDeleted.of(ThingId.of("thing:id"), 6L, DittoHeaders.empty()));
    }

    @Test
    public void nonThingEventsAreNotMapped() {
        // command
        assertNotMapped(DeleteThing.of(ThingId.of("thing:id"), DittoHeaders.empty()));

        // response
        assertNotMapped(ModifyThingResponse.modified(ThingId.of("thing:id"), DittoHeaders.empty()));

        // message
        assertNotMapped(SendClaimMessage.of(ThingId.of("thing:id"),
                Message.newBuilder(
                        MessageHeaders.newBuilder(MessageDirection.TO, ThingId.of("thing:id"), "subject").build()
                ).build(),
                DittoHeaders.empty()
        ));
    }

    private void assertNotMapped(final Signal signal) {
        assertThat(underTest.map(ADAPTER.toAdaptable(signal))).isEmpty();
    }

    private JsonObject mapToJson(final Adaptable message) {
        return underTest.map(message)
<<<<<<< HEAD
                .stream()
                .findAny()
=======
                .stream().findFirst()
>>>>>>> 323c2213
                .flatMap(ExternalMessage::getTextPayload)
                .map(JsonObject::of)
                .orElse(JsonObject.empty());
    }
}<|MERGE_RESOLUTION|>--- conflicted
+++ resolved
@@ -150,15 +150,9 @@
                 DittoHeaders.empty());
 
         underTest.configure(DefaultMappingConfig.of(ConfigFactory.load("mapping-test")),
-<<<<<<< HEAD
-                DefaultMessageMapperConfiguration.of("normalized",
+                DefaultMessageMapperConfiguration.of("normalizer",
                         Collections.singletonMap(NormalizedMessageMapper.FIELDS,
                                 "_modified,_context/topic,_context/headers/content-type,nonexistent/json/pointer")));
-=======
-                DefaultMessageMapperConfiguration.of("normalizer",
-                        Collections.singletonMap(NormalizedMessageMapper.FIELDS,
-                        "_modified,_context/topic,_context/headers/content-type,nonexistent/json/pointer")));
->>>>>>> 323c2213
 
         final Adaptable adaptable = ADAPTER.toAdaptable(event, TopicPath.Channel.TWIN);
         Assertions.assertThat(mapToJson(adaptable))
@@ -186,17 +180,10 @@
                 .build(), 1L, Instant.ofEpochSecond(1L), DittoHeaders.empty());
 
         underTest.configure(DefaultMappingConfig.of(ConfigFactory.load("mapping-test")),
-<<<<<<< HEAD
-                DefaultMessageMapperConfiguration.of("normalized",
+                DefaultMessageMapperConfiguration.of("normalizer",
                         Collections.singletonMap(NormalizedMessageMapper.FIELDS,
                                 "thingId,policyId,attributes,features,_modified,_revision,_context(topic,path)," +
                                         "_context/headers/correlation-id")));
-=======
-                DefaultMessageMapperConfiguration.of("normalizer",
-                        Collections.singletonMap(NormalizedMessageMapper.FIELDS,
-                        "thingId,policyId,attributes,features,_modified,_revision,_context(topic,path)," +
-                                "_context/headers/correlation-id")));
->>>>>>> 323c2213
 
         final Adaptable adaptable = ADAPTER.toAdaptable(event, TopicPath.Channel.TWIN);
         Assertions.assertThat(mapToJson(adaptable))
@@ -247,12 +234,8 @@
 
     private JsonObject mapToJson(final Adaptable message) {
         return underTest.map(message)
-<<<<<<< HEAD
                 .stream()
-                .findAny()
-=======
-                .stream().findFirst()
->>>>>>> 323c2213
+                .findFirst()
                 .flatMap(ExternalMessage::getTextPayload)
                 .map(JsonObject::of)
                 .orElse(JsonObject.empty());
