--- conflicted
+++ resolved
@@ -102,10 +102,6 @@
         mapper.configure(mappingConfig,
                 JavaScriptMessageMapperFactory
                         .createJavaScriptMessageMapperConfigurationBuilder("malicious", Collections.emptyMap())
-<<<<<<< HEAD
-                        .contentType("text/plain")
-=======
->>>>>>> efe7be57
                         .incomingScript(getMappingWrapperScript(maliciousStuff))
                         .build()
         );
