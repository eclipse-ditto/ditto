--- conflicted
+++ resolved
@@ -352,13 +352,6 @@
             "      return null;\n" +
             "    }\n" +
             "  }\n" +
-<<<<<<< HEAD
-=======
-            "  if (headers) {\n" +
-            "    return null; // returning 'null' means that the message will be dropped\n" +
-            "  }\n" +
-            "  // ###\n" +
->>>>>>> 9104c8d3
             "\n" +
             "  // no mapping logic matched; return null to drop the message\n" +
             "  return null;\n" +
@@ -383,12 +376,8 @@
             "\n" +
             "  // ### example code using the Ditto protocol content type.\n" +
             "  let headers = dittoHeaders;\n" +
-<<<<<<< HEAD
             "  let textPayload = JSON.stringify(Ditto.buildDittoProtocolMsg(namespace, name, group, channel, criterion,\n" +
             "                                                               action, path, dittoHeaders, value, status, extra));\n" +
-=======
-            "  let textPayload = JSON.stringify(Ditto.buildDittoProtocolMsg(namespace, id, group, channel, criterion, action, path, dittoHeaders, value, status));\n" +
->>>>>>> 9104c8d3
             "  let bytePayload = null;\n" +
             "  let contentType = 'application/vnd.eclipse.ditto+json';\n" +
             "\n" +
@@ -717,11 +706,7 @@
         assertThat(adaptable.getTopicPath().getCriterion()).isEqualTo(TopicPath.Criterion.COMMANDS);
         assertThat(adaptable.getTopicPath().getAction()).contains(TopicPath.Action.MODIFY);
         assertThat(adaptable.getTopicPath().getNamespace()).isEqualTo(MAPPING_INCOMING_NAMESPACE);
-<<<<<<< HEAD
-        assertThat(adaptable.getTopicPath().getId()).isEqualTo(MAPPING_INCOMING_NAME);
-=======
-        assertThat(adaptable.getTopicPath().getEntityName()).isEqualTo(MAPPING_INCOMING_ID);
->>>>>>> 9104c8d3
+        assertThat(adaptable.getTopicPath().getEntityName()).isEqualTo(MAPPING_INCOMING_NAME);
         assertThat(adaptable.getPayload().getPath().toString()).isEqualTo(MAPPING_INCOMING_PATH);
         assertThat(adaptable.getPayload().getValue()).contains(JsonValue.of(MAPPING_INCOMING_PAYLOAD_STRING));
     }
@@ -753,11 +738,7 @@
         assertThat(adaptable.getTopicPath().getCriterion()).isEqualTo(TopicPath.Criterion.COMMANDS);
         assertThat(adaptable.getTopicPath().getAction()).contains(TopicPath.Action.MODIFY);
         assertThat(adaptable.getTopicPath().getNamespace()).isEqualTo(MAPPING_INCOMING_NAMESPACE);
-<<<<<<< HEAD
-        assertThat(adaptable.getTopicPath().getId()).isEqualTo(MAPPING_INCOMING_NAME);
-=======
-        assertThat(adaptable.getTopicPath().getEntityName()).isEqualTo(MAPPING_INCOMING_ID);
->>>>>>> 9104c8d3
+        assertThat(adaptable.getTopicPath().getEntityName()).isEqualTo(MAPPING_INCOMING_NAME);
         assertThat(adaptable.getPayload().getPath().toString()).isEqualTo(MAPPING_INCOMING_PATH);
         assertThat(adaptable.getPayload().getValue()).map(JsonValue::asString)
                 .contains(modifyThingResponse.toJsonString());
@@ -792,11 +773,7 @@
                 softly.assertThat(topicPath.getCriterion()).isEqualTo(TopicPath.Criterion.COMMANDS);
                 softly.assertThat(topicPath.getAction()).contains(TopicPath.Action.MODIFY);
                 softly.assertThat(topicPath.getNamespace()).isEqualTo(MAPPING_INCOMING_NAMESPACE);
-<<<<<<< HEAD
-                softly.assertThat(topicPath.getId()).isEqualTo(MAPPING_INCOMING_NAME);
-=======
-                softly.assertThat(topicPath.getEntityName()).isEqualTo(MAPPING_INCOMING_ID);
->>>>>>> 9104c8d3
+                softly.assertThat(topicPath.getEntityName()).isEqualTo(MAPPING_INCOMING_NAME);
             });
             softly.assertThat(adaptable.getPayload()).satisfies(payload -> {
                 softly.assertThat(payload.getPath().toString()).isEqualTo(MAPPING_INCOMING_PATH);
@@ -897,11 +874,7 @@
                 assertThat(topicPath.getCriterion()).isEqualTo(TopicPath.Criterion.COMMANDS);
                 assertThat(topicPath.getAction()).contains(TopicPath.Action.MODIFY);
                 assertThat(topicPath.getNamespace()).isEqualTo(MAPPING_INCOMING_NAMESPACE);
-<<<<<<< HEAD
-                assertThat(topicPath.getId()).isEqualTo(MAPPING_INCOMING_NAME);
-=======
-                assertThat(topicPath.getEntityName()).isEqualTo(MAPPING_INCOMING_ID);
->>>>>>> 9104c8d3
+                assertThat(topicPath.getEntityName()).isEqualTo(MAPPING_INCOMING_NAME);
             });
             assertThat(adaptable.getPayload()).satisfies(payload -> {
                 assertThat(payload.getPath().toString()).isEqualTo(MAPPING_INCOMING_PATH);
