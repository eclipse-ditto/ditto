--- conflicted
+++ resolved
@@ -93,11 +93,7 @@
     protected ActorRef startActorUnderTest(final ActorSystem actorSystem, final ActorRef pubSubMediator,
             final Config config) {
 
-<<<<<<< HEAD
         final Props namespaceOpsActorProps = ThingNamespaceOpsActor.props(pubSubMediator, config, mongoDbConfig);
-=======
-        final Props namespaceOpsActorProps = ThingNamespaceOpsActor.props(pubSubMediator, config);
->>>>>>> 8591cf26
         return actorSystem.actorOf(namespaceOpsActorProps, ThingNamespaceOpsActor.ACTOR_NAME);
     }
 
