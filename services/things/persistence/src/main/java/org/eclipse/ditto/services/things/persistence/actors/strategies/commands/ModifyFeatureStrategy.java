/*
 * Copyright (c) 2017 Bosch Software Innovations GmbH.
 *
 * All rights reserved. This program and the accompanying materials
 * are made available under the terms of the Eclipse Public License v2.0
 * which accompanies this distribution, and is available at
 * https://www.eclipse.org/org/documents/epl-2.0/index.php
 * Contributors:
 *    Bosch Software Innovations GmbH - initial contribution
 *
 */
package org.eclipse.ditto.services.things.persistence.actors.strategies.commands;

import java.util.Optional;

import javax.annotation.Nullable;
import javax.annotation.concurrent.Immutable;

import org.eclipse.ditto.model.base.headers.DittoHeaders;
import org.eclipse.ditto.model.things.Feature;
import org.eclipse.ditto.model.things.Thing;
import org.eclipse.ditto.signals.commands.things.ThingCommandSizeValidator;
import org.eclipse.ditto.signals.commands.things.modify.ModifyFeature;
import org.eclipse.ditto.signals.commands.things.modify.ModifyFeatureResponse;
import org.eclipse.ditto.signals.events.things.FeatureCreated;
import org.eclipse.ditto.signals.events.things.FeatureModified;

/**
 * This strategy handles the {@link org.eclipse.ditto.signals.commands.things.modify.ModifyFeature} command.
 */
@Immutable
final class ModifyFeatureStrategy
        extends AbstractConditionalHeadersCheckingCommandStrategy<ModifyFeature, Feature> {

    /**
     * Constructs a new {@code ModifyFeatureStrategy} object.
     */
    ModifyFeatureStrategy() {
        super(ModifyFeature.class);
    }

    @Override
    protected Result doApply(final Context context, @Nullable final Thing thing,
            final long nextRevision, final ModifyFeature command) {

<<<<<<< HEAD
        return extractFeature(command, thing)
=======
        final Thing nonNullThing = getThingOrThrow(thing);
        ThingCommandSizeValidator.getInstance().ensureValidSize(() -> {
            final long lengthWithOutFeature = nonNullThing.removeFeature(command.getFeatureId())
                    .toJsonString()
                    .length();
            final long featureLength = command.getFeature().toJsonString().length()
                    + command.getFeatureId().length() + 5L;
            return lengthWithOutFeature + featureLength;
        }, command::getDittoHeaders);

        return nonNullThing.getFeatures()
                .flatMap(features -> features.getFeature(command.getFeatureId()))
>>>>>>> 9d9e7633
                .map(feature -> getModifyResult(context, nextRevision, command))
                .orElseGet(() -> getCreateResult(context, nextRevision, command));
    }

    private Optional<Feature> extractFeature(final ModifyFeature command, final @Nullable Thing thing) {
        return getThingOrThrow(thing).getFeatures()
                .flatMap(features -> features.getFeature(command.getFeatureId()));
    }

    private Result getModifyResult(final Context context, final long nextRevision, final ModifyFeature command) {
        final DittoHeaders dittoHeaders = command.getDittoHeaders();

        return ResultFactory.newMutationResult(command,
                FeatureModified.of(command.getId(), command.getFeature(), nextRevision, getEventTimestamp(),
                        dittoHeaders),
                ModifyFeatureResponse.modified(context.getThingId(), command.getFeatureId(), dittoHeaders), this);
    }

    private Result getCreateResult(final Context context, final long nextRevision, final ModifyFeature command) {
        final DittoHeaders dittoHeaders = command.getDittoHeaders();
        final Feature feature = command.getFeature();

        return ResultFactory.newMutationResult(command,
                FeatureCreated.of(command.getId(), feature, nextRevision, getEventTimestamp(),
                        dittoHeaders),
                ModifyFeatureResponse.created(context.getThingId(), feature, dittoHeaders), this);
    }


    @Override
    public Optional<Feature> determineETagEntity(final ModifyFeature command, @Nullable final Thing thing) {
        return extractFeature(command, thing);
    }
}<|MERGE_RESOLUTION|>--- conflicted
+++ resolved
@@ -43,9 +43,6 @@
     protected Result doApply(final Context context, @Nullable final Thing thing,
             final long nextRevision, final ModifyFeature command) {
 
-<<<<<<< HEAD
-        return extractFeature(command, thing)
-=======
         final Thing nonNullThing = getThingOrThrow(thing);
         ThingCommandSizeValidator.getInstance().ensureValidSize(() -> {
             final long lengthWithOutFeature = nonNullThing.removeFeature(command.getFeatureId())
@@ -56,14 +53,12 @@
             return lengthWithOutFeature + featureLength;
         }, command::getDittoHeaders);
 
-        return nonNullThing.getFeatures()
-                .flatMap(features -> features.getFeature(command.getFeatureId()))
->>>>>>> 9d9e7633
+        return extractFeature(command, nonNullThing)
                 .map(feature -> getModifyResult(context, nextRevision, command))
                 .orElseGet(() -> getCreateResult(context, nextRevision, command));
     }
 
-    private Optional<Feature> extractFeature(final ModifyFeature command, final @Nullable Thing thing) {
+    private Optional<Feature> extractFeature(final ModifyFeature command, final Thing thing) {
         return getThingOrThrow(thing).getFeatures()
                 .flatMap(features -> features.getFeature(command.getFeatureId()));
     }
@@ -90,6 +85,6 @@
 
     @Override
     public Optional<Feature> determineETagEntity(final ModifyFeature command, @Nullable final Thing thing) {
-        return extractFeature(command, thing);
+        return extractFeature(command, getThingOrThrow(thing));
     }
 }