/*
 * Copyright (c) 2017 Bosch Software Innovations GmbH.
 *
 * All rights reserved. This program and the accompanying materials
 * are made available under the terms of the Eclipse Public License v2.0
 * which accompanies this distribution, and is available at
 * https://www.eclipse.org/org/documents/epl-2.0/index.php
 *
 * Contributors:
 *    Bosch Software Innovations GmbH - initial contribution
 */
package org.eclipse.ditto.services.gateway.endpoints;

import static org.eclipse.ditto.services.gateway.starter.service.util.FireAndForgetMessageUtil.isFireAndForgetMessage;

import java.nio.ByteBuffer;
import java.util.LinkedList;
import java.util.List;
import java.util.Map;
import java.util.Optional;
import java.util.concurrent.CompletableFuture;
import java.util.concurrent.TimeUnit;
import java.util.function.Function;

import org.eclipse.ditto.json.JsonRuntimeException;
import org.eclipse.ditto.json.JsonValue;
import org.eclipse.ditto.model.base.common.HttpStatusCode;
import org.eclipse.ditto.model.base.exceptions.DittoJsonException;
import org.eclipse.ditto.model.base.exceptions.DittoRuntimeException;
import org.eclipse.ditto.model.base.headers.DittoHeaderDefinition;
import org.eclipse.ditto.model.base.headers.DittoHeaders;
import org.eclipse.ditto.model.messages.Message;
import org.eclipse.ditto.model.messages.MessageTimeoutException;
import org.eclipse.ditto.protocoladapter.HeaderTranslator;
import org.eclipse.ditto.services.utils.akka.LogUtil;
import org.eclipse.ditto.signals.base.WithOptionalEntity;
import org.eclipse.ditto.signals.commands.base.Command;
import org.eclipse.ditto.signals.commands.base.CommandResponse;
import org.eclipse.ditto.signals.commands.base.ErrorResponse;
import org.eclipse.ditto.signals.commands.base.WithEntity;
import org.eclipse.ditto.signals.commands.messages.MessageCommand;
import org.eclipse.ditto.signals.commands.messages.MessageCommandResponse;
import org.eclipse.ditto.signals.commands.messages.SendMessageAcceptedResponse;

import com.typesafe.config.Config;

import akka.actor.AbstractActor;
import akka.actor.ActorRef;
import akka.actor.Cancellable;
import akka.actor.Props;
import akka.actor.ReceiveTimeout;
import akka.actor.Status;
import akka.event.DiagnosticLoggingAdapter;
import akka.http.javadsl.model.ContentType;
import akka.http.javadsl.model.ContentTypes;
import akka.http.javadsl.model.HttpEntities;
import akka.http.javadsl.model.HttpHeader;
import akka.http.javadsl.model.HttpRequest;
import akka.http.javadsl.model.HttpResponse;
import akka.http.javadsl.model.StatusCodes;
import akka.http.javadsl.model.Uri;
import akka.http.javadsl.model.headers.Location;
import akka.http.javadsl.model.headers.RawHeader;
import akka.http.scaladsl.model.ContentType$;
import akka.http.scaladsl.model.EntityStreamSizeException;
import akka.japi.Creator;
import akka.japi.pf.ReceiveBuilder;
import akka.pattern.AskTimeoutException;
import akka.util.ByteString;
import scala.concurrent.duration.Duration;
import scala.concurrent.duration.FiniteDuration;
import scala.util.Either;

/**
 * Every HTTP Request causes one new Actor instance of this one to be created. It holds the original sender of an issued
 * {@link Command} and tells this one the completed HttpResponse.
 */
public final class HttpRequestActor extends AbstractActor {

    /**
     * Signals the completion of a stream request.
     */
    public static final String COMPLETE_MESSAGE = "complete";

    private static final ContentType CONTENT_TYPE_JSON = ContentTypes.APPLICATION_JSON;
    private static final ContentType CONTENT_TYPE_TEXT = ContentTypes.TEXT_PLAIN_UTF8;

    private static final String AKKA_HTTP_SERVER_REQUEST_TIMEOUT = "akka.http.server.request-timeout";

    private final DiagnosticLoggingAdapter logger = LogUtil.obtain(this);

    private final ActorRef proxyActor;
    private final HeaderTranslator headerTranslator;
    private final CompletableFuture<HttpResponse> httpResponseFuture;
    private final Cancellable serverRequestTimeoutCancellable;
    private final java.time.Duration serverRequestTimeout;
    private final Receive commandResponseAwaiting;

    private java.time.Duration messageTimeout;

    private HttpRequestActor(final ActorRef proxyActor, final HeaderTranslator headerTranslator,
            final HttpRequest request,
            final CompletableFuture<HttpResponse> httpResponseFuture) {
        this.proxyActor = proxyActor;
        this.headerTranslator = headerTranslator;
        this.httpResponseFuture = httpResponseFuture;

        final Config config = getContext().system().settings().config();
        serverRequestTimeout = config.getDuration(AKKA_HTTP_SERVER_REQUEST_TIMEOUT);
        serverRequestTimeoutCancellable = getContext().system().scheduler().scheduleOnce
                (FiniteDuration.apply(serverRequestTimeout.toNanos(), TimeUnit.NANOSECONDS), getSelf(),
                        ServerRequestTimeoutMessage.INSTANCE,
                        getContext().dispatcher(), null);

        // wrap JsonRuntimeExceptions
        commandResponseAwaiting = ReceiveBuilder.create()
                .matchEquals(COMPLETE_MESSAGE, s -> logger.debug("Got stream's '{}' message", COMPLETE_MESSAGE))
                // If an actor downstream replies with an HTTP response, simply forward it.
                .match(HttpResponse.class, this::completeWithResult)
                .match(SendMessageAcceptedResponse.class, cmd -> {
                    final HttpResponse httpResponse = HttpResponse.create().withStatus(HttpStatusCode.ACCEPTED.toInt());
                    completeWithResult(httpResponse);
                })
                .match(MessageCommandResponse.class, cmd -> {
                    final HttpResponse httpResponse = handleMessageResponseMessage(cmd);
                    completeWithResult(httpResponse);
                })
                .match(CommandResponse.class, cR -> cR instanceof WithEntity, commandResponse -> {
                    LogUtil.enhanceLogWithCorrelationId(logger, commandResponse);
                    logger.debug("Got 'CommandResponse' 'WithEntity' message");
                    final WithEntity withEntity = (WithEntity) commandResponse;

                    final HttpResponse responseWithoutHeaders = HttpResponse.create()
                            .withStatus(commandResponse.getStatusCode().toInt());
                    final HttpResponse responseWithoutBody = enhanceResponseWithExternalDittoHeaders(
                            responseWithoutHeaders, commandResponse.getDittoHeaders());

                    completeWithResult(addEntityAccordingToContentType(responseWithoutBody,
                            withEntity.getEntity(commandResponse.getImplementedSchemaVersion()),
                            commandResponse.getDittoHeaders()));
                })
                .match(CommandResponse.class, cR -> cR instanceof WithOptionalEntity,
                        commandResponse -> {
                            LogUtil.enhanceLogWithCorrelationId(logger, commandResponse);
                            logger.debug("Got 'CommandResponse' 'WithOptionalEntity' message");
                            final WithOptionalEntity withOptionalEntity = (WithOptionalEntity) commandResponse;

                            final HttpResponse response =
                                    createCommandResponse(request, commandResponse, withOptionalEntity);
                            completeWithResult(response);
                        })
                .match(ErrorResponse.class, errorResponse -> {
                    LogUtil.enhanceLogWithCorrelationId(logger, errorResponse);
                    final DittoRuntimeException dre = errorResponse.getDittoRuntimeException();
                    handleDittoRuntimeException(dre);
                })
                .match(CommandResponse.class, commandResponse -> {
                    LogUtil.enhanceLogWithCorrelationId(logger, commandResponse);
                    logger.warning("Got 'CommandResponse' message which did not implement the required interfaces "
                            + "'WithEntity' / 'WithOptionalEntity': {}", commandResponse);
                    completeWithResult(HttpResponse.create().withStatus(HttpStatusCode.INTERNAL_SERVER_ERROR.toInt()));
                })
                .match(Status.Failure.class, f -> f.cause() instanceof AskTimeoutException, failure -> {
                    logger.warning("Got AskTimeoutException when a command response was expected: '{}'",
                            failure.cause().getMessage());
                    completeWithResult(HttpResponse.create().withStatus(HttpStatusCode.INTERNAL_SERVER_ERROR.toInt()));
                })
                .match(JsonRuntimeException.class, jre -> {
                    // wrap JsonRuntimeExceptions
                    final DittoJsonException dre = new DittoJsonException(jre);
                    handleDittoRuntimeException(dre);
                })
                .match(DittoRuntimeException.class, this::handleDittoRuntimeException)
                .match(ReceiveTimeout.class, receiveTimeout -> {
                    logger.info("Got ReceiveTimeout when a response was expected: '{}'", receiveTimeout);
                    final MessageTimeoutException mte =
                            new MessageTimeoutException(messageTimeout != null ? messageTimeout.getSeconds() : 0);
                    completeWithResult(HttpResponse.create().withStatus(mte.getStatusCode().toInt())
                            .withEntity(CONTENT_TYPE_JSON, ByteString.fromString(mte.toJsonString())));
                })
                .match(Status.Failure.class, f -> f.cause() instanceof AskTimeoutException, failure -> {
                    logger.warning("Got AskTimeoutException when a command response was expected: '{}'",
                            failure.cause().getMessage());
                    completeWithResult(HttpResponse.create().withStatus(HttpStatusCode.INTERNAL_SERVER_ERROR.toInt()));
                })
                .match(Status.Failure.class, failure -> failure.cause() instanceof DittoRuntimeException, failure -> {
                    final DittoRuntimeException dre = (DittoRuntimeException) failure.cause();
                    handleDittoRuntimeException(dre);
                })
                .match(Status.Failure.class, failure -> {
                    logger.error(failure.cause().fillInStackTrace(),
                            "Got Status.Failure when a command response was expected: '{}'",
                            failure.cause().getMessage());
                    completeWithResult(HttpResponse.create().withStatus(HttpStatusCode.INTERNAL_SERVER_ERROR.toInt()));
                })
                .matchEquals(ServerRequestTimeoutMessage.INSTANCE,
                        serverRequestTimeoutMessage -> handleServerRequestTimeout())
                .matchAny(m -> {
                    logger.warning("Got unknown message, expected a command response: {}", m);
                    completeWithResult(HttpResponse.create().withStatus(HttpStatusCode.INTERNAL_SERVER_ERROR.toInt()));
                })
                .build();
    }

    private static boolean hasPlainTextContentType(final DittoHeaders dittoHeaders) {
        final String contentTypeHeader = DittoHeaderDefinition.CONTENT_TYPE.name();
        return dittoHeaders.containsKey(contentTypeHeader) &&
                "text/plain".equalsIgnoreCase(dittoHeaders.get(contentTypeHeader));
    }

    private static HttpResponse addEntityAccordingToContentType(final HttpResponse response, final JsonValue entity,
            final DittoHeaders dittoHeaders) {

        if (hasPlainTextContentType(dittoHeaders)) {
            return response.withEntity(CONTENT_TYPE_TEXT, ByteString.fromString(entity.asString()));
        } else {
            return response.withEntity(CONTENT_TYPE_JSON, ByteString.fromString(entity.toString()));
        }
    }

    private HttpResponse createCommandResponse(final HttpRequest request, final CommandResponse commandResponse,
            final WithOptionalEntity withOptionalEntity) {

        final Function<HttpResponse, HttpResponse> addExternalDittoHeaders =
                response -> enhanceResponseWithExternalDittoHeaders(response, commandResponse.getDittoHeaders());
        final Function<HttpResponse, HttpResponse> addModifiedLocationHeaderForCreatedResponse =
                createModifiedLocationHeaderAddingResponseMapper(request, commandResponse);
        final Function<HttpResponse, HttpResponse> addHeaders =
                addExternalDittoHeaders.andThen(addModifiedLocationHeaderForCreatedResponse);

        final Function<HttpResponse, HttpResponse> addBodyIfEntityExists =
                createBodyAddingResponseMapper(commandResponse, withOptionalEntity);

        return createHttpResponseWithHeadersAndBody(commandResponse, addHeaders, addBodyIfEntityExists);
    }

    private static Function<HttpResponse, HttpResponse> createBodyAddingResponseMapper(
            final CommandResponse commandResponse, final WithOptionalEntity withOptionalEntity) {
        return response -> {
            if (StatusCodes.NO_CONTENT.equals(response.status())) {
                return response;
            } else {
                return withOptionalEntity.getEntity(commandResponse.getImplementedSchemaVersion())
                        .map(entity ->
                                addEntityAccordingToContentType(response, entity, commandResponse.getDittoHeaders()))
                        .orElse(response);
            }
        };
    }

    private static Function<HttpResponse, HttpResponse> createModifiedLocationHeaderAddingResponseMapper(
            final HttpRequest request, final CommandResponse commandResponse) {
        return response -> {
            if (HttpStatusCode.CREATED == commandResponse.getStatusCode()) {
                Uri newUri = request.getUri();
                if (!request.method().isIdempotent()) {
                    // only for not idempotent requests (e.g.: POST), add the "createdId" to the path:
                    final String uriStr = newUri.toString();
                    String createdLocation;
                    final int uriIdIndex = uriStr.indexOf(commandResponse.getId());

                    // if the uri contains the id, but *not* at the beginning
                    if (uriIdIndex > 0) {
                        createdLocation =
                                uriStr.substring(0, uriIdIndex) + commandResponse.getId() +
                                        commandResponse.getResourcePath().toString();
                    } else {
                        createdLocation = uriStr + "/" + commandResponse.getId() + commandResponse.getResourcePath()
                                .toString();
                    }

                    if (createdLocation.endsWith("/")) {
                        createdLocation = createdLocation.substring(0, createdLocation.length() - 1);
                    }
                    newUri = Uri.create(createdLocation);
                }
                return response.addHeader(Location.create(newUri));
            } else {
                return response;
            }
        };
    }

    private static HttpResponse createHttpResponseWithHeadersAndBody(
            final CommandResponse commandResponse, final Function<HttpResponse, HttpResponse> addHeaders,
            final Function<HttpResponse, HttpResponse> addBody) {
        HttpResponse response = HttpResponse.create().withStatus(commandResponse.getStatusCodeValue());

        return addBody.apply(addHeaders.apply(response));
    }

    private void logDittoRuntimeException(final DittoRuntimeException dre) {
        LogUtil.enhanceLogWithCorrelationId(logger, dre);
        logger.info("DittoRuntimeException '{}': {}", dre.getErrorCode(), dre.getMessage());
    }

    /**
     * Creates the Akka configuration object for this {@code HttpRequestActor} for the given {@code proxyActor}, {@code
     * request}, and {@code httpResponseFuture} which will be completed with a {@link HttpResponse}.
     *
     * @param proxyActor the proxy actor which delegates commands.
     * @param headerTranslator the {@link HeaderTranslator} used to map ditto headers to (external) Http headers.
     * @param request the HTTP request
     * @param httpResponseFuture the completable future which is completed with a HTTP response.
     * @return the configuration object.
     */
    public static Props props(final ActorRef proxyActor, final HeaderTranslator headerTranslator, final HttpRequest
            request,
            final CompletableFuture<HttpResponse> httpResponseFuture) {

        return Props.create(HttpRequestActor.class, new Creator<HttpRequestActor>() {
            private static final long serialVersionUID = 1L;

            @Override
            public HttpRequestActor create() {
                return new HttpRequestActor(proxyActor, headerTranslator, request, httpResponseFuture);
            }
        });
    }

    @Override
    public void postStop() throws Exception {
        super.postStop();

        if (serverRequestTimeoutCancellable != null) {
            serverRequestTimeoutCancellable.cancel();
        }
    }

    @Override
    public Receive createReceive() {
        return ReceiveBuilder.create()
                .match(MessageCommand.class, command -> { // receive MessageCommands
                    LogUtil.enhanceLogWithCorrelationId(logger, command);
                    logger.info("Got <MessageCommand> with subject <{}>, telling the targetActor about it",
                            command.getMessage().getSubject());

                    final Message<?> message = command.getMessage();

                    // authorized!
                    proxyActor.tell(command, getSelf());
                    getContext().become(commandResponseAwaiting);

                    messageTimeout = message.getTimeout().orElse(null);
                    if (messageTimeout != null && !isFireAndForgetMessage(command)) {
                        getContext().setReceiveTimeout(Duration.apply(messageTimeout.getSeconds(), TimeUnit.SECONDS));
                    }
                })
                .match(Status.Failure.class, failure -> {
                    Throwable cause = failure.cause();
                    if (cause instanceof JsonRuntimeException) {
                        // wrap JsonRuntimeExceptions
                        cause = new DittoJsonException((JsonRuntimeException) cause);
                    }

                    if (cause instanceof DittoRuntimeException) {
<<<<<<< HEAD
                        final DittoRuntimeException dre = (DittoRuntimeException) cause;
                        handleDittoRuntimeException(dre);
=======
                        final DittoRuntimeException cre = (DittoRuntimeException) cause;
                        logDittoRuntimeException(cre);
                        completeWithResult(HttpResponse.create().withStatus(cre.getStatusCode().toInt())
                                .withEntity(CONTENT_TYPE_JSON, ByteString.fromString(cre.toJsonString()))
                        );
                    } else if (cause instanceof EntityStreamSizeException) {
                        logger.warning("Got EntityStreamSizeException when a 'Command' was expected which means that " +
                                "the max. allowed http payload size configured in Akka was overstepped in this request.");
                        completeWithResult(
                                HttpResponse.create().withStatus(HttpStatusCode.REQUEST_ENTITY_TOO_LARGE.toInt())
                        );
>>>>>>> 9d9e7633
                    } else {
                        logger.error(cause, "Got unknown Status.Failure when a 'Command' was expected");
                        completeWithResult(
                                HttpResponse.create().withStatus(HttpStatusCode.INTERNAL_SERVER_ERROR.toInt())
                        );
                    }
                })
                .match(DittoRuntimeException.class, this::handleDittoRuntimeException)
                .matchEquals(ServerRequestTimeoutMessage.INSTANCE,
                        serverRequestTimeoutMessage -> handleServerRequestTimeout())
                .match(Command.class, command -> { // receive Commands
                    logger.debug("Got 'Command' message, telling the targetActor about it");

                    proxyActor.tell(command, getSelf());

                    if (!command.getDittoHeaders().isResponseRequired()) {
                        completeWithResult(HttpResponse.create().withStatus(StatusCodes.ACCEPTED));
                    } else {
                        // after a Command was received, this Actor can only receive the correlating CommandResponse:
                        getContext().become(commandResponseAwaiting);
                    }
                })
                .matchAny(m -> {
                    logger.warning("Got unknown message, expected a 'Command': {}", m);
                    completeWithResult(HttpResponse.create().withStatus(HttpStatusCode.INTERNAL_SERVER_ERROR.toInt())
                    );
                })
                .build();
    }

    private HttpResponse handleMessageResponseMessage(final MessageCommandResponse<?, ?> messageCommandResponse) {
        HttpResponse httpResponse;

        final Message<?> message = messageCommandResponse.getMessage();
        final Optional<?> optionalPayload = message.getPayload();
        final Optional<ByteBuffer> optionalRawPayload = message.getRawPayload();
        final Optional<HttpStatusCode> responseStatusCode =
                Optional.of(messageCommandResponse.getStatusCode())
                        .filter(code -> StatusCodes.lookup(code.toInt()).isPresent())
        // only allow status code which are known to akka-http
                        .filter(code -> !HttpStatusCode.BAD_GATEWAY.equals(code));
        // filter "bad gateway" 502 from being used as this is used Ditto internally for graceful HTTP shutdown

        // if statusCode is != NO_CONTENT
        if (responseStatusCode.map(status -> status != HttpStatusCode.NO_CONTENT).orElse(true)) {
            final Optional<ContentType> optionalContentType = message.getContentType().map(ContentType$.MODULE$::parse)
                    .filter(Either::isRight)
                    .map(Either::right)
                    .map(Either.RightProjection::get);

            httpResponse =
                    HttpResponse.create()
                            .withStatus(responseStatusCode.orElse(HttpStatusCode.OK).toInt());

            if (optionalPayload.isPresent()) {
                final Object payload = optionalPayload.get();

                if (optionalContentType.isPresent()) {
                    httpResponse = httpResponse.withEntity(
                            HttpEntities.create(optionalContentType.get(),
                                    ByteString.ByteStrings.fromString(payload.toString())));
                } else {
                    httpResponse = httpResponse.withEntity(
                            HttpEntities.create(payload.toString()));
                }
            } else if (optionalRawPayload.isPresent()) {

                final ByteBuffer rawPayload = optionalRawPayload.get();
                if (optionalContentType.isPresent()) {
                    httpResponse = httpResponse.withEntity(
                            HttpEntities.create(optionalContentType.get(), rawPayload.array()));
                } else {
                    httpResponse = httpResponse.withEntity(
                            HttpEntities.create(rawPayload.array()));
                }
            }
        } else {
            // if payload was missing OR statusCode was NO_CONTENT:
            optionalRawPayload.ifPresent(byteBuffer ->
                    logger.info("Response payload was set, but response statusCode was also set to: {}. Ignoring the " +
                            "response payload. Command=<{}>", responseStatusCode, messageCommandResponse)
            );
            httpResponse =
                    HttpResponse.create().withStatus(responseStatusCode.orElse(HttpStatusCode.NO_CONTENT).toInt());
        }

        return enhanceResponseWithExternalDittoHeaders(httpResponse, messageCommandResponse.getDittoHeaders());
    }

    private void handleServerRequestTimeout() {
        logger.warning("No response within server request timeout ({}), shutting actor down.",
                serverRequestTimeout);
        // note that we do not need to send a response here, this is handled by RequestTimeoutHandlingDirective
        stop();
    }

    private void handleDittoRuntimeException(final DittoRuntimeException dre) {
        logDittoRuntimeException(dre);
        completeWithDittoRuntimeException(dre);
    }

    private void completeWithDittoRuntimeException(final DittoRuntimeException dre) {
        final HttpResponse responseWithoutHeaders = buildResponseWithoutHeadersFromDittoRuntimeException(dre);
        final HttpResponse response =
                enhanceResponseWithExternalDittoHeaders(responseWithoutHeaders, dre.getDittoHeaders());

        completeWithResult(response);
    }

    private HttpResponse buildResponseWithoutHeadersFromDittoRuntimeException(final DittoRuntimeException dre) {
        final HttpResponse responseWithoutHeaders = HttpResponse.create().withStatus(dre.getStatusCode().toInt());
        if (HttpStatusCode.NOT_MODIFIED.equals(dre.getStatusCode())) {
            return responseWithoutHeaders;
        } else {
            return responseWithoutHeaders.withEntity(CONTENT_TYPE_JSON, ByteString.fromString(dre.toJsonString()));
        }
    }

    private void completeWithResult(final HttpResponse response) {
        httpResponseFuture.complete(response);
        final int statusCode = response.status().intValue();
        logger.debug("Responding with HttpResponse code '{}'", statusCode);
        if (logger.isDebugEnabled()) {
            logger.debug("Responding with Entity: {}", response.entity());
        }
        stop();
    }

    private HttpResponse enhanceResponseWithExternalDittoHeaders(final HttpResponse response,
            final DittoHeaders allDittoHeaders) {
        final Map<String, String> externalHeaders = headerTranslator.toExternalHeaders(allDittoHeaders);

        if (externalHeaders.isEmpty()) {
            logger.debug("No external headers for enhancing the response, returning it as-is.");
            return response;
        }

        logger.debug("Enhancing response with external headers: <{}>.", externalHeaders);
        final List<HttpHeader> externalHttpHeaders = new LinkedList<>();
        externalHeaders.forEach((k, v) -> (externalHttpHeaders).add(RawHeader.create(k, v)));

        return response.withHeaders(externalHttpHeaders);
    }

    private void stop() {
        logger.clearMDC();
        // destroy ourself:
        getContext().stop(getSelf());
    }

    private static final class ServerRequestTimeoutMessage {

        private static final ServerRequestTimeoutMessage INSTANCE = new ServerRequestTimeoutMessage();

        private ServerRequestTimeoutMessage() {}

    }

}<|MERGE_RESOLUTION|>--- conflicted
+++ resolved
@@ -354,22 +354,14 @@
                     }
 
                     if (cause instanceof DittoRuntimeException) {
-<<<<<<< HEAD
                         final DittoRuntimeException dre = (DittoRuntimeException) cause;
                         handleDittoRuntimeException(dre);
-=======
-                        final DittoRuntimeException cre = (DittoRuntimeException) cause;
-                        logDittoRuntimeException(cre);
-                        completeWithResult(HttpResponse.create().withStatus(cre.getStatusCode().toInt())
-                                .withEntity(CONTENT_TYPE_JSON, ByteString.fromString(cre.toJsonString()))
-                        );
                     } else if (cause instanceof EntityStreamSizeException) {
                         logger.warning("Got EntityStreamSizeException when a 'Command' was expected which means that " +
                                 "the max. allowed http payload size configured in Akka was overstepped in this request.");
                         completeWithResult(
                                 HttpResponse.create().withStatus(HttpStatusCode.REQUEST_ENTITY_TOO_LARGE.toInt())
                         );
->>>>>>> 9d9e7633
                     } else {
                         logger.error(cause, "Got unknown Status.Failure when a 'Command' was expected");
                         completeWithResult(
