--- conflicted
+++ resolved
@@ -51,11 +51,6 @@
 import org.eclipse.ditto.services.gateway.endpoints.utils.GatewaySignalEnrichmentProvider;
 import org.eclipse.ditto.services.gateway.streaming.Connect;
 import org.eclipse.ditto.services.gateway.streaming.StartStreaming;
-<<<<<<< HEAD
-import org.eclipse.ditto.services.gateway.streaming.StreamingSessionIdentifier;
-=======
-import org.eclipse.ditto.services.gateway.streaming.actors.EventAndResponsePublisher;
->>>>>>> c8c8846e
 import org.eclipse.ditto.services.gateway.streaming.actors.SessionedJsonifiable;
 import org.eclipse.ditto.services.gateway.streaming.actors.SupervisedStream;
 import org.eclipse.ditto.services.gateway.util.config.streaming.StreamingConfig;
@@ -260,35 +255,20 @@
                     final Source<SessionedJsonifiable, SupervisedStream.WithQueue> publisherSource =
                             SupervisedStream.sourceQueue(10);
 
-<<<<<<< HEAD
-                    return publisherSource.mapMaterializedValue(
-                            withQueue -> {
-                                final String requestCorrelationId = dittoHeaders.getCorrelationId()
-=======
                     return publisherSource.viaMat(KillSwitches.single(), Keep.both())
                             .mapMaterializedValue(pair -> {
-                                final ActorRef publisherActor = pair.first();
+                                final SupervisedStream.WithQueue withQueue = pair.first();
                                 final KillSwitch killSwitch = pair.second();
                                 final String connectionCorrelationId = dittoHeaders.getCorrelationId()
->>>>>>> c8c8846e
                                         .orElseThrow(() -> new IllegalStateException(
                                                 "Expected correlation-id in SSE DittoHeaders: " + dittoHeaders));
 
                                 final JsonSchemaVersion jsonSchemaVersion = dittoHeaders.getSchemaVersion()
                                         .orElse(JsonSchemaVersion.LATEST);
-<<<<<<< HEAD
                                 sseConnectionSupervisor.supervise(withQueue.getSupervisedStream(),
                                         connectionCorrelationId, dittoHeaders);
-                                streamingActor.tell(
-                                        new Connect(withQueue.getSourceQueue(), connectionCorrelationId,
-                                                STREAMING_TYPE_SSE, jsonSchemaVersion, null),
-                                        null);
-=======
-                                sseConnectionSupervisor.supervise(publisherActor, connectionCorrelationId,
-                                        dittoHeaders);
-                                final Connect connect = new Connect(publisherActor, connectionCorrelationId,
+                                final Connect connect = new Connect(withQueue.getSourceQueue(), connectionCorrelationId,
                                         STREAMING_TYPE_SSE, jsonSchemaVersion, null);
->>>>>>> c8c8846e
                                 final StartStreaming startStreaming =
                                         StartStreaming.getBuilder(StreamingType.EVENTS, connectionCorrelationId,
                                                 dittoHeaders.getAuthorizationContext())
