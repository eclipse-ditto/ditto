--- conflicted
+++ resolved
@@ -95,7 +95,6 @@
  */
 public final class WebsocketRoute {
 
-
     /**
      * The backend sends the protocol message above suffixed by ":ACK" when the subscription was created. E.g.: {@code
      * START-SEND-EVENTS:ACK}
@@ -244,69 +243,8 @@
 
     private boolean processProtocolMessage(final ProtocolMessageExtractor protocolMessageExtractor,
             final String protocolMessage) {
-<<<<<<< HEAD
-
-        Object messageToTellStreamingActor;
-        switch (protocolMessage) {
-            case START_SEND_EVENTS:
-                messageToTellStreamingActor =
-                        new StartStreaming(StreamingType.EVENTS, connectionCorrelationId, authContext,
-                                Collections.emptyList(), null);
-                break;
-            case STOP_SEND_EVENTS:
-                messageToTellStreamingActor = new StopStreaming(StreamingType.EVENTS, connectionCorrelationId);
-                break;
-            case START_SEND_MESSAGES:
-                messageToTellStreamingActor =
-                        new StartStreaming(StreamingType.MESSAGES, connectionCorrelationId, authContext,
-                                Collections.emptyList(), null);
-                break;
-            case STOP_SEND_MESSAGES:
-                messageToTellStreamingActor = new StopStreaming(StreamingType.MESSAGES, connectionCorrelationId);
-                break;
-            case START_SEND_LIVE_COMMANDS:
-                messageToTellStreamingActor = new StartStreaming(StreamingType.LIVE_COMMANDS, connectionCorrelationId,
-                        authContext, Collections.emptyList(), null);
-                break;
-            case STOP_SEND_LIVE_COMMANDS:
-                messageToTellStreamingActor = new StopStreaming(StreamingType.LIVE_COMMANDS, connectionCorrelationId);
-                break;
-            case START_SEND_LIVE_EVENTS:
-                messageToTellStreamingActor =
-                        new StartStreaming(StreamingType.LIVE_EVENTS, connectionCorrelationId, authContext,
-                                Collections.emptyList(), null);
-                break;
-            case STOP_SEND_LIVE_EVENTS:
-                messageToTellStreamingActor = new StopStreaming(StreamingType.LIVE_EVENTS, connectionCorrelationId);
-                break;
-            default:
-                messageToTellStreamingActor = null;
-        }
-
-        final Map<String, String> params = determineParams(protocolMessage);
-        final List<String> namespaces = Optional.ofNullable(params.get(PARAM_NAMESPACES))
-                .map(ids -> ids.split(","))
-                .map(Arrays::asList)
-                .orElse(Collections.emptyList());
-        final String filter = params.get(PARAM_FILTER);
-
-        if (messageToTellStreamingActor == null && protocolMessage.startsWith(START_SEND_EVENTS + "?")) {
-            messageToTellStreamingActor = new StartStreaming(StreamingType.EVENTS, connectionCorrelationId,
-                    authContext, namespaces, filter);
-        } else if (messageToTellStreamingActor == null && protocolMessage.startsWith(START_SEND_LIVE_EVENTS + "?")) {
-            messageToTellStreamingActor = new StartStreaming(StreamingType.LIVE_EVENTS, connectionCorrelationId,
-                    authContext, namespaces, filter);
-        } else if (messageToTellStreamingActor == null && protocolMessage.startsWith(START_SEND_LIVE_COMMANDS + "?")) {
-            messageToTellStreamingActor = new StartStreaming(StreamingType.LIVE_COMMANDS, connectionCorrelationId,
-                    authContext, namespaces, null);
-        } else if (messageToTellStreamingActor == null && protocolMessage.startsWith(START_SEND_MESSAGES + "?")) {
-            messageToTellStreamingActor = new StartStreaming(StreamingType.MESSAGES, connectionCorrelationId,
-                    authContext, namespaces, null);
-        }
-
-=======
+
         final Object messageToTellStreamingActor = protocolMessageExtractor.apply(protocolMessage);
->>>>>>> 8591cf26
         if (messageToTellStreamingActor != null) {
             streamingActor.tell(messageToTellStreamingActor, null);
             return false;
@@ -315,34 +253,6 @@
         return true;
     }
 
-<<<<<<< HEAD
-    /**
-     * Parses the passed {@code protocolMessage} for an optional parameters string (e.g. containing a "filter") and
-     * creating a Map from it.
-     *
-     * @param protocolMessage the protocolMessage containing parameters, e.g.: {@code START-SEND-EVENTS?filter=eq(foo,1)}
-     * @return the map containing the resolved params
-     */
-    private static Map<String, String> determineParams(final String protocolMessage) {
-        if (protocolMessage.contains("?")) {
-            final String parametersString = protocolMessage.split("\\?", 2)[1];
-            return Arrays.stream(parametersString.split("&"))
-                    .map(paramWithValue -> paramWithValue.split("=", 2))
-                    .collect(Collectors.toMap(pv -> urlDecode(pv[0]), pv -> urlDecode(pv[1])));
-        }
-        return Collections.emptyMap();
-    }
-
-    private static String urlDecode(final String value) {
-        try {
-            return URLDecoder.decode(value, StandardCharsets.UTF_8.name());
-        } catch (final UnsupportedEncodingException e) {
-            return URLDecoder.decode(value);
-        }
-    }
-
-=======
->>>>>>> 8591cf26
     private Flow<DittoRuntimeException, Message, NotUsed> createOutgoing(final String connectionCorrelationId,
             final ProtocolAdapter adapter, final HttpRequest request) {
 
@@ -402,15 +312,10 @@
 
     private Jsonifiable.WithPredicate<JsonObject, JsonField> publishResponsePublishedEvent(
             final Jsonifiable.WithPredicate<JsonObject, JsonField> jsonifiable) {
-<<<<<<< HEAD
-
-        if (jsonifiable instanceof CommandResponse) {
-            // only create ResponsePublished for CommandResponses, not for Events with the same correlationId
-=======
+
         if (jsonifiable instanceof CommandResponse || jsonifiable instanceof DittoRuntimeException) {
             // only create ResponsePublished for CommandResponses and DittoRuntimeExceptions
-            //  not for Events with the same correlationId
->>>>>>> 8591cf26
+            // not for Events with the same correlation ID
             ((WithDittoHeaders) jsonifiable).getDittoHeaders()
                     .getCorrelationId()
                     .map(ResponsePublished::new)
