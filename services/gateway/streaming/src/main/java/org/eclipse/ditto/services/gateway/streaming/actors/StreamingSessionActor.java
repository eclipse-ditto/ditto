/*
 * Copyright (c) 2017 Contributors to the Eclipse Foundation
 *
 * See the NOTICE file(s) distributed with this work for additional
 * information regarding copyright ownership.
 *
 * This program and the accompanying materials are made available under the
 * terms of the Eclipse Public License 2.0 which is available at
 * http://www.eclipse.org/legal/epl-2.0
 *
 * SPDX-License-Identifier: EPL-2.0
 */
package org.eclipse.ditto.services.gateway.streaming.actors;

import java.time.Instant;
import java.util.Collection;
import java.util.EnumMap;
import java.util.EnumSet;
import java.util.List;
import java.util.Map;
import java.util.Optional;
import java.util.Set;
import java.util.concurrent.TimeUnit;

import javax.annotation.Nullable;

import org.eclipse.ditto.model.base.acks.AcknowledgementLabel;
import org.eclipse.ditto.model.base.acks.AcknowledgementLabelNotDeclaredException;
import org.eclipse.ditto.model.base.acks.AcknowledgementLabelNotUniqueException;
import org.eclipse.ditto.model.base.auth.AuthorizationContext;
import org.eclipse.ditto.model.base.auth.AuthorizationModelFactory;
import org.eclipse.ditto.model.base.entity.id.EntityIdWithType;
import org.eclipse.ditto.model.base.exceptions.DittoHeaderInvalidException;
import org.eclipse.ditto.model.base.exceptions.DittoRuntimeException;
import org.eclipse.ditto.model.base.headers.DittoHeaderDefinition;
import org.eclipse.ditto.model.base.headers.DittoHeaders;
import org.eclipse.ditto.model.base.json.JsonSchemaVersion;
import org.eclipse.ditto.model.jwt.ImmutableJsonWebToken;
import org.eclipse.ditto.model.jwt.JsonWebToken;
import org.eclipse.ditto.model.namespaces.NamespaceReader;
import org.eclipse.ditto.model.query.criteria.Criteria;
import org.eclipse.ditto.model.query.criteria.CriteriaFactory;
import org.eclipse.ditto.model.query.criteria.CriteriaFactoryImpl;
import org.eclipse.ditto.model.query.expression.ThingsFieldExpressionFactory;
import org.eclipse.ditto.model.query.filter.QueryFilterCriteriaFactory;
import org.eclipse.ditto.model.query.things.ModelBasedThingsFieldExpressionFactory;
import org.eclipse.ditto.model.things.WithThingId;
import org.eclipse.ditto.protocoladapter.HeaderTranslator;
import org.eclipse.ditto.protocoladapter.TopicPath;
import org.eclipse.ditto.services.gateway.security.authentication.AuthenticationResult;
import org.eclipse.ditto.services.gateway.security.authentication.jwt.JwtAuthenticationResultProvider;
import org.eclipse.ditto.services.gateway.security.authentication.jwt.JwtValidator;
import org.eclipse.ditto.services.gateway.streaming.Connect;
import org.eclipse.ditto.services.gateway.streaming.IncomingSignal;
import org.eclipse.ditto.services.gateway.streaming.InvalidJwt;
import org.eclipse.ditto.services.gateway.streaming.Jwt;
import org.eclipse.ditto.services.gateway.streaming.RefreshSession;
import org.eclipse.ditto.services.gateway.streaming.StartStreaming;
import org.eclipse.ditto.services.gateway.streaming.StopStreaming;
import org.eclipse.ditto.services.models.acks.AcknowledgementAggregatorActorStarter;
import org.eclipse.ditto.services.models.acks.AcknowledgementForwarderActor;
import org.eclipse.ditto.services.models.acks.config.AcknowledgementConfig;
import org.eclipse.ditto.services.models.concierge.pubsub.DittoProtocolSub;
import org.eclipse.ditto.services.models.concierge.streaming.StreamingType;
import org.eclipse.ditto.services.utils.akka.logging.DittoDiagnosticLoggingAdapter;
import org.eclipse.ditto.services.utils.akka.logging.DittoLoggerFactory;
import org.eclipse.ditto.services.utils.search.SubscriptionManager;
import org.eclipse.ditto.signals.acks.base.Acknowledgement;
import org.eclipse.ditto.signals.base.Signal;
import org.eclipse.ditto.signals.base.WithId;
import org.eclipse.ditto.signals.commands.base.Command;
import org.eclipse.ditto.signals.commands.base.CommandResponse;
import org.eclipse.ditto.signals.commands.base.exceptions.GatewayInternalErrorException;
import org.eclipse.ditto.signals.commands.base.exceptions.GatewayWebsocketSessionClosedException;
import org.eclipse.ditto.signals.commands.base.exceptions.GatewayWebsocketSessionExpiredException;
import org.eclipse.ditto.signals.commands.messages.MessageCommand;
import org.eclipse.ditto.signals.commands.messages.acks.MessageCommandAckRequestSetter;
import org.eclipse.ditto.signals.commands.things.acks.ThingLiveCommandAckRequestSetter;
import org.eclipse.ditto.signals.commands.things.acks.ThingModifyCommandAckRequestSetter;
import org.eclipse.ditto.signals.commands.thingsearch.ThingSearchCommand;
import org.eclipse.ditto.signals.events.base.Event;
import org.eclipse.ditto.signals.events.thingsearch.SubscriptionEvent;

import akka.Done;
import akka.actor.AbstractActorWithTimers;
import akka.actor.ActorRef;
import akka.actor.Cancellable;
import akka.actor.Props;
import akka.japi.pf.PFBuilder;
import akka.japi.pf.ReceiveBuilder;
import akka.stream.javadsl.SourceQueueWithComplete;
import scala.PartialFunction;
import scala.concurrent.duration.FiniteDuration;

/**
 * Actor handling a single streaming connection / session.
 */
final class StreamingSessionActor extends AbstractActorWithTimers {

    private final JsonSchemaVersion jsonSchemaVersion;
    private final String connectionCorrelationId;
    private final String type;
    private final DittoProtocolSub dittoProtocolSub;
    private final SourceQueueWithComplete<SessionedJsonifiable> eventAndResponsePublisher;
    private final ActorRef commandRouter;
    private final AcknowledgementConfig acknowledgementConfig;
    private final ActorRef subscriptionManager;
    private final Set<StreamingType> outstandingSubscriptionAcks;
    private final Map<StreamingType, StreamingSession> streamingSessions;
    private final JwtValidator jwtValidator;
    private final JwtAuthenticationResultProvider jwtAuthenticationResultProvider;
    private final AcknowledgementAggregatorActorStarter ackregatorStarter;
    private final Set<AcknowledgementLabel> declaredAcks;
    private final DittoDiagnosticLoggingAdapter logger; // TODO: make this thread-safe

    @Nullable private Cancellable sessionTerminationCancellable;
    private AuthorizationContext authorizationContext;

    @SuppressWarnings("unused")
    private StreamingSessionActor(final Connect connect,
            final DittoProtocolSub dittoProtocolSub,
            final ActorRef commandRouter,
            final AcknowledgementConfig acknowledgementConfig,
            final HeaderTranslator headerTranslator,
            final Props subscriptionManagerProps,
            final JwtValidator jwtValidator,
            final JwtAuthenticationResultProvider jwtAuthenticationResultProvider) {

        jsonSchemaVersion = connect.getJsonSchemaVersion();
        connectionCorrelationId = connect.getConnectionCorrelationId();
        type = connect.getType();
        this.dittoProtocolSub = dittoProtocolSub;
        this.eventAndResponsePublisher = connect.getEventAndResponsePublisher();
        this.commandRouter = commandRouter;
        this.acknowledgementConfig = acknowledgementConfig;
        this.jwtValidator = jwtValidator;
        this.jwtAuthenticationResultProvider = jwtAuthenticationResultProvider;
        outstandingSubscriptionAcks = EnumSet.noneOf(StreamingType.class);
        authorizationContext = AuthorizationModelFactory.emptyAuthContext();
        streamingSessions = new EnumMap<>(StreamingType.class);
        ackregatorStarter = AcknowledgementAggregatorActorStarter.of(getContext(),
                acknowledgementConfig,
                headerTranslator,
                ThingModifyCommandAckRequestSetter.getInstance(),
                ThingLiveCommandAckRequestSetter.getInstance(),
                MessageCommandAckRequestSetter.getInstance());
        logger = DittoLoggerFactory.getDiagnosticLoggingAdapter(this);
        logger.setCorrelationId(connectionCorrelationId);
        connect.getSessionExpirationTime().ifPresent(expiration ->
                sessionTerminationCancellable = startSessionTimeout(expiration)
        );
        this.subscriptionManager = getContext().actorOf(subscriptionManagerProps, SubscriptionManager.ACTOR_NAME);
        declaredAcks = connect.getDeclaredAcknowledgementLabels();
    }

    /**
     * Creates Akka configuration object Props for this StreamingSessionActor.
     *
     * @param connect the command to start a streaming session.
     * @param dittoProtocolSub manager of subscriptions.
     * @param commandRouter the actor who distributes incoming commands in the Ditto cluster.
     * @param acknowledgementConfig the config to apply for Acknowledgements.
     * @param headerTranslator translates headers from external sources or to external sources.
     * @param subscriptionManagerProps Props of the subscription manager for search protocol.
     * @param jwtValidator validator of JWT tokens.
     * @param jwtAuthenticationResultProvider provider of JWT authentication results.
     * @return the Akka configuration Props object.
     */
    static Props props(final Connect connect,
            final DittoProtocolSub dittoProtocolSub,
            final ActorRef commandRouter,
            final AcknowledgementConfig acknowledgementConfig,
            final HeaderTranslator headerTranslator,
            final Props subscriptionManagerProps,
            final JwtValidator jwtValidator,
            final JwtAuthenticationResultProvider jwtAuthenticationResultProvider) {

        return Props.create(StreamingSessionActor.class, connect, dittoProtocolSub,
                commandRouter, acknowledgementConfig, headerTranslator, subscriptionManagerProps, jwtValidator,
                jwtAuthenticationResultProvider);
    }

    @Override
    public void preStart() {
        eventAndResponsePublisher.watchCompletion()
                .whenComplete((done, error) -> getSelf().tell(Control.TERMINATED, getSelf()));
        declareAcknowledgementLabels(declaredAcks);
    }

    @Override
    public void postStop() {
        logger.info("Closing <{}> streaming session.", type);
        cancelSessionTimeout();
        eventAndResponsePublisher.complete();
    }

    @Override
    public Receive createReceive() {
        return createIncomingSignalBehavior()
                .orElse(createPubSubBehavior())
                .orElse(createSelfTerminationBehavior())
                .orElse(createOutgoingSignalBehavior())
                .orElse(logUnknownMessage());
    }

    private Receive createIncomingSignalBehavior() {
        final PartialFunction<Object, Object> stripEnvelope = new PFBuilder<>()
                .match(IncomingSignal.class, IncomingSignal::getSignal)
                .build();

        final PartialFunction<Object, Object> setAckRequestAndStartAckregator = new PFBuilder<>()
                .match(Signal.class, this::startAckregatorAndForward)
                .matchAny(x -> x)
                .build();

        final Receive signalBehavior = ReceiveBuilder.create()
                .match(Acknowledgement.class, this::hasUndeclaredAckLabel, this::ackLabelNotDeclared)
                .match(CommandResponse.class, this::forwardAcknowledgementOrLiveCommandResponse)
                .match(ThingSearchCommand.class, this::forwardSearchCommand)
                .match(Signal.class, signal ->
                        // forward signals for which no reply is expected with self return address for downstream errors
                        commandRouter.tell(signal, getReturnAddress(signal)))
                .matchEquals(Done.getInstance(), done -> {})
                .build();

        return addPreprocessors(List.of(stripEnvelope, setAckRequestAndStartAckregator), signalBehavior);
    }

    private Receive createOutgoingSignalBehavior() {
        final PartialFunction<Object, Object> setCorrelationIdAndStartAckForwarder = new PFBuilder<>()
                .match(Signal.class, signal -> {
                    logger.setCorrelationId(signal);
                    return startAckForwarder(signal);
                })
                .match(DittoRuntimeException.class, x -> x)
                .build();

        final Receive publishSignal = ReceiveBuilder.create()
                .match(SubscriptionEvent.class, signal -> {
                    logger.debug("Got SubscriptionEvent in <{}> session, publishing: {}", type, signal);
                    eventAndResponsePublisher.offer(SessionedJsonifiable.subscription(signal));
                })
                .match(CommandResponse.class, this::publishResponseOrError)
                .match(DittoRuntimeException.class, this::publishResponseOrError)
                .match(Signal.class, this::isSameOrigin, signal ->
                        logger.debug("Got Signal <{}> in <{}> session, but this was issued by " +
                                " this connection itself, not publishing", signal.getType(), type)
                )
                .match(Signal.class, signal -> {
                    // check if this session is "allowed" to receive the Signal
                    @Nullable final StreamingSession session = streamingSessions.get(determineStreamingType(signal));
                    if (null != session && isSessionAllowedToReceiveSignal(signal, session)) {
                        logger.debug("Got Signal in <{}> session, publishing: {}", type, signal);

                        final DittoHeaders sessionHeaders = DittoHeaders.newBuilder()
                                .authorizationContext(authorizationContext)
                                .schemaVersion(jsonSchemaVersion)
                                .build();
                        final SessionedJsonifiable sessionedJsonifiable =
                                SessionedJsonifiable.signal(signal, sessionHeaders, session);
                        eventAndResponsePublisher.offer(sessionedJsonifiable);
                    }
                })
                .matchEquals(Done.getInstance(), done -> { /* already done, nothing to publish */ })
                .build();

        return addPreprocessors(List.of(setCorrelationIdAndStartAckForwarder), publishSignal);
    }

    private Receive createPubSubBehavior() {
        return ReceiveBuilder.create()
                .match(StartStreaming.class, startStreaming -> {
                    authorizationContext = startStreaming.getAuthorizationContext();
                    logger.setCorrelationId(connectionCorrelationId);
                    Criteria criteria;
                    try {
                        criteria = startStreaming.getFilter()
                                .map(f -> parseCriteria(f, DittoHeaders.newBuilder()
                                        .correlationId(startStreaming.getConnectionCorrelationId())
                                        .build()))
                                .orElse(null);
                    } catch (final DittoRuntimeException e) {
                        logger.info("Got 'DittoRuntimeException' <{}> session during 'StartStreaming' processing:" +
                                " {}: <{}>", type, e.getClass().getSimpleName(), e.getMessage());
                        eventAndResponsePublisher.offer(SessionedJsonifiable.error(e));
                        return;
                    }
                    final StreamingSession session = StreamingSession.of(startStreaming.getNamespaces(), criteria,
                            startStreaming.getExtraFields().orElse(null));
                    streamingSessions.put(startStreaming.getStreamingType(), session);

                    logger.debug("Got 'StartStreaming' message in <{}> session, subscribing for <{}> in Cluster ...",
                            type, startStreaming.getStreamingType().name());

                    outstandingSubscriptionAcks.add(startStreaming.getStreamingType());
                    // In Cluster: Subscribe
                    final ConfirmSubscription subscribeConfirmation =
                            new ConfirmSubscription(startStreaming.getStreamingType());
                    final Collection<StreamingType> currentStreamingTypes = streamingSessions.keySet();
                    dittoProtocolSub.subscribe(currentStreamingTypes,
                            authorizationContext.getAuthorizationSubjectIds(),
                            getSelf()
                    ).whenComplete((ack, throwable) -> {
                        if (null == throwable) {
                            logger.debug("subscription to Ditto pubsub succeeded");
                            getSelf().tell(subscribeConfirmation, getSelf());
                        } else {
                            logger.error(throwable, "subscription to Ditto pubsub failed: {}", throwable.getMessage());
                            final DittoRuntimeException dittoRuntimeException = DittoRuntimeException
                                    .asDittoRuntimeException(throwable,
                                            cause -> GatewayInternalErrorException.newBuilder()
                                                    .dittoHeaders(DittoHeaders.newBuilder()
                                                            .correlationId(startStreaming.getConnectionCorrelationId())
                                                            .build())
                                                    .cause(cause)
                                                    .build()
                                    );
                            eventAndResponsePublisher.offer(SessionedJsonifiable.error(dittoRuntimeException));
                        }
                    });
                })
                .match(StopStreaming.class, stopStreaming -> {
                    logger.debug("Got 'StopStreaming' message in <{}> session, unsubscribing from <{}> in Cluster ...",
                            type, stopStreaming.getStreamingType().name());

                    streamingSessions.remove(stopStreaming.getStreamingType());

                    // In Cluster: Unsubscribe
                    final ConfirmUnsubscription unsubscribeConfirmation =
                            new ConfirmUnsubscription(stopStreaming.getStreamingType());
                    final Collection<StreamingType> currentStreamingTypes = streamingSessions.keySet();
                    if (stopStreaming.getStreamingType() != StreamingType.EVENTS) {
                        dittoProtocolSub.updateLiveSubscriptions(currentStreamingTypes,
                                authorizationContext.getAuthorizationSubjectIds(), getSelf())
                                .thenAccept(ack -> getSelf().tell(unsubscribeConfirmation, getSelf()));
                    } else {
                        dittoProtocolSub.removeTwinSubscriber(getSelf(),
                                authorizationContext.getAuthorizationSubjectIds())
                                .thenAccept(ack -> getSelf().tell(unsubscribeConfirmation, getSelf()));
                    }
                })
                .match(ConfirmSubscription.class, msg -> confirmSubscription(msg.getStreamingType()))
                .match(ConfirmUnsubscription.class, msg -> confirmUnsubscription(msg.getStreamingType()))
                .build();
    }

    private Receive createSelfTerminationBehavior() {
        return ReceiveBuilder.create()
                .match(Jwt.class, this::refreshWebSocketSession)
                .match(RefreshSession.class, refreshSession -> {
                    cancelSessionTimeout();
                    checkAuthorizationContextAndStartSessionTimer(refreshSession);
                })
                .match(InvalidJwt.class, invalidJwtToken -> cancelSessionTimeout())
<<<<<<< HEAD
                .match(DittoRuntimeException.class, this::isAckLabelNotUnique, this::ackLabelDeclarationFailed)
                .matchEquals(Control.TERMINATED, terminated -> {
                    logger.setCorrelationId(connectionCorrelationId);
                    logger.debug("EventAndResponsePublisher was terminated.");
                    // In Cluster: Unsubscribe from ThingEvents:
                    logger.info("<{}> connection was closed, unsubscribing from Streams in Cluster ...", type);

                    terminateWebsocketStream();
                })
                .build();
=======
                .match(Terminated.class, this::handleTerminated)
                .matchEquals(Control.TERMINATED, this::handleTerminated)
                .build();
    }

    private void handleTerminated(final Object terminated) {
        logger.setCorrelationId(connectionCorrelationId);
        logger.debug("EventAndResponsePublisher was terminated: {}", terminated);
        // In Cluster: Unsubscribe from ThingEvents:
        logger.info("<{}> connection was closed, unsubscribing from Streams in Cluster ...", type);

        dittoProtocolSub.removeSubscriber(getSelf());

        final PoisonPill poisonPill = PoisonPill.getInstance();
        getTimers().startSingleTimer(poisonPill, poisonPill, Duration.ofSeconds(1L));
>>>>>>> 64c44930
    }

    private Receive logUnknownMessage() {
        return ReceiveBuilder.create()
                .matchAny(any -> logger.withCorrelationId(connectionCorrelationId)
                        .warning("Got unknown message in '{}' session: {} '{}'", type, any.getClass().getName(), any))
                .build();
    }

    private Receive addPreprocessors(final List<PartialFunction<Object, Object>> preprocessors, final Receive receive) {
        return preprocessors.stream()
                .reduce(PartialFunction::andThen)
                .map(preprocessor -> new Receive(preprocessor.andThen(receive.onMessage())))
                .orElse(receive);
    }

    private boolean hasUndeclaredAckLabel(final Acknowledgement acknowledgement) {
        return !declaredAcks.contains(acknowledgement.getLabel());
    }

    private void ackLabelNotDeclared(final Acknowledgement ack) {
        publishResponseOrError(AcknowledgementLabelNotDeclaredException.of(ack.getLabel(), ack.getDittoHeaders()));
    }

    private ActorRef getReturnAddress(final Signal<?> signal) {
        final boolean publishResponse = signal instanceof Command<?> && signal.getDittoHeaders().isResponseRequired();
        return publishResponse ? getSelf() : ActorRef.noSender();
    }

    private boolean isSameOrigin(final Signal<?> signal) {
        return signal.getDittoHeaders().getOrigin().stream().anyMatch(connectionCorrelationId::equals);
    }

    private boolean isAckLabelNotUnique(final DittoRuntimeException exception) {
        return AcknowledgementLabelNotUniqueException.ERROR_CODE.equals(exception.getErrorCode());
    }

    private void ackLabelDeclarationFailed(final DittoRuntimeException exception) {
        logger.info("ackLabelDeclarationFailed cause=<{}>", exception.getCause());
        eventAndResponsePublisher.offer(SessionedJsonifiable.error(exception));
        terminateWebsocketStream();
    }

    private void terminateWebsocketStream() {
        dittoProtocolSub.removeSubscriber(getSelf());
        getContext().stop(getSelf());
    }

    // precondition: signal has ack requests
    private Object startAckregatorAndForward(final Signal<?> signal) {

        return ackregatorStarter.preprocess(signal,
                (s, shouldStart) -> {
                    if (shouldStart) {
                        // websocket-specific header check: acks requested with response-required=false are forbidden
                        final Optional<DittoHeaderInvalidException> headerInvalid = checkForAcksWithoutResponse(s);
                        return headerInvalid.map(this::publishResponseOrError)
                                .orElseGet(() -> ackregatorStarter.doStart(s, this::publishResponseOrError,
                                        ackregator -> forwardToCommandRouterAndReturnDone(s, ackregator)));
                    } else {
                        return doNothing(s);
                    }
                },
                this::publishResponseOrError
        );
    }

    private Object forwardToCommandRouterAndReturnDone(final Signal<?> signalToForward, final ActorRef ackregator) {
        commandRouter.tell(signalToForward, ackregator);
        return Done.getInstance();
    }

    private <T> Object doNothing(final T result) {
        return result;
    }

    // no precondition; forwarder starter does not start for signals without ack requests, in contrast to ackregator
    private Signal<?> startAckForwarder(final Signal<?> signal) {
        if (signal instanceof WithThingId) {
            final EntityIdWithType entityIdWithType = ((WithThingId) signal).getThingEntityId();
            return AcknowledgementForwarderActor.startAcknowledgementForwarder(getContext(),
                    entityIdWithType, signal, acknowledgementConfig, declaredAcks::contains);
        } else {
            return signal;
        }
    }

    // NOT thread-safe unless eventAndResponsePublisher is made thread-safe by bounding concurrent offers from above
    private Object publishResponseOrError(final Object responseOrError) {
        if (responseOrError instanceof CommandResponse<?>) {
            final CommandResponse<?> response = (CommandResponse<?>) responseOrError;
            logger.withCorrelationId(response)
                    .debug("Got 'CommandResponse' message in <{}> session, telling EventAndResponsePublisher" +
                            " about it: {}", type, response);
            eventAndResponsePublisher.offer(SessionedJsonifiable.response(response));
        } else if (responseOrError instanceof DittoRuntimeException) {
            final DittoRuntimeException error = (DittoRuntimeException) responseOrError;
            logger.withCorrelationId(error)
                    .debug("Got 'DittoRuntimeException' message in <{}> session, telling EventAndResponsePublisher" +
                            " about it: {}", type, error);
            eventAndResponsePublisher.offer(SessionedJsonifiable.error(error));
        } else {
            logger.error("Unexpected result from AcknowledgementAggregatorActor: <{}>", responseOrError);
        }
        return Done.getInstance();
    }

    private void forwardAcknowledgementOrLiveCommandResponse(final CommandResponse<?> response) {
        final ActorRef sender = getSender();
        try {
            getContext().findChild(AcknowledgementForwarderActor.determineActorName(response.getDittoHeaders()))
                    .ifPresentOrElse(
                            forwarder -> forwarder.tell(response, sender),
                            () -> {
                                // the Acknowledgement / live CommandResponse is meant for someone else:
                                final String template =
                                        "No AcknowledgementForwarderActor found, forwarding to concierge: <{}>";
                                if (logger.isDebugEnabled()) {
                                    logger.withCorrelationId(response).debug(template, response);
                                } else {
                                    logger.withCorrelationId(response).info(template, response.getType());
                                }
                                commandRouter.tell(response, ActorRef.noSender());
                            }
                    );
        } catch (final DittoRuntimeException e) {
            // error encountered; publish it
            eventAndResponsePublisher.offer(SessionedJsonifiable.error(e));
        }
    }

    private void forwardSearchCommand(final ThingSearchCommand<?> searchCommand) {
        subscriptionManager.tell(searchCommand, getSelf());
    }

    private boolean isSessionAllowedToReceiveSignal(final Signal<?> signal, final StreamingSession session) {
        final DittoHeaders headers = signal.getDittoHeaders();
        final boolean isAuthorizedToRead = authorizationContext.isAuthorized(headers.getReadGrantedSubjects(),
                headers.getReadRevokedSubjects());
        final boolean matchesNamespace = matchesNamespaces(signal, session);
        return isAuthorizedToRead && matchesNamespace;
    }

    private Cancellable startSessionTimeout(final Instant sessionExpirationTime) {
        final long timeout = sessionExpirationTime.minusMillis(Instant.now().toEpochMilli()).toEpochMilli();

        logger.debug("Starting session timeout - session will expire in {} ms", timeout);
        final FiniteDuration sessionExpirationTimeMillis = FiniteDuration.apply(timeout, TimeUnit.MILLISECONDS);
        return getContext().getSystem().getScheduler().scheduleOnce(sessionExpirationTimeMillis,
                this::handleSessionTimeout, getContext().getDispatcher());
    }

    private void handleSessionTimeout() {
        logger.info("Stopping WebSocket session for connection with ID <{}>.", connectionCorrelationId);
        final GatewayWebsocketSessionExpiredException gatewayWebsocketSessionExpiredException =
                GatewayWebsocketSessionExpiredException.newBuilder()
                        .dittoHeaders(DittoHeaders.newBuilder()
                                .correlationId(connectionCorrelationId)
                                .build())
                        .build();
        eventAndResponsePublisher.fail(gatewayWebsocketSessionExpiredException);
    }

    private void cancelSessionTimeout() {
        if (null != sessionTerminationCancellable) {
            sessionTerminationCancellable.cancel();
        }
    }

    private void checkAuthorizationContextAndStartSessionTimer(final RefreshSession refreshSession) {
        final AuthorizationContext newAuthorizationContext = refreshSession.getAuthorizationContext();
        if (!authorizationContext.equals(newAuthorizationContext)) {
            logger.debug("Authorization Context changed for WebSocket session <{}>. Terminating the session.",
                    connectionCorrelationId);
            final GatewayWebsocketSessionClosedException gatewayWebsocketSessionClosedException =
                    GatewayWebsocketSessionClosedException.newBuilder()
                            .dittoHeaders(DittoHeaders.newBuilder()
                                    .correlationId(connectionCorrelationId)
                                    .build())
                            .build();
            eventAndResponsePublisher.fail(gatewayWebsocketSessionClosedException);
        } else {
            sessionTerminationCancellable = startSessionTimeout(refreshSession.getSessionTimeout());
        }
    }

    private boolean matchesNamespaces(final Signal<?> signal, final StreamingSession session) {
        final List<String> namespaces = session.getNamespaces();
        final boolean result = namespaces.isEmpty() || namespaces.contains(namespaceFromId(signal));
        if (!result) {
            logger.debug("Signal does not match namespaces.");
        }
        return result;
    }

    private void refreshWebSocketSession(final Jwt jwt) {
        final String jwtConnectionCorrelationId = jwt.getConnectionCorrelationId();
        final JsonWebToken jsonWebToken = ImmutableJsonWebToken.fromToken(jwt.toString());
        jwtValidator.validate(jsonWebToken).thenAccept(binaryValidationResult -> {
            if (binaryValidationResult.isValid()) {
                try {
                    final AuthenticationResult authorizationResult =
                            jwtAuthenticationResultProvider.getAuthenticationResult(jsonWebToken, DittoHeaders.empty());
                    final AuthorizationContext jwtAuthorizationContext =
                            authorizationResult.getDittoHeaders().getAuthorizationContext();

                    getSelf().tell(new RefreshSession(jwtConnectionCorrelationId, jsonWebToken.getExpirationTime(),
                            jwtAuthorizationContext), ActorRef.noSender());
                } catch (final Exception exception) {
                    logger.info("Got exception when handling refreshed JWT for WebSocket session <{}>: {}",
                            jwtConnectionCorrelationId, exception.getMessage());
                    getSelf().tell(InvalidJwt.getInstance(), ActorRef.noSender());
                }
            } else {
                getSelf().tell(InvalidJwt.getInstance(), ActorRef.noSender());
            }
        });
    }

    /**
     * Attempt to declare the acknowledgement labels (they must be unique cluster wide).
     * Only need to be done once per actor.
     *
     * @param acknowledgementLabels the acknowledgement labels to declare.
     */
    private void declareAcknowledgementLabels(final Collection<AcknowledgementLabel> acknowledgementLabels) {
        final ActorRef self = getSelf();
        logger.info("Declaring acknowledgement labels <{}>", acknowledgementLabels);
        dittoProtocolSub.declareAcknowledgementLabels(acknowledgementLabels, self)
                .thenAccept(_void -> logger.info("Acknowledgement label declaration successful for labels: <{}>",
                        acknowledgementLabels))
                .exceptionally(error -> {
                    final DittoRuntimeException template = AcknowledgementLabelNotUniqueException.getInstance();
                    final DittoRuntimeException dittoRuntimeException =
                            DittoRuntimeException.asDittoRuntimeException(error,
                                    cause -> DittoRuntimeException.newBuilder(template).cause(cause).build());
                        logger.info("Acknowledgement label declaration failed for labels: <{}> - cause: {} {}",
                                acknowledgementLabels, error.getClass().getSimpleName(), error.getMessage());
                    self.tell(dittoRuntimeException, ActorRef.noSender());
                    return null;
                });
    }

    private static StreamingType determineStreamingType(final Signal<?> signal) {
        final String channel = signal.getDittoHeaders().getChannel().orElse(TopicPath.Channel.TWIN.getName());
        final StreamingType streamingType;
        if (signal instanceof Event) {
            streamingType = channel.equals(TopicPath.Channel.TWIN.getName())
                    ? StreamingType.EVENTS
                    : StreamingType.LIVE_EVENTS;
        } else if (signal instanceof MessageCommand) {
            streamingType = StreamingType.MESSAGES;
        } else {
            streamingType = StreamingType.LIVE_COMMANDS;
        }
        return streamingType;
    }

    @Nullable
    private static String namespaceFromId(final WithId withId) {
        return NamespaceReader.fromEntityId(withId.getEntityId()).orElse(null);
    }

    private static Criteria parseCriteria(final String filter, final DittoHeaders dittoHeaders) {
        final CriteriaFactory criteriaFactory = new CriteriaFactoryImpl();
        final ThingsFieldExpressionFactory fieldExpressionFactory =
                new ModelBasedThingsFieldExpressionFactory();
        final QueryFilterCriteriaFactory queryFilterCriteriaFactory =
                new QueryFilterCriteriaFactory(criteriaFactory, fieldExpressionFactory);

        return queryFilterCriteriaFactory.filterCriteria(filter, dittoHeaders);
    }

    private void confirmSubscription(final StreamingType streamingType) {
        if (outstandingSubscriptionAcks.contains(streamingType)) {
            outstandingSubscriptionAcks.remove(streamingType);
            eventAndResponsePublisher.offer(SessionedJsonifiable.ack(streamingType, true, connectionCorrelationId));
            logger.debug("Subscribed to Cluster <{}> in <{}> session.", streamingType, type);
        } else {
            logger.debug("Subscription already acked for type <{}> in <{}> session.", streamingType, type);
        }
    }

    private void confirmUnsubscription(final StreamingType streamingType) {
        eventAndResponsePublisher.offer(SessionedJsonifiable.ack(streamingType, false, connectionCorrelationId));
        logger.debug("Unsubscribed from Cluster <{}> in <{}> session.", streamingType, type);
    }

    private static Optional<DittoHeaderInvalidException> checkForAcksWithoutResponse(final Signal<?> signal) {
        final DittoHeaders dittoHeaders = signal.getDittoHeaders();
        if (!dittoHeaders.isResponseRequired() && !dittoHeaders.getAcknowledgementRequests().isEmpty()) {
            final String message = String.format("For websocket, it is forbidden to request acknowledgements while " +
                            "'%s' is set to false.",
                    DittoHeaderDefinition.RESPONSE_REQUIRED.getKey());
            final String description = String.format("Please set '%s' to [] or '%s' to true.",
                    DittoHeaderDefinition.REQUESTED_ACKS.getKey(),
                    DittoHeaderDefinition.RESPONSE_REQUIRED.getKey());
            return Optional.of(DittoHeaderInvalidException.newCustomMessageBuilder(message)
                    .description(description)
                    .dittoHeaders(signal.getDittoHeaders())
                    .build());
        } else {
            return Optional.empty();
        }
    }

    /**
     * Messages to self to perform an outstanding acknowledgement if not already acknowledged.
     */
    private abstract static class WithStreamingType {

        private final StreamingType streamingType;

        private WithStreamingType(final StreamingType streamingType) {
            this.streamingType = streamingType;
        }

        StreamingType getStreamingType() {
            return streamingType;
        }

    }

    private static final class ConfirmSubscription extends WithStreamingType {

        private ConfirmSubscription(final StreamingType streamingType) {
            super(streamingType);
        }

    }

    private static final class ConfirmUnsubscription extends WithStreamingType {

        private ConfirmUnsubscription(final StreamingType streamingType) {
            super(streamingType);
        }

    }

    private enum Control {
        TERMINATED
    }

}<|MERGE_RESOLUTION|>--- conflicted
+++ resolved
@@ -352,18 +352,7 @@
                     checkAuthorizationContextAndStartSessionTimer(refreshSession);
                 })
                 .match(InvalidJwt.class, invalidJwtToken -> cancelSessionTimeout())
-<<<<<<< HEAD
                 .match(DittoRuntimeException.class, this::isAckLabelNotUnique, this::ackLabelDeclarationFailed)
-                .matchEquals(Control.TERMINATED, terminated -> {
-                    logger.setCorrelationId(connectionCorrelationId);
-                    logger.debug("EventAndResponsePublisher was terminated.");
-                    // In Cluster: Unsubscribe from ThingEvents:
-                    logger.info("<{}> connection was closed, unsubscribing from Streams in Cluster ...", type);
-
-                    terminateWebsocketStream();
-                })
-                .build();
-=======
                 .match(Terminated.class, this::handleTerminated)
                 .matchEquals(Control.TERMINATED, this::handleTerminated)
                 .build();
@@ -375,11 +364,7 @@
         // In Cluster: Unsubscribe from ThingEvents:
         logger.info("<{}> connection was closed, unsubscribing from Streams in Cluster ...", type);
 
-        dittoProtocolSub.removeSubscriber(getSelf());
-
-        final PoisonPill poisonPill = PoisonPill.getInstance();
-        getTimers().startSingleTimer(poisonPill, poisonPill, Duration.ofSeconds(1L));
->>>>>>> 64c44930
+        terminateWebsocketStream();
     }
 
     private Receive logUnknownMessage() {
