/*
 * Copyright (c) 2017 Contributors to the Eclipse Foundation
 *
 * See the NOTICE file(s) distributed with this work for additional
 * information regarding copyright ownership.
 *
 * This program and the accompanying materials are made available under the
 * terms of the Eclipse Public License 2.0 which is available at
 * http://www.eclipse.org/legal/epl-2.0
 *
 * SPDX-License-Identifier: EPL-2.0
 */
package org.eclipse.ditto.services.utils.persistence.mongo.namespace;

<<<<<<< HEAD
import java.util.Collections;
=======
import java.math.BigInteger;
import java.time.Duration;
>>>>>>> 8591cf26
import java.util.List;
import java.util.Random;
import java.util.UUID;

import javax.annotation.Nullable;

import org.eclipse.ditto.model.base.headers.DittoHeaders;
import org.eclipse.ditto.services.utils.config.raw.RawConfigSupplier;
import org.eclipse.ditto.services.utils.persistence.mongo.config.DefaultMongoDbConfig;
import org.eclipse.ditto.services.utils.persistence.mongo.config.MongoDbConfig;
import org.eclipse.ditto.services.utils.persistence.mongo.suffixes.NamespaceSuffixCollectionNames;
import org.eclipse.ditto.services.utils.test.mongo.MongoDbResource;
import org.eclipse.ditto.signals.commands.namespaces.PurgeNamespace;
import org.eclipse.ditto.signals.commands.namespaces.PurgeNamespaceResponse;
import org.junit.After;
import org.junit.AfterClass;
import org.junit.BeforeClass;
import org.junit.Rule;
import org.junit.Test;
import org.junit.rules.TestName;

import com.typesafe.config.Config;
import com.typesafe.config.ConfigFactory;

import akka.actor.ActorRef;
import akka.actor.ActorSystem;
import akka.actor.PoisonPill;
import akka.cluster.pubsub.DistributedPubSub;
import akka.testkit.javadsl.TestKit;

/**
 * Tests subclasses of {@link AbstractEventSourceNamespaceOpsActor}.
 */
public abstract class EventSourceNamespaceOpsActorTestCases {

<<<<<<< HEAD
    protected static MongoDbConfig mongoDbConfig;
=======
    private static final Duration EXPECT_MESSAGE_TIMEOUT = Duration.ofSeconds(10);
    private static final Random RANDOM = new Random();
>>>>>>> 8591cf26

    /**
     * Embedded MongoDB resource.
     */
    private static MongoDbResource mongoDbResource;
<<<<<<< HEAD
    protected static String mongoDbUri;
=======
    private ActorSystem actorSystem;

    @Rule public TestName name = new TestName();
>>>>>>> 8591cf26

    @BeforeClass
    public static void startMongoDb() {
        mongoDbResource = new MongoDbResource("localhost");
        mongoDbResource.start();

        mongoDbUri = String.format("mongodb://%s:%s/test", mongoDbResource.getBindIp(), mongoDbResource.getPort());

        Config mongoDbTestConfig = ConfigFactory.parseMap(Collections.singletonMap("mongodb.uri", mongoDbUri));
        mongoDbTestConfig = mongoDbTestConfig.withFallback(ConfigFactory.load("mongodb_test"));
        mongoDbConfig = DefaultMongoDbConfig.of(mongoDbTestConfig);
    }

    @AfterClass
    public static void tearDown() {
        if (null != mongoDbResource) {
            mongoDbResource.stop();
            mongoDbResource = null;
        }
    }

    @After
    public void after() {
        stopActorSystem(actorSystem);
    }

    @Test
    public void purgeNamespaceWithSuffixBuilder() {
        // cannot start actor system in @Before because config is specific to the test executed
        final Config eventSourcingConfiguration = getEventSourcingConfiguration(ConfigFactory.empty());
        final ActorSystem actorSystem = startActorSystem(eventSourcingConfiguration);
        // suffix builder is active by default
        purgeNamespace(actorSystem, eventSourcingConfiguration);
    }

    @Test
    public void purgeNamespaceWithoutSuffixBuilder() {
        final Config configOverride =
                ConfigFactory.parseString("akka.contrib.persistence.mongodb.mongo.suffix-builder.class=\"\"");
        final Config eventSourcingConfiguration = getEventSourcingConfiguration(configOverride);
        actorSystem = startActorSystem(eventSourcingConfiguration);
        // suffix builder is active by default
        purgeNamespace(actorSystem, eventSourcingConfiguration);
    }

    /**
     * Set up configuration required for event-sourcing to work.
     *
     * @param configOverride overriding config options.
     * @return config to feed the actor system and its actors.
     */
    private Config getEventSourcingConfiguration(final Config configOverride) {
<<<<<<< HEAD
//        final String databaseName = "test";
//        final String mongoUriValue = String.format("\"mongodb://%s:%s/%s\"\n",
//                mongoDbResource.getBindIp(), mongoDbResource.getPort(), databaseName);
=======
        final String databaseName =
                name.getMethodName() + "-" + BigInteger.valueOf(System.currentTimeMillis()).toString(16);
        final String mongoUriValue = String.format("\"mongodb://%s:%s/%s\"\n",
                mongoDbResource.getBindIp(), mongoDbResource.getPort(), databaseName);
>>>>>>> 8591cf26

        // - do not log dead letters (i. e., events for which there is no subscriber)
        // - bind to random available port
        // - do not attempt to join an Akka cluster
        // - do not shutdown jvm on exit (breaks unit tests)
        // - make Mongo URI known to the persistence plugin and to the NamespaceOps actor
        final String testConfig = "akka.log-dead-letters=0\n" +
                "akka.remote.artery.bind.port=0\n" +
                "akka.cluster.seed-nodes=[]\n" +
<<<<<<< HEAD
                "akka.contrib.persistence.mongodb.mongo.mongouri=\"" + mongoDbUri + "\"\n";
=======
                "akka.coordinated-shutdown.exit-jvm=off\n" +
                "ditto.things.log-incoming-messages=true\n" +
                "akka.contrib.persistence.mongodb.mongo.mongouri=" + mongoUriValue +
                "ditto.services-utils-config.mongodb.uri=" + mongoUriValue;
>>>>>>> 8591cf26

        // load the service config for info about event journal, snapshot store and metadata
        final Config configWithSuffixBuilder = ConfigFactory.parseString(testConfig)
                .withFallback(RawConfigSupplier.of(getServiceName()).get());

        // set namespace suffix config before persisting any event - NullPointerException otherwise
        NamespaceSuffixCollectionNames.setSupportedPrefixes(getSupportedPrefixes());

        return configOverride.withFallback(configWithSuffixBuilder);
    }

    private ActorSystem startActorSystem(final Config config) {
        return ActorSystem.create("AkkaTestSystem-" + name.getMethodName(), config);
    }

    private static void stopActorSystem(@Nullable final ActorSystem actorSystem) {
        if (actorSystem != null) {
            TestKit.shutdownActorSystem(actorSystem);
        }
    }

    /**
     * @return name of the configured service.
     */
    protected abstract String getServiceName();

    /**
     * @return list of supported persistence ID prefixes - usually a singleton of the actor's resource type.
     */
    protected abstract List<String> getSupportedPrefixes();

    private void purgeNamespace(final ActorSystem actorSystem, final Config config) {
        final DittoHeaders dittoHeaders = DittoHeaders.newBuilder()
                .correlationId(String.valueOf(UUID.randomUUID()))
                .build();

        new TestKit(actorSystem) {{
            final String purgedNamespace = "purgedNamespace.x" + RANDOM.nextInt(1000000);
            final String survivingNamespace = "survivingNamespace.x" + RANDOM.nextInt(1000000);

            final String purgedId = purgedNamespace + ":name";
            final String survivingId = survivingNamespace + ":name";

            final ActorRef pubSubMediator = DistributedPubSub.get(actorSystem).mediator();
            final ActorRef actorToPurge = watch(startEntityActor(actorSystem, pubSubMediator, purgedId));
            final ActorRef survivingActor = watch(startEntityActor(actorSystem, pubSubMediator, survivingId));

            final ActorRef underTest = startActorUnderTest(actorSystem, pubSubMediator, config);

            // create 2 entities in 2 namespaces, 1 of which will be purged
            actorToPurge.tell(getCreateEntityCommand(purgedId), getRef());
            expectMsgClass(EXPECT_MESSAGE_TIMEOUT, getCreateEntityResponseClass());

            survivingActor.tell(getCreateEntityCommand(survivingId), getRef());
            expectMsgClass(EXPECT_MESSAGE_TIMEOUT, getCreateEntityResponseClass());

            // kill the actor in the namespace to be purged to avoid write conflict
            actorToPurge.tell(PoisonPill.getInstance(), getRef());
            expectTerminated(EXPECT_MESSAGE_TIMEOUT, actorToPurge);

            // purge the namespace
            underTest.tell(PurgeNamespace.of(purgedNamespace, dittoHeaders), getRef());
            expectMsg(EXPECT_MESSAGE_TIMEOUT,
                    PurgeNamespaceResponse.successful(purgedNamespace, getResourceType(), dittoHeaders));

            // restart the actor in the purged namespace - it should work as if its entity never existed
            final ActorRef purgedActor = watch(startEntityActor(actorSystem, pubSubMediator, purgedId));
            purgedActor.tell(getRetrieveEntityCommand(purgedId), getRef());
            expectMsgClass(EXPECT_MESSAGE_TIMEOUT, getEntityNotAccessibleClass());

            // the actor outside the purged namespace should not be affected
            survivingActor.tell(getRetrieveEntityCommand(survivingId), getRef());
            expectMsgClass(EXPECT_MESSAGE_TIMEOUT, getRetrieveEntityResponseClass());

            // stop both actors - neither should pollute the database on death
            purgedActor.tell(PoisonPill.getInstance(), getRef());
            expectTerminated(purgedActor);
            survivingActor.tell(PoisonPill.getInstance(), getRef());
            expectTerminated(survivingActor);
        }};
    }

    /**
     * Start an entity's persistence actor.
     *
     * @param system the actor system.
     * @param pubSubMediator Akka pub-sub mediator.
     * @param id ID of the entity.
     * @return reference to the entity actor.
     */
    protected abstract ActorRef startEntityActor(ActorSystem system, ActorRef pubSubMediator, String id);

    /**
     * Starts the NamespaceOps actor.
     *
     * @param actorSystem the actor system.
     * @param pubSubMediator Akka pub-sub mediator.
     * @param config configuration with info about event journal, snapshot store, metadata and database.
     * @return reference of the NamespaceOps actor.
     */
    protected abstract ActorRef startActorUnderTest(ActorSystem actorSystem, ActorRef pubSubMediator, Config config);

    /**
     * Get the command to create an entity belonging to the given resource type.
     *
     * @param id ID of the entity.
     * @return Command to create it.
     */
    protected abstract Object getCreateEntityCommand(String id);

    /**
     * @return type of responses for successful entity creation.
     */
    protected abstract Class<?> getCreateEntityResponseClass();

    /**
     * @return type of responses for retrieval of nonexistent entities.
     */
    protected abstract Class<?> getEntityNotAccessibleClass();

    /**
     * @return type of responses for successful entity retrieval.
     */
    protected abstract Class<?> getRetrieveEntityResponseClass();

    /**
     * Get the command to retrieve an entity belonging to the given resource type.
     *
     * @param id ID of the entity.
     * @return Command to retrieve it.
     */
    protected abstract Object getRetrieveEntityCommand(String id);

    /**
     * @return resource type of the NamespaceOps actor being tested.
     */
    protected abstract String getResourceType();

}<|MERGE_RESOLUTION|>--- conflicted
+++ resolved
@@ -12,12 +12,9 @@
  */
 package org.eclipse.ditto.services.utils.persistence.mongo.namespace;
 
-<<<<<<< HEAD
-import java.util.Collections;
-=======
 import java.math.BigInteger;
 import java.time.Duration;
->>>>>>> 8591cf26
+import java.util.Collections;
 import java.util.List;
 import java.util.Random;
 import java.util.UUID;
@@ -53,24 +50,20 @@
  */
 public abstract class EventSourceNamespaceOpsActorTestCases {
 
-<<<<<<< HEAD
-    protected static MongoDbConfig mongoDbConfig;
-=======
     private static final Duration EXPECT_MESSAGE_TIMEOUT = Duration.ofSeconds(10);
     private static final Random RANDOM = new Random();
->>>>>>> 8591cf26
+
+    protected static MongoDbConfig mongoDbConfig;
 
     /**
      * Embedded MongoDB resource.
      */
     private static MongoDbResource mongoDbResource;
-<<<<<<< HEAD
     protected static String mongoDbUri;
-=======
+
     private ActorSystem actorSystem;
 
     @Rule public TestName name = new TestName();
->>>>>>> 8591cf26
 
     @BeforeClass
     public static void startMongoDb() {
@@ -123,16 +116,10 @@
      * @return config to feed the actor system and its actors.
      */
     private Config getEventSourcingConfiguration(final Config configOverride) {
-<<<<<<< HEAD
-//        final String databaseName = "test";
-//        final String mongoUriValue = String.format("\"mongodb://%s:%s/%s\"\n",
-//                mongoDbResource.getBindIp(), mongoDbResource.getPort(), databaseName);
-=======
         final String databaseName =
                 name.getMethodName() + "-" + BigInteger.valueOf(System.currentTimeMillis()).toString(16);
         final String mongoUriValue = String.format("\"mongodb://%s:%s/%s\"\n",
                 mongoDbResource.getBindIp(), mongoDbResource.getPort(), databaseName);
->>>>>>> 8591cf26
 
         // - do not log dead letters (i. e., events for which there is no subscriber)
         // - bind to random available port
@@ -142,14 +129,9 @@
         final String testConfig = "akka.log-dead-letters=0\n" +
                 "akka.remote.artery.bind.port=0\n" +
                 "akka.cluster.seed-nodes=[]\n" +
-<<<<<<< HEAD
-                "akka.contrib.persistence.mongodb.mongo.mongouri=\"" + mongoDbUri + "\"\n";
-=======
                 "akka.coordinated-shutdown.exit-jvm=off\n" +
                 "ditto.things.log-incoming-messages=true\n" +
-                "akka.contrib.persistence.mongodb.mongo.mongouri=" + mongoUriValue +
-                "ditto.services-utils-config.mongodb.uri=" + mongoUriValue;
->>>>>>> 8591cf26
+                "akka.contrib.persistence.mongodb.mongo.mongouri=\"" + mongoDbUri + "\"\n";
 
         // load the service config for info about event journal, snapshot store and metadata
         final Config configWithSuffixBuilder = ConfigFactory.parseString(testConfig)
