--- conflicted
+++ resolved
@@ -12,7 +12,6 @@
 package org.eclipse.ditto.services.utils.metrics.instruments.timer;
 
 import java.util.ArrayList;
-import java.util.Arrays;
 import java.util.HashMap;
 import java.util.List;
 import java.util.Map;
@@ -152,11 +151,6 @@
         return getClass().getSimpleName() + " [" +
                 "name=" + name +
                 ", tags=" + tags +
-<<<<<<< HEAD
-=======
-                ", getNumberOfRecords()=" + getNumberOfRecords() +
-                ", getRecords()=" + Arrays.toString(getRecords()) +
->>>>>>> 21fd09bf
                 "]";
     }
 }