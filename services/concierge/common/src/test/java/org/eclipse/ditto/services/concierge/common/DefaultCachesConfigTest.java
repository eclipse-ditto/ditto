/*
 * Copyright (c) 2019 Contributors to the Eclipse Foundation
 *
 * See the NOTICE file(s) distributed with this work for additional
 * information regarding copyright ownership.
 *
 * This program and the accompanying materials are made available under the
 * terms of the Eclipse Public License 2.0 which is available at
 * http://www.eclipse.org/legal/epl-2.0
 *
 * SPDX-License-Identifier: EPL-2.0
 */
package org.eclipse.ditto.services.concierge.common;

import static org.mutabilitydetector.unittesting.MutabilityAssert.assertInstancesOf;
import static org.mutabilitydetector.unittesting.MutabilityMatchers.areImmutable;

import java.time.Duration;

import org.assertj.core.api.JUnitSoftAssertions;
import org.eclipse.ditto.services.utils.cache.config.CacheConfig;
import org.junit.BeforeClass;
import org.junit.Rule;
import org.junit.Test;

import com.typesafe.config.Config;
import com.typesafe.config.ConfigFactory;

import nl.jqno.equalsverifier.EqualsVerifier;

/**
 * Unit test for {@link DefaultCachesConfig}.
 */
public final class DefaultCachesConfigTest {

    private static Config cachesTestConf;

    @Rule
    public final JUnitSoftAssertions softly = new JUnitSoftAssertions();

    @BeforeClass
    public static void initTestFixture() {
        cachesTestConf = ConfigFactory.load("caches-test");
    }

    @Test
    public void assertImmutability() {
<<<<<<< HEAD
        assertInstancesOf(DefaultCachesConfig.class,
                areImmutable());
=======
        assertInstancesOf(DefaultCachesConfig.class, areImmutable());
>>>>>>> 918bd866
    }

    @Test
    public void testHashCodeAndEquals() {
        EqualsVerifier.forClass(DefaultCachesConfig.class)
                .usingGetClass()
                .verify();
    }

    @Test
    public void underTestReturnsDefaultValuesIfBaseConfigWasEmpty() {
        final DefaultCachesConfig underTest = DefaultCachesConfig.of(ConfigFactory.empty());

        softly.assertThat(underTest.getAskTimeout())
                .as("getAskTimeout")
                .isEqualTo(CachesConfig.CachesConfigValue.ASK_TIMEOUT.getDefaultValue());
    }

    @Test
    public void underTestReturnsValuesOfConfigFile() {
        final DefaultCachesConfig underTest = DefaultCachesConfig.of(cachesTestConf);

        softly.assertThat(underTest.getAskTimeout())
                .as(CachesConfig.CachesConfigValue.ASK_TIMEOUT.getConfigPath())
                .isEqualTo(Duration.ofSeconds(30L));

        softly.assertThat(underTest.getEnforcerCacheConfig())
                .as("enforcerCacheConfig")
                .satisfies(enforcerCacheConfig -> {
                    softly.assertThat(enforcerCacheConfig.getMaximumSize())
                            .as(CacheConfig.CacheConfigValue.MAXIMUM_SIZE.getConfigPath())
                            .isEqualTo(20000);
                    softly.assertThat(enforcerCacheConfig.getExpireAfterWrite())
                            .as(CacheConfig.CacheConfigValue.EXPIRE_AFTER_WRITE.getConfigPath())
                            .isEqualTo(Duration.ofMinutes(15L));
                });

        softly.assertThat(underTest.getIdCacheConfig())
                .as("idCacheConfig")
                .satisfies(idCacheConfig -> {
                    softly.assertThat(idCacheConfig.getMaximumSize())
                            .as(CacheConfig.CacheConfigValue.MAXIMUM_SIZE.getConfigPath())
                            .isEqualTo(80000);
                    softly.assertThat(idCacheConfig.getExpireAfterWrite())
                            .as(CacheConfig.CacheConfigValue.EXPIRE_AFTER_WRITE.getConfigPath())
                            .isEqualTo(Duration.ofMinutes(15L));
                });
    }
}<|MERGE_RESOLUTION|>--- conflicted
+++ resolved
@@ -45,12 +45,7 @@
 
     @Test
     public void assertImmutability() {
-<<<<<<< HEAD
-        assertInstancesOf(DefaultCachesConfig.class,
-                areImmutable());
-=======
         assertInstancesOf(DefaultCachesConfig.class, areImmutable());
->>>>>>> 918bd866
     }
 
     @Test
