/*
 * Copyright (c) 2017 Bosch Software Innovations GmbH.
 *
 * All rights reserved. This program and the accompanying materials
 * are made available under the terms of the Eclipse Public License v2.0
 * which accompanies this distribution, and is available at
 * https://www.eclipse.org/org/documents/epl-2.0/index.php
 *
 * Contributors:
 *    Bosch Software Innovations GmbH - initial contribution
 */
package org.eclipse.ditto.services.base;

import static org.eclipse.ditto.model.base.common.ConditionChecker.argumentNotEmpty;
import static org.eclipse.ditto.model.base.common.ConditionChecker.checkNotNull;

import java.lang.management.ManagementFactory;
import java.lang.management.RuntimeMXBean;
import java.time.Duration;
import java.util.Collection;
import java.util.Collections;
import java.util.concurrent.TimeUnit;
import java.util.function.Function;

import javax.annotation.concurrent.Immutable;
import javax.annotation.concurrent.NotThreadSafe;

import org.eclipse.ditto.services.base.config.ServiceConfigReader;
import org.eclipse.ditto.services.utils.cluster.ClusterMemberAwareActor;
import org.eclipse.ditto.services.utils.cluster.ClusterUtil;
import org.eclipse.ditto.services.utils.config.ConfigUtil;
import org.eclipse.ditto.services.utils.devops.DevOpsCommandsActor;
import org.eclipse.ditto.services.utils.devops.LogbackLoggingFacade;
import org.eclipse.ditto.services.utils.health.status.StatusSupplierActor;
import org.slf4j.Logger;

import com.typesafe.config.Config;
import com.typesafe.config.ConfigFactory;

import akka.actor.ActorRef;
import akka.actor.ActorRefFactory;
import akka.actor.ActorSystem;
import akka.actor.Cancellable;
import akka.actor.Props;
import akka.actor.Scheduler;
import akka.cluster.Cluster;
import akka.cluster.pubsub.DistributedPubSub;
import akka.stream.ActorMaterializer;
import kamon.Kamon;
import scala.concurrent.duration.FiniteDuration;

/**
 * Abstract base implementation of a Ditto service which takes care of the complete startup procedure.
 * <p>
 * This class provides the template method {@link #startActorSystem()} which by default starts the Akka actor system as
 * well as all Akka actors of this service which are required for startup.
 * </p>
 * <p>
 * Each hook method may be overridden to change this particular part of the startup procedure. Please have a look at
 * the Javadoc comment before overriding a hook method. The hook methods are automatically called in the following
 * order:
 * </p>
 * <ol>
 * <li>{@link #determineConfig()},</li>
 * <li>{@link #createActorSystem(Config)},</li>
 * <li>{@link #startStatusSupplierActor(ActorSystem, Config)},</li>
 * <li>{@link #joinCluster(ActorSystem, Config)},</li>
 * <li>{@link #startClusterMemberAwareActor(ActorSystem, ServiceConfigReader)} and</li>
 * <li>{@link #startServiceRootActors(ActorSystem, ServiceConfigReader, Cancellable)}.
 * <ol>
 * <li>{@link #startStatsdMetricsReporter(ActorSystem, ServiceConfigReader)},</li>
 * <li>{@link #getMainRootActorProps(ServiceConfigReader, ActorRef, ActorMaterializer)},</li>
 * <li>{@link #startMainRootActor(ActorSystem, Props)},</li>
 * <li>{@link #getAdditionalRootActorsInformation(ServiceConfigReader, ActorRef, ActorMaterializer)} and</li>
 * <li>{@link #startAdditionalRootActors(ActorSystem, Iterable)}.</li>
 * </ol>
 * </li>
 * </ol>
 *
 * @param <C> type of configuration reader for the service.
 */
@NotThreadSafe
public abstract class DittoService<C extends ServiceConfigReader> {

    /**
     * Amount of seconds this service waits to join the Akka cluster.
     */
    public static final short JOIN_CLUSTER_TIMEOUT = 30; // seconds

    /**
     * Name of the cluster of this service.
     */
    public static final String CLUSTER_NAME = "ditto-cluster";

    private final Logger logger;
    private final String serviceName;
    private final String rootActorName;
    private final C configReader;

    /**
     * Constructs a new {@code DittoService} object.
     *
     * @param logger the Logger to be used for logging.
     * @param serviceName the name of this service.
     * @param rootActorName the name of this service's root actor.
     * @param configReaderCreator creator of a service config reader.
     * @throws NullPointerException if any argument is {@code null}.
     * @throws java.lang.IllegalArgumentException if {@code serviceName} or {@code rootActorName} is empty.
     */
    protected DittoService(final Logger logger,
            final String serviceName,
            final String rootActorName,
            final Function<Config, C> configReaderCreator) {

        this.logger = checkNotNull(logger, "logger");
        this.serviceName = argumentNotEmpty(serviceName, "service name");
        this.rootActorName = argumentNotEmpty(rootActorName, "root actor name");
        final Config config = determineConfig();
        this.configReader = checkNotNull(configReaderCreator, "config reader creator").apply(config);
    }

    /**
     * Starts this service. Any thrown {@code Throwable}s will be logged and re-thrown.
     */
    public void start() {
        MainMethodExceptionHandler.getInstance(logger).run(this::doStart);
    }

    /**
     * Starts this service.
     * <p>
     * May be overridden to <em>completely</em> change the way how this service is started.
     * <em>Note: If this method is overridden, no other method of this class will be called automatically.</em>
     * </p>
     */
    protected void doStart() {
        logRuntimeParameters();
        startKamon();
        startActorSystem();
    }

    private void logRuntimeParameters() {
        final RuntimeMXBean bean = ManagementFactory.getRuntimeMXBean();
        logger.info("Running with following runtime parameters: {}", bean.getInputArguments());
        logger.info("Available processors: {}", Runtime.getRuntime().availableProcessors());
    }

    private static void startKamon() {
        Kamon.start(ConfigFactory.load("kamon"));
    }

    /**
     * Starts the Akka actor system as well as all required actors.
     * <p>
     * May be overridden to change the way how the Akka actor system and actors are started. <em>Note: If this
     * method is overridden, none of the following mentioned methods and their descendant methods will be called
     * automatically:</em>
     * </p>
     * <ul>
     * <li>{@link #determineConfig()},</li>
     * <li>{@link #createActorSystem(Config)},</li>
     * <li>{@link #startStatusSupplierActor(ActorSystem, Config)},</li>
     * <li>{@link #joinCluster(ActorSystem, Config)},</li>
     * <li>{@link #startClusterMemberAwareActor(ActorSystem, ServiceConfigReader)} and</li>
     * <li>{@link #startServiceRootActors(ActorSystem, ServiceConfigReader, Cancellable)}.</li>
     * </ul>
     */
    protected void startActorSystem() {
<<<<<<< HEAD
        final Config config = configReader.getRawConfig();
=======
        final Config config = determineConfig();
        final double parallelismMax =
                config.getDouble("akka.actor.default-dispatcher.fork-join-executor.parallelism-max");
        logger.info("Running 'default-dispatcher' with 'parallelism-max': <{}>", parallelismMax);
>>>>>>> b8846ed1
        final ActorSystem actorSystem = createActorSystem(config);

        startStatusSupplierActor(actorSystem, config);
        startDevOpsCommandsActor(actorSystem, config);
        final Cancellable shutdownIfJoinFails = joinCluster(actorSystem, config);
        startClusterMemberAwareActor(actorSystem, configReader);
        startServiceRootActors(actorSystem, configReader, shutdownIfJoinFails);
    }

    /**
     * Determines the {@link Config} of this service. May be overridden to change the way how the config is determined.
     *
     * @return the config of this service.
     */
    protected Config determineConfig() {
        return ConfigUtil.determineConfig(serviceName);
    }

    /**
     * Creates the Akka actor system. May be overridden to change the way how the actor system is created.
     *
     * @param config the configuration settings of this service.
     * @return the actor system.
     */
    protected ActorSystem createActorSystem(final Config config) {
        return ActorSystem.create(CLUSTER_NAME, config);
    }

    /**
     * Starts the {@link StatusSupplierActor}. May be overridden to change the way how the actor is started.
     *
     * @param actorSystem Akka actor system for starting actors.
     * @param config the configuration settings of this service.
     */
    protected void startStatusSupplierActor(final ActorSystem actorSystem, final Config config) {
        startActor(actorSystem, StatusSupplierActor.props(rootActorName), StatusSupplierActor.ACTOR_NAME);
    }

    private void startActor(final ActorSystem actorSystem, final Props actorProps, final String actorName) {
        logStartingActor(actorName);
        actorSystem.actorOf(actorProps, actorName);
    }

    private void logStartingActor(final String actorName) {
        logger.info("Starting actor <{}>.", actorName);
    }

    /**
     * Starts the {@link DevOpsCommandsActor}. May be overridden to change the way how the actor is started.
     *
     * @param actorSystem Akka actor system for starting actors.
     * @param config the configuration settings of this service.
     */
    protected void startDevOpsCommandsActor(final ActorSystem actorSystem, final Config config) {
        startActor(actorSystem, DevOpsCommandsActor.props(LogbackLoggingFacade.newInstance(), serviceName,
                ConfigUtil.instanceIndex()), DevOpsCommandsActor.ACTOR_NAME);
    }

    /**
     * Lets this service join the Akka cluster.
     * <p>
     * May be overridden to change the way how this service joins the Akka cluster. <em>Note: If this method is
     * overridden the following method won't be called automatically:</em>
     * </p>
     * <ul>
     * <li>{@link #scheduleShutdownIfJoinFails(ActorSystem)}.</li>
     * </ul>
     *
     * @param actorSystem Akka actor system for starting actors.
     * @param config the configuration settings of this service.
     * @return a Cancellable to abort the scheduled termination of the Akka actor system if the cluster was joined
     * successfully.
     */
    protected Cancellable joinCluster(final ActorSystem actorSystem, final Config config) {
        ClusterUtil.joinCluster(actorSystem, config);

        /*
         * Important: Register Kamon::shutdown after joining the cluster as there is also a "registerOnTermination"
         * and they are executed in reverse order.
         */
        actorSystem.registerOnTermination(Kamon::shutdown);

        return scheduleShutdownIfJoinFails(actorSystem);
    }

    /**
     * Schedules termination of the Akka actor system if this service fails to join the Akka cluster within
     * {@link #JOIN_CLUSTER_TIMEOUT} seconds.
     * <p>
     * May be overridden to change the behaviour if this service fails to join the Akka cluster.
     * </p>
     *
     * @param actorSystem Akka actor system for starting actors.
     * @return a Cancellable to abort the scheduled termination of the Akka actor system if the cluster was joined
     * successfully.
     */
    protected Cancellable scheduleShutdownIfJoinFails(final ActorSystem actorSystem) {
        final Scheduler scheduler = actorSystem.scheduler();
        return scheduler.scheduleOnce(FiniteDuration.apply(JOIN_CLUSTER_TIMEOUT, TimeUnit.SECONDS), () -> {
            logger.error("Member was not able to join the cluster, going to shutdown actor system now.");
            actorSystem.terminate();
        }, actorSystem.dispatcher());
    }

    /**
     * Starts the {@link ClusterMemberAwareActor}. May be overridden to change the way how the actor is started.
     *
     * @param actorSystem Akka actor system for starting actors.
     * @param configReader the config reader of this service.
     */
    protected void startClusterMemberAwareActor(final ActorSystem actorSystem, final C configReader) {
        startActor(actorSystem, ClusterMemberAwareActor.props(serviceName, isMajorityCheckEnabled(configReader),
                getMajorityCheckDelay(configReader)), ClusterMemberAwareActor.ACTOR_NAME);
    }

    private boolean isMajorityCheckEnabled(final ServiceConfigReader configReader) {
        return configReader.cluster().majorityCheckEnabled();

    }

    private Duration getMajorityCheckDelay(final ServiceConfigReader configReader) {
        return configReader.cluster().majorityCheckDelay();
    }

    /**
     * Starts the root actor(s) of this service.
     * <p>
     * May be overridden to change the way how the root actor(s) of this service are started. <em>Note: If this
     * method is overridden, the following methods will not be called automatically:</em>
     * </p>
     * <ul>
     * <li>{@link #startStatsdMetricsReporter(ActorSystem, ServiceConfigReader)},</li>
     * <li>{@link #getMainRootActorProps(ServiceConfigReader, ActorRef, ActorMaterializer)},</li>
     * <li>{@link #startMainRootActor(ActorSystem, Props)},</li>
     * <li>{@link #getAdditionalRootActorsInformation(ServiceConfigReader, ActorRef, ActorMaterializer)} and</li>
     * <li>{@link #startAdditionalRootActors(ActorSystem, Iterable)}.</li>
     * </ul>
     *
     * @param actorSystem Akka actor system for starting actors.
     * @param configReader the configuration settings of this service.
     * @param shutdownIfJoinFails gets cancelled as soon as the cluster was joined. Otherwise the actor system is
     * terminated an an error logged.
     */
    protected void startServiceRootActors(final ActorSystem actorSystem, final C configReader,
            final Cancellable shutdownIfJoinFails) {

        logger.info("Waiting for member to be up before proceeding with further initialisation.");
        Cluster.get(actorSystem).registerOnMemberUp(() -> {
            logger.info("Member successfully joined the cluster, instantiating remaining actors.");

            shutdownIfJoinFails.cancel();

            startStatsdMetricsReporter(actorSystem, configReader);

            final ActorRef pubSubMediator = getDistributedPubSubMediatorActor(actorSystem);
            final ActorMaterializer materializer = createActorMaterializer(actorSystem);

            startMainRootActor(actorSystem, getMainRootActorProps(configReader, pubSubMediator, materializer));
            startAdditionalRootActors(actorSystem, getAdditionalRootActorsInformation(configReader, pubSubMediator,
                    materializer));
        });
    }

    /**
     * May be overridden to start a StatsD metrics reporter. <em>The base implementation does nothing.</em>
     *
     * @param actorSystem Akka actor system for starting actors.
     * @param configReader the configuration reader of this service.
     */
    protected void startStatsdMetricsReporter(final ActorSystem actorSystem, final C configReader) {
        // Does nothing by default.
    }

    private static ActorRef getDistributedPubSubMediatorActor(final ActorSystem actorSystem) {
        return DistributedPubSub.get(actorSystem).mediator();
    }

    private static ActorMaterializer createActorMaterializer(final ActorRefFactory actorSystem) {
        return ActorMaterializer.create(actorSystem);
    }

    /**
     * Returns the Props of this service's main root actor.
     *
     * @param configReader the configuration reader of this service.
     * @param pubSubMediator ActorRef of the distributed pub-sub-mediator.
     * @param materializer the materializer for the Akka actor system.
     * @return the Props.
     */
    protected abstract Props getMainRootActorProps(C configReader, ActorRef pubSubMediator,
            ActorMaterializer materializer);

    /**
     * Starts the main root actor of this service. May be overridden to change the way of starting this service's root
     * actor.
     *
     * @param actorSystem Akka actor system for starting actors.
     * @param mainRootActorProps the Props of the main root actor.
     */
    protected void startMainRootActor(final ActorSystem actorSystem, final Props mainRootActorProps) {
        startActor(actorSystem, mainRootActorProps, rootActorName);
    }

    /**
     * May be overridden to return information of additional root actors of this service. <em>The base implementation
     * returns an empty collection.</em>
     *
     * @param configReader the configuration reader of this service.
     * @param pubSubMediator ActorRef of the distributed pub-sub-mediator.
     * @param materializer the materializer for the Akka actor system.
     * @return the additional root actors information.
     */
    protected Collection<RootActorInformation> getAdditionalRootActorsInformation(final C configReader,
            final ActorRef pubSubMediator, final ActorMaterializer materializer) {

        return Collections.emptyList();
    }

    /**
     * Starts additional root actors of this service. May be overridden to change the way how additional root actors
     * will be started.
     *
     * @param actorSystem Akka actor system for starting actors.
     * @param additionalRootActorsInformation information of additional root actors to be started.
     */
    protected void startAdditionalRootActors(final ActorSystem actorSystem,
            final Iterable<RootActorInformation> additionalRootActorsInformation) {

        for (final RootActorInformation rootActorInformation : additionalRootActorsInformation) {
            startActor(actorSystem, rootActorInformation.props, rootActorInformation.name);
        }
    }

    /**
     * This class bundles meta information of this service's root actor.
     */
    @Immutable
    public static final class RootActorInformation {

        private final Props props;
        private final String name;

        private RootActorInformation(final Props theProps, final String theName) {
            props = theProps;
            name = theName;
        }

        /**
         * Returns an instance of {@code RootActorInformation}.
         *
         * @param props the Props of the root actor.
         * @param name the name of the root actor.
         * @return the instance.
         * @throws NullPointerException if any argument is {@code null}.
         * @throws IllegalArgumentException if {@code name} is empty.
         */
        public static RootActorInformation getInstance(final Props props, final String name) {
            checkNotNull(props, "root actor props");
            argumentNotEmpty(name, "root actor name");

            return new RootActorInformation(props, name);
        }

    }

}<|MERGE_RESOLUTION|>--- conflicted
+++ resolved
@@ -166,14 +166,10 @@
      * </ul>
      */
     protected void startActorSystem() {
-<<<<<<< HEAD
         final Config config = configReader.getRawConfig();
-=======
-        final Config config = determineConfig();
         final double parallelismMax =
                 config.getDouble("akka.actor.default-dispatcher.fork-join-executor.parallelism-max");
         logger.info("Running 'default-dispatcher' with 'parallelism-max': <{}>", parallelismMax);
->>>>>>> b8846ed1
         final ActorSystem actorSystem = createActorSystem(config);
 
         startStatusSupplierActor(actorSystem, config);
