--- conflicted
+++ resolved
@@ -25,7 +25,6 @@
     ClusterConfigReader cluster();
 
     /**
-<<<<<<< HEAD
      * Retrieve a caches configuration reader.
      *
      * @return the caches configuration of the service.
@@ -33,17 +32,6 @@
     CachesConfigReader caches();
 
     /**
-     * Get the index of this service instance.
-     *
-     * @return the instance index.
-     */
-    default int instanceIndex() {
-        return cluster().instanceIndex();
-    }
-
-    /**
-=======
->>>>>>> 055aa76c
      * Retrieve a health configuration reader.
      *
      * @return the health configuration of the service.
