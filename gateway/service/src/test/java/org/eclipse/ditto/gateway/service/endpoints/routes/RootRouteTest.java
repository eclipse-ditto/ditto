/*
 * Copyright (c) 2017 Contributors to the Eclipse Foundation
 *
 * See the NOTICE file(s) distributed with this work for additional
 * information regarding copyright ownership.
 *
 * This program and the accompanying materials are made available under the
 * terms of the Eclipse Public License 2.0 which is available at
 * http://www.eclipse.org/legal/epl-2.0
 *
 * SPDX-License-Identifier: EPL-2.0
 */
package org.eclipse.ditto.gateway.service.endpoints.routes;

import static org.assertj.core.api.Assertions.assertThatExceptionOfType;
import static org.eclipse.ditto.gateway.service.endpoints.EndpointTestConstants.KNOWN_DOMAIN;
import static org.eclipse.ditto.gateway.service.endpoints.EndpointTestConstants.UNKNOWN_PATH;

import java.text.MessageFormat;
import java.util.Arrays;
import java.util.Collections;
import java.util.UUID;
import java.util.concurrent.Executor;
import java.util.concurrent.Executors;
import java.util.function.Supplier;
import java.util.stream.Collectors;
import java.util.stream.IntStream;

import org.eclipse.ditto.base.model.headers.DittoHeaderDefinition;
import org.eclipse.ditto.base.model.headers.DittoHeaders;
import org.eclipse.ditto.base.model.headers.DittoHeadersSizeChecker;
import org.eclipse.ditto.base.model.json.JsonSchemaVersion;
import org.eclipse.ditto.base.model.signals.commands.CommandHeaderInvalidException;
import org.eclipse.ditto.gateway.api.GatewayDuplicateHeaderException;
import org.eclipse.ditto.gateway.service.endpoints.EndpointTestBase;
import org.eclipse.ditto.gateway.service.endpoints.EndpointTestConstants;
import org.eclipse.ditto.gateway.service.endpoints.directives.auth.DevopsAuthenticationDirectiveFactory;
import org.eclipse.ditto.gateway.service.endpoints.directives.auth.DittoGatewayAuthenticationDirectiveFactory;
import org.eclipse.ditto.gateway.service.endpoints.directives.auth.GatewayAuthenticationDirectiveFactory;
import org.eclipse.ditto.gateway.service.endpoints.routes.cloudevents.CloudEventsRoute;
import org.eclipse.ditto.gateway.service.endpoints.routes.devops.DevOpsRoute;
import org.eclipse.ditto.gateway.service.endpoints.routes.health.CachingHealthRoute;
import org.eclipse.ditto.gateway.service.endpoints.routes.policies.OAuthTokenIntegrationSubjectIdFactory;
import org.eclipse.ditto.gateway.service.endpoints.routes.policies.PoliciesRoute;
import org.eclipse.ditto.gateway.service.endpoints.routes.sse.ThingsSseRouteBuilder;
import org.eclipse.ditto.gateway.service.endpoints.routes.stats.StatsRoute;
import org.eclipse.ditto.gateway.service.endpoints.routes.status.OverallStatusRoute;
import org.eclipse.ditto.gateway.service.endpoints.routes.things.ThingsParameter;
import org.eclipse.ditto.gateway.service.endpoints.routes.things.ThingsRoute;
import org.eclipse.ditto.gateway.service.endpoints.routes.thingsearch.ThingSearchRoute;
import org.eclipse.ditto.gateway.service.endpoints.routes.websocket.WebSocketRoute;
import org.eclipse.ditto.gateway.service.endpoints.routes.whoami.WhoamiRoute;
import org.eclipse.ditto.gateway.service.health.DittoStatusAndHealthProviderFactory;
import org.eclipse.ditto.gateway.service.security.HttpHeader;
import org.eclipse.ditto.gateway.service.security.authentication.jwt.JwtAuthenticationFactory;
import org.eclipse.ditto.internal.utils.config.ScopedConfig;
import org.eclipse.ditto.internal.utils.health.cluster.ClusterStatus;
import org.eclipse.ditto.internal.utils.health.routes.StatusRoute;
import org.eclipse.ditto.internal.utils.http.HttpClientFacade;
import org.eclipse.ditto.internal.utils.protocol.ProtocolAdapterProvider;
import org.eclipse.ditto.json.JsonObject;
import org.eclipse.ditto.things.model.ThingIdInvalidException;

import com.typesafe.config.ConfigFactory;

import akka.actor.ActorSystem;
import akka.http.javadsl.model.HttpRequest;
import akka.http.javadsl.model.StatusCodes;
import akka.http.javadsl.model.headers.Location;
import akka.http.javadsl.model.headers.RawHeader;
import akka.http.javadsl.testkit.TestRoute;
import akka.http.javadsl.testkit.TestRouteResult;
import akka.stream.SystemMaterializer;
import org.junit.Before;
import org.junit.Test;
import org.junit.runner.RunWith;
import org.mockito.Mock;
import org.mockito.Mockito;
import org.mockito.junit.MockitoJUnitRunner;

/**
 * Tests {@link RootRoute}.
 */
@RunWith(MockitoJUnitRunner.class)
public final class RootRouteTest extends EndpointTestBase {

    private static final String ROOT_PATH = "/";
    private static final ActorSystem ACTOR_SYSTEM =
            ActorSystem.create(UUID.randomUUID().toString(), ConfigFactory.load("test"));
    private static final String STATUS_SUB_PATH = "status";
    private static final String HEALTH_SUB_PATH = "health";
    private static final String CLUSTER_SUB_PATH = "cluster";
    private static final String OVERALL_STATUS_PATH =
            ROOT_PATH + OverallStatusRoute.PATH_OVERALL + "/" + STATUS_SUB_PATH;
    private static final String HEALTH_PATH = ROOT_PATH + CachingHealthRoute.PATH_HEALTH;
    private static final String STATUS_CLUSTER_PATH = ROOT_PATH + STATUS_SUB_PATH + "/" + CLUSTER_SUB_PATH;
    private static final String STATUS_HEALTH_PATH = ROOT_PATH + STATUS_SUB_PATH + "/" + HEALTH_SUB_PATH;
    private static final String THINGS_2_PATH = ROOT_PATH + RootRoute.HTTP_PATH_API_PREFIX + "/" +
            JsonSchemaVersion.V_2.toInt() + "/" + ThingsRoute.PATH_THINGS;
    private static final String THING_SEARCH_2_PATH = ROOT_PATH + RootRoute.HTTP_PATH_API_PREFIX + "/" +
            JsonSchemaVersion.V_2.toInt() + "/" + ThingSearchRoute.PATH_SEARCH + "/" + ThingSearchRoute.PATH_THINGS;
    private static final String WHOAMI_PATH = ROOT_PATH + RootRoute.HTTP_PATH_API_PREFIX + "/" +
            JsonSchemaVersion.V_2.toInt() + "/" + WhoamiRoute.PATH_WHOAMI;
    private static final String UNKNOWN_SEARCH_PATH =
            ROOT_PATH + RootRoute.HTTP_PATH_API_PREFIX + "/" + JsonSchemaVersion.V_2.toInt() + "/" +
                    ThingSearchRoute.PATH_SEARCH + "/foo";
    private static final String THINGS_2_PATH_WITH_IDS =
            THINGS_2_PATH + "?" + ThingsParameter.IDS + "=namespace:bumlux";
    private static final String WS_2_PATH = ROOT_PATH + RootRoute.WS_PATH_PREFIX + "/" + JsonSchemaVersion.V_2.toInt();

    private static final String HTTPS = "https";

    private final Executor messageDispatcher;

    private TestRoute rootTestRoute;

    @Mock
    private HttpClientFacade httpClientFacade;

    public RootRouteTest() {
        messageDispatcher = Executors.newFixedThreadPool(8);
    }

    @Before
    public void setUp() {
        Mockito.when(httpClientFacade.getActorSystem()).thenReturn(routeBaseProperties.getActorSystem());
        final var jwtAuthenticationFactory = JwtAuthenticationFactory.newInstance(authConfig.getOAuthConfig(),
                cacheConfig,
                httpClientFacade,
                ACTOR_SYSTEM);
        final GatewayAuthenticationDirectiveFactory authenticationDirectiveFactory =
                new DittoGatewayAuthenticationDirectiveFactory(routeBaseProperties.getActorSystem(),
                        ConfigFactory.empty());

        final Supplier<ClusterStatus> clusterStatusSupplier = createClusterStatusSupplierMock();
        final var statusAndHealthProvider = DittoStatusAndHealthProviderFactory.of(routeBaseProperties.getActorSystem(),
                clusterStatusSupplier,
                healthCheckConfig);
        final var devopsAuthenticationDirectiveFactory =
                DevopsAuthenticationDirectiveFactory.newInstance(jwtAuthenticationFactory,
                        authConfig.getDevOpsConfig());
        final var devOpsAuthenticationDirective = devopsAuthenticationDirectiveFactory.devops();
        final var dittoExtensionConfig =
                ScopedConfig.dittoExtension(routeBaseProperties.getActorSystem().settings().config());
        final var rootRoute = RootRoute.getBuilder(httpConfig)
                .statsRoute(new StatsRoute(routeBaseProperties, devOpsAuthenticationDirective))
                .statusRoute(new StatusRoute(clusterStatusSupplier,
                        createHealthCheckingActorMock(),
                        routeBaseProperties.getActorSystem()))
                .overallStatusRoute(new OverallStatusRoute(clusterStatusSupplier,
                        statusAndHealthProvider,
                        devopsAuthenticationDirectiveFactory.status()))
                .cachingHealthRoute(new CachingHealthRoute(statusAndHealthProvider, publicHealthConfig))
                .devopsRoute(new DevOpsRoute(routeBaseProperties, devOpsAuthenticationDirective))
                .policiesRoute(new PoliciesRoute(routeBaseProperties,
                        OAuthTokenIntegrationSubjectIdFactory.of(authConfig.getOAuthConfig())))
                .sseThingsRoute(ThingsSseRouteBuilder.getInstance(routeBaseProperties.getActorSystem(),
                        routeBaseProperties.getProxyActor(),
                        streamingConfig,
                        routeBaseProperties.getProxyActor()))
                .thingsRoute(new ThingsRoute(routeBaseProperties, messageConfig, claimMessageConfig))
                .thingSearchRoute(new ThingSearchRoute(routeBaseProperties))
                .whoamiRoute(new WhoamiRoute(routeBaseProperties))
                .cloudEventsRoute(new CloudEventsRoute(routeBaseProperties, cloudEventsConfig))
                .websocketRoute(WebSocketRoute.getInstance(routeBaseProperties.getActorSystem(),
                        routeBaseProperties.getProxyActor(),
                        streamingConfig,
                        SystemMaterializer.get(system()).materializer()))
                .supportedSchemaVersions(httpConfig.getSupportedSchemaVersions())
                .protocolAdapterProvider(ProtocolAdapterProvider.load(protocolConfig,
                        routeBaseProperties.getActorSystem()))
                .headerTranslator(httpHeaderTranslator)
<<<<<<< HEAD
                .httpAuthenticationDirective(authenticationDirectiveFactory.buildHttpAuthentication())
                .wsAuthenticationDirective(authenticationDirectiveFactory.buildWsAuthentication())
                .dittoHeadersSizeChecker(DittoHeadersSizeChecker.of(4096, 100))
=======
                .httpAuthenticationDirective(
                        authenticationDirectiveFactory.buildHttpAuthentication(jwtAuthenticationFactory))
                .wsAuthenticationDirective(
                        authenticationDirectiveFactory.buildWsAuthentication(jwtAuthenticationFactory))
                .dittoHeadersSizeChecker(DittoHeadersSizeChecker.of(4096, 20))
                .customApiRoutesProvider(
                        CustomApiRoutesProvider.get(routeBaseProperties.getActorSystem(), dittoExtensionConfig),
                        routeBaseProperties)
>>>>>>> 267f3103
                .build();

        rootTestRoute = testRoute(rootRoute);
    }

    @Test
    public void getRoot() {
        final TestRouteResult result =
                rootTestRoute.run(withHttps(withPreAuthenticatedAuthentication(HttpRequest.GET(ROOT_PATH))));

        result.assertStatusCode(StatusCodes.NOT_FOUND);
    }

    @Test
    public void getHealthWithoutAuthReturnsOK() {
        final TestRouteResult result = rootTestRoute.run(withHttps(HttpRequest.GET(HEALTH_PATH)));

        result.assertStatusCode(StatusCodes.OK);
    }

    @Test
    public void getStatusWithStatusAuth() {
        final TestRouteResult result =
                rootTestRoute.run(withHttps(withStatusCredentials(HttpRequest.GET(OVERALL_STATUS_PATH))));

        result.assertStatusCode(EndpointTestConstants.DUMMY_COMMAND_SUCCESS);
    }

    @Test
    public void getStatusWithDevopsAuth() {
        final TestRouteResult result =
                rootTestRoute.run(withHttps(withDevopsCredentials(HttpRequest.GET(OVERALL_STATUS_PATH))));

        result.assertStatusCode(EndpointTestConstants.DUMMY_COMMAND_SUCCESS);
    }

    @Test
    public void getStatusWithoutAuth() {
        final TestRouteResult result = rootTestRoute.run(withHttps(HttpRequest.GET(OVERALL_STATUS_PATH)));

        result.assertStatusCode(StatusCodes.UNAUTHORIZED);
    }

    @Test
    public void getStatusUrlWithoutHttps() {
        final TestRouteResult result = rootTestRoute.run(HttpRequest.GET(OVERALL_STATUS_PATH));

        result.assertStatusCode(StatusCodes.NOT_FOUND);
    }

    @Test
    public void getStatusHealth() {
        // If the endpoint /status/health should be secured do it via webserver for example
        final TestRouteResult result = rootTestRoute.run(withHttps(HttpRequest.GET(STATUS_HEALTH_PATH)));

        result.assertStatusCode(EndpointTestConstants.DUMMY_COMMAND_SUCCESS);
    }

    @Test
    public void getStatusHealthWithoutHttps() {
        final TestRouteResult result = rootTestRoute.run(HttpRequest.GET(STATUS_HEALTH_PATH));

        result.assertStatusCode(StatusCodes.NOT_FOUND);
    }

    @Test
    public void getStatusCluster() {
        // If the endpoint /status/cluster should be secured do it via webserver for example
        final TestRouteResult result = rootTestRoute.run(withHttps(HttpRequest.GET(STATUS_CLUSTER_PATH)));

        result.assertStatusCode(EndpointTestConstants.DUMMY_COMMAND_SUCCESS);
    }

    @Test
    public void getStatusClusterWithoutHttps() {
        final TestRouteResult result = rootTestRoute.run(HttpRequest.GET(STATUS_CLUSTER_PATH));

        result.assertStatusCode(StatusCodes.NOT_FOUND);
    }

    @Test
    public void getThingWithVeryLongId() {
        final int numberOfUUIDs = 100;
        final StringBuilder pathBuilder = new StringBuilder(THINGS_2_PATH).append("/");
        final StringBuilder idBuilder = new StringBuilder("namespace");
        for (int i = 0; i < numberOfUUIDs; ++i) {
            idBuilder.append(':').append(UUID.randomUUID());
        }
        pathBuilder.append(idBuilder);
        final ThingIdInvalidException expectedEx = ThingIdInvalidException.newBuilder(idBuilder.toString())
                .dittoHeaders(DittoHeaders.empty())
                .build();

        final TestRouteResult result =
                rootTestRoute.run(
                        withHttps(withPreAuthenticatedAuthentication(HttpRequest.GET(pathBuilder.toString()))));

        result.assertEntity(expectedEx.toJsonString());
        result.assertStatusCode(StatusCodes.BAD_REQUEST);
    }

    @Test
    public void getThingsUrlWithoutIds() {
        final TestRouteResult result =
                rootTestRoute.run(withHttps(withPreAuthenticatedAuthentication(HttpRequest.GET(THINGS_2_PATH))));

        result.assertStatusCode(EndpointTestConstants.DUMMY_COMMAND_SUCCESS);
    }

    @Test
    public void getThingsUrlWithIds() {
        final TestRouteResult result =
                rootTestRoute.run(
                        withHttps(withPreAuthenticatedAuthentication(HttpRequest.GET(THINGS_2_PATH_WITH_IDS))));

        result.assertStatusCode(EndpointTestConstants.DUMMY_COMMAND_SUCCESS);
    }

    @Test
    public void getThings1UrlWithoutHttps() {
        final TestRouteResult result = rootTestRoute.run(HttpRequest.GET(THINGS_2_PATH));

        result.assertStatusCode(StatusCodes.NOT_FOUND);
    }

    @Test
    public void getThings2UrlWithoutHttps() {
        final TestRouteResult result = rootTestRoute.run(HttpRequest.GET(THINGS_2_PATH));

        result.assertStatusCode(StatusCodes.NOT_FOUND);
    }

    @Test
    public void getThingsUrlWithIdsWithWrongVersionNumber() {
        final String thingsUrlWithIdsWithWrongVersionNumber = ROOT_PATH + RootRoute.HTTP_PATH_API_PREFIX + "/" +
                "nan" + "/" + ThingsRoute.PATH_THINGS + "?" +
                ThingsParameter.IDS + "=bumlux";

        final TestRouteResult result = rootTestRoute.run(
                withHttps(withPreAuthenticatedAuthentication(HttpRequest.GET(thingsUrlWithIdsWithWrongVersionNumber))));

        result.assertStatusCode(StatusCodes.NOT_FOUND);
    }

    @Test
    public void getThingsUrlWithIdsWithNonExistingVersionNumber() {
        final int nonExistingVersion = 9999;
        final String thingsUrlWithIdsWithNonExistingVersionNumber = ROOT_PATH + RootRoute.HTTP_PATH_API_PREFIX + "/" +
                nonExistingVersion + "/" + ThingsRoute.PATH_THINGS + "?" +
                ThingsParameter.IDS + "=bumlux";

        final TestRouteResult result = rootTestRoute.run(
                withHttps(withPreAuthenticatedAuthentication(
                        HttpRequest.GET(thingsUrlWithIdsWithNonExistingVersionNumber))));

        result.assertStatusCode(StatusCodes.NOT_FOUND);
    }

    @Test
    public void getThingWithResponseRequiredFalse() {
        final HttpRequest request = withHttps(withPreAuthenticatedAuthentication(
                HttpRequest.GET(THINGS_2_PATH + "/org.eclipse.ditto%3Adummy")
        )).addHeader(akka.http.javadsl.model.HttpHeader.parse("response-required", "false"));
        final TestRouteResult result = rootTestRoute.run(request);
        result.assertStatusCode(StatusCodes.BAD_REQUEST);

        final String headerKey = DittoHeaderDefinition.RESPONSE_REQUIRED.getKey();
        final CommandHeaderInvalidException expectedException =
                CommandHeaderInvalidException.newBuilder(headerKey)
                        .message(MessageFormat.format(
                                "Query commands must not have the header ''{0}'' set to 'false'", headerKey)
                        )
                        .description(MessageFormat.format(
                                "Set the header ''{0}'' to 'true' instead in order to receive a response to your " +
                                        "query command.", headerKey))
                        .build();
        final JsonObject expectedResponsePayload = expectedException.toJson();
        result.assertEntity(expectedResponsePayload.toString());
    }

    @Test
    public void getThingSearchUrl() {
        final HttpRequest request = withHttps(withPreAuthenticatedAuthentication(HttpRequest.GET(THING_SEARCH_2_PATH)));

        final TestRouteResult result = rootTestRoute.run(request);

        result.assertStatusCode(EndpointTestConstants.DUMMY_COMMAND_SUCCESS);
    }

    @Test
    public void getWhoamiUrl() {
        final HttpRequest request = withHttps(withPreAuthenticatedAuthentication(HttpRequest.GET(WHOAMI_PATH)));

        final TestRouteResult result = rootTestRoute.run(request);

        result.assertStatusCode(EndpointTestConstants.DUMMY_COMMAND_SUCCESS);
    }

    @Test
    public void getNonExistingSearchUrl() {
        final HttpRequest request = withHttps(withPreAuthenticatedAuthentication(HttpRequest.GET(UNKNOWN_SEARCH_PATH)));

        final TestRouteResult result = rootTestRoute.run(request);

        result.assertStatusCode(StatusCodes.NOT_FOUND);
    }

    @Test
    public void getWsUrlWithoutUpgrade() {
        final TestRouteResult result =
                rootTestRoute.run(withHttps(withPreAuthenticatedAuthentication(HttpRequest.GET(WS_2_PATH))));
        assertWebsocketUpgradeExpectedResult(result);
    }

    @Test
    public void getWsUrlWithoutHttps() {
        final TestRouteResult result = rootTestRoute.run(HttpRequest.GET(WS_2_PATH));
        result.assertStatusCode(StatusCodes.NOT_FOUND);
    }

    @Test
    public void getNonExistingToplevelUrl() {
        final TestRouteResult result = rootTestRoute.run(withHttps(HttpRequest.GET(UNKNOWN_PATH)));
        result.assertStatusCode(StatusCodes.NOT_FOUND);
    }

    @Test
    public void getNonExistingToplevelUrlWithoutHttps() {
        final TestRouteResult result = rootTestRoute.run(HttpRequest.GET(UNKNOWN_PATH));
        result.assertStatusCode(StatusCodes.MOVED_PERMANENTLY);
        result.assertHeaderExists(Location.create(HTTPS + "://" + KNOWN_DOMAIN + UNKNOWN_PATH));
    }

    @Test
    public void getExceptionForDuplicateHeaderFields() {
        final HttpRequest httpRequest = HttpRequest.GET(THINGS_2_PATH_WITH_IDS)
                .addHeader(RawHeader.create("x-correlation-id", UUID.randomUUID().toString()))
                .addHeader(RawHeader.create("x-correlation-id", UUID.randomUUID().toString()));

        final TestRouteResult result = rootTestRoute.run(withHttps(withPreAuthenticatedAuthentication(httpRequest)));

        result.assertStatusCode(StatusCodes.BAD_REQUEST);
    }

    @Test
    public void getExceptionForDuplicationHeaderAndQueryParameter() {
        final String headerKey = DittoHeaderDefinition.TIMEOUT.getKey();
        HttpRequest httpRequest = HttpRequest.GET(THINGS_2_PATH_WITH_IDS + "&" + headerKey + "=32s");
        httpRequest = httpRequest.addHeader(akka.http.javadsl.model.HttpHeader.parse(headerKey, "23s"));
        final GatewayDuplicateHeaderException expectedException = GatewayDuplicateHeaderException.newBuilder()
                .message(() -> MessageFormat.format(
                        "<{0}> was provided as header as well as query parameter with divergent values!", headerKey))
                .build();

        final TestRouteResult result = rootTestRoute.run(withHttps(withPreAuthenticatedAuthentication(httpRequest)));

        result.assertStatusCode(StatusCodes.BAD_REQUEST);
        result.assertEntity(expectedException.toJsonString());
    }

    @Test
    public void getExceptionDueToTooManyAuthSubjects() {
        final String hugeSubjects = IntStream.range(0, 101)
                .mapToObj(i -> "i:foo" + i)
                .collect(Collectors.joining(","));
        final HttpRequest request =
                withPreAuthenticatedAuthentication(withHttps(HttpRequest.GET(THING_SEARCH_2_PATH)), hugeSubjects);
        final TestRouteResult result = rootTestRoute.run(request);

        result.assertStatusCode(StatusCodes.REQUEST_HEADER_FIELDS_TOO_LARGE);
    }

    @Test
    public void acceptMaximumNumberOfAuthSubjects() {
        final String hugeSubjects = IntStream.range(0, 10)
                .mapToObj(i -> "i:foo" + i)
                .collect(Collectors.joining(","));
        final HttpRequest request =
                withPreAuthenticatedAuthentication(withHttps(HttpRequest.GET(THING_SEARCH_2_PATH)), hugeSubjects);
        final TestRouteResult result = rootTestRoute.run(request);

        result.assertStatusCode(StatusCodes.OK);
    }

    @Test
    public void getExceptionDueToLargeHeaders() {
        final char[] chars = new char[8192];
        Arrays.fill(chars, 'x');
        final String largeString = new String(chars);

        final HttpRequest request =
                withPreAuthenticatedAuthentication(withHttps(HttpRequest.GET(THING_SEARCH_2_PATH)
                        .withHeaders(Collections.singleton(
                                akka.http.javadsl.model.HttpHeader.parse("x-correlation-id", largeString)))));
        final TestRouteResult result = rootTestRoute.run(request);

        result.assertStatusCode(StatusCodes.REQUEST_HEADER_FIELDS_TOO_LARGE);
    }

    /**
     * Make sure header is RFC 7230 conform
     */
    @Test
    public void getExceptionDueToInvalidHeaderKey() {
        assertThatExceptionOfType(akka.http.scaladsl.model.IllegalHeaderException.class).isThrownBy(() -> {
                    akka.http.javadsl.model.HttpHeader.parse("(),/:;<=>?@[\\]{}", "lol");
                }
        );
    }

    @Test
    public void getExceptionDueToInvalidHeaderValue() {
        assertThatExceptionOfType(akka.http.scaladsl.model.IllegalHeaderException.class).isThrownBy(() -> {
                    akka.http.javadsl.model.HttpHeader.parse("x-correlation-id", "\n");
                }
        );
    }

    private static HttpRequest withHttps(final HttpRequest httpRequest) {
        return httpRequest.withUri(httpRequest.getUri().scheme("https"));
    }

    private static HttpRequest withPreAuthenticatedAuthentication(final HttpRequest httpRequest, final String subject) {
        return httpRequest.addHeader(RawHeader.create(HttpHeader.X_DITTO_PRE_AUTH.getName(), subject));

    }

    private static HttpRequest withPreAuthenticatedAuthentication(final HttpRequest httpRequest) {
        return withPreAuthenticatedAuthentication(httpRequest, "some-issuer:foo");
    }

}<|MERGE_RESOLUTION|>--- conflicted
+++ resolved
@@ -170,20 +170,14 @@
                 .protocolAdapterProvider(ProtocolAdapterProvider.load(protocolConfig,
                         routeBaseProperties.getActorSystem()))
                 .headerTranslator(httpHeaderTranslator)
-<<<<<<< HEAD
-                .httpAuthenticationDirective(authenticationDirectiveFactory.buildHttpAuthentication())
-                .wsAuthenticationDirective(authenticationDirectiveFactory.buildWsAuthentication())
-                .dittoHeadersSizeChecker(DittoHeadersSizeChecker.of(4096, 100))
-=======
                 .httpAuthenticationDirective(
                         authenticationDirectiveFactory.buildHttpAuthentication(jwtAuthenticationFactory))
                 .wsAuthenticationDirective(
                         authenticationDirectiveFactory.buildWsAuthentication(jwtAuthenticationFactory))
-                .dittoHeadersSizeChecker(DittoHeadersSizeChecker.of(4096, 20))
+                .dittoHeadersSizeChecker(DittoHeadersSizeChecker.of(4096, 100))
                 .customApiRoutesProvider(
                         CustomApiRoutesProvider.get(routeBaseProperties.getActorSystem(), dittoExtensionConfig),
                         routeBaseProperties)
->>>>>>> 267f3103
                 .build();
 
         rootTestRoute = testRoute(rootRoute);
