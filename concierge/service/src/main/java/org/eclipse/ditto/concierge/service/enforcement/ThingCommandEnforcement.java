/*
 * Copyright (c) 2017 Contributors to the Eclipse Foundation
 *
 * See the NOTICE file(s) distributed with this work for additional
 * information regarding copyright ownership.
 *
 * This program and the accompanying materials are made available under the
 * terms of the Eclipse Public License 2.0 which is available at
 * http://www.eclipse.org/legal/epl-2.0
 *
 * SPDX-License-Identifier: EPL-2.0
 */
package org.eclipse.ditto.concierge.service.enforcement;

import static java.util.Objects.requireNonNull;
import static org.eclipse.ditto.policies.api.Permission.MIN_REQUIRED_POLICY_PERMISSIONS;

import java.util.Collections;
import java.util.HashMap;
import java.util.HashSet;
<<<<<<< HEAD
import java.util.Objects;
=======
import java.util.Map;
>>>>>>> 2730896a
import java.util.Optional;
import java.util.Set;
import java.util.concurrent.CompletableFuture;
import java.util.concurrent.CompletionStage;
import java.util.function.BiFunction;
import java.util.stream.Collectors;

import javax.annotation.Nullable;

import org.eclipse.ditto.base.api.persistence.PersistenceLifecycle;
import org.eclipse.ditto.base.model.auth.AuthorizationContext;
import org.eclipse.ditto.base.model.auth.AuthorizationSubject;
import org.eclipse.ditto.base.model.entity.id.EntityId;
import org.eclipse.ditto.base.model.exceptions.DittoJsonException;
import org.eclipse.ditto.base.model.exceptions.DittoRuntimeException;
import org.eclipse.ditto.base.model.headers.DittoHeaders;
import org.eclipse.ditto.base.model.headers.WithDittoHeaders;
import org.eclipse.ditto.base.model.json.FieldType;
import org.eclipse.ditto.base.model.json.JsonSchemaVersion;
import org.eclipse.ditto.base.model.namespaces.NamespaceBlockedException;
import org.eclipse.ditto.base.model.signals.commands.CommandToExceptionRegistry;
import org.eclipse.ditto.base.model.signals.commands.exceptions.GatewayInternalErrorException;
import org.eclipse.ditto.concierge.api.ConciergeMessagingConstants;
import org.eclipse.ditto.concierge.service.common.ConciergeConfig;
import org.eclipse.ditto.concierge.service.common.DittoConciergeConfig;
import org.eclipse.ditto.concierge.service.enforcement.placeholders.references.PolicyIdReferencePlaceholderResolver;
import org.eclipse.ditto.concierge.service.enforcement.placeholders.references.ReferencePlaceholder;
import org.eclipse.ditto.internal.models.signal.SignalInformationPoint;
import org.eclipse.ditto.internal.utils.akka.logging.DittoLoggerFactory;
import org.eclipse.ditto.internal.utils.akka.logging.ThreadSafeDittoLogger;
import org.eclipse.ditto.internal.utils.cache.Cache;
import org.eclipse.ditto.internal.utils.cache.entry.Entry;
import org.eclipse.ditto.internal.utils.cacheloaders.AskWithRetry;
import org.eclipse.ditto.internal.utils.cacheloaders.EnforcementCacheKey;
import org.eclipse.ditto.internal.utils.cacheloaders.EnforcementContext;
import org.eclipse.ditto.internal.utils.cacheloaders.PolicyEnforcer;
import org.eclipse.ditto.internal.utils.cluster.DistPubSubAccess;
import org.eclipse.ditto.internal.utils.config.DefaultScopedConfig;
import org.eclipse.ditto.json.JsonFactory;
import org.eclipse.ditto.json.JsonFieldSelector;
import org.eclipse.ditto.json.JsonObject;
import org.eclipse.ditto.json.JsonObjectBuilder;
import org.eclipse.ditto.json.JsonPointer;
import org.eclipse.ditto.json.JsonPointerInvalidException;
import org.eclipse.ditto.json.JsonRuntimeException;
import org.eclipse.ditto.json.JsonValue;
import org.eclipse.ditto.policies.api.Permission;
import org.eclipse.ditto.policies.api.PoliciesValidator;
import org.eclipse.ditto.policies.model.Permissions;
import org.eclipse.ditto.policies.model.PoliciesModelFactory;
import org.eclipse.ditto.policies.model.PoliciesResourceType;
import org.eclipse.ditto.policies.model.Policy;
import org.eclipse.ditto.policies.model.PolicyException;
import org.eclipse.ditto.policies.model.PolicyId;
import org.eclipse.ditto.policies.model.ResourceKey;
import org.eclipse.ditto.policies.model.Subject;
import org.eclipse.ditto.policies.model.SubjectId;
import org.eclipse.ditto.policies.model.enforcers.Enforcer;
import org.eclipse.ditto.policies.model.enforcers.PolicyEnforcers;
import org.eclipse.ditto.policies.model.signals.commands.PolicyErrorResponse;
import org.eclipse.ditto.policies.model.signals.commands.exceptions.PolicyConflictException;
import org.eclipse.ditto.policies.model.signals.commands.exceptions.PolicyNotAccessibleException;
import org.eclipse.ditto.policies.model.signals.commands.exceptions.PolicyUnavailableException;
import org.eclipse.ditto.policies.model.signals.commands.modify.CreatePolicy;
import org.eclipse.ditto.policies.model.signals.commands.modify.CreatePolicyResponse;
import org.eclipse.ditto.policies.model.signals.commands.query.RetrievePolicy;
import org.eclipse.ditto.policies.model.signals.commands.query.RetrievePolicyResponse;
import org.eclipse.ditto.rql.model.ParserException;
import org.eclipse.ditto.rql.model.predicates.ast.RootNode;
import org.eclipse.ditto.rql.parser.RqlPredicateParser;
import org.eclipse.ditto.rql.query.things.FieldNamesPredicateVisitor;
import org.eclipse.ditto.things.model.Thing;
import org.eclipse.ditto.things.model.ThingConstants;
import org.eclipse.ditto.things.model.ThingId;
import org.eclipse.ditto.things.model.signals.commands.ThingCommand;
import org.eclipse.ditto.things.model.signals.commands.exceptions.PolicyIdNotAllowedException;
import org.eclipse.ditto.things.model.signals.commands.exceptions.PolicyInvalidException;
import org.eclipse.ditto.things.model.signals.commands.exceptions.ThingCommandToAccessExceptionRegistry;
import org.eclipse.ditto.things.model.signals.commands.exceptions.ThingCommandToModifyExceptionRegistry;
import org.eclipse.ditto.things.model.signals.commands.exceptions.ThingConditionFailedException;
import org.eclipse.ditto.things.model.signals.commands.exceptions.ThingConditionInvalidException;
import org.eclipse.ditto.things.model.signals.commands.exceptions.ThingNotAccessibleException;
import org.eclipse.ditto.things.model.signals.commands.exceptions.ThingNotCreatableException;
import org.eclipse.ditto.things.model.signals.commands.exceptions.ThingNotModifiableException;
import org.eclipse.ditto.things.model.signals.commands.exceptions.ThingUnavailableException;
import org.eclipse.ditto.things.model.signals.commands.modify.CreateThing;
import org.eclipse.ditto.things.model.signals.commands.modify.MergeThing;
import org.eclipse.ditto.things.model.signals.commands.modify.ModifyThing;
import org.eclipse.ditto.things.model.signals.commands.modify.ThingModifyCommand;
import org.eclipse.ditto.things.model.signals.commands.query.RetrieveThing;
import org.eclipse.ditto.things.model.signals.commands.query.RetrieveThingResponse;
import org.eclipse.ditto.things.model.signals.commands.query.ThingQueryCommand;
import org.eclipse.ditto.things.model.signals.commands.query.ThingQueryCommandResponse;

import akka.actor.ActorRef;
import akka.actor.ActorSystem;
import akka.pattern.AskTimeoutException;

/**
 * Authorize {@code ThingCommand}.
 */
public final class ThingCommandEnforcement
        extends AbstractEnforcementWithAsk<ThingCommand<?>, ThingQueryCommandResponse<?>> {

    private static final ThreadSafeDittoLogger LOGGER =
            DittoLoggerFactory.getThreadSafeLogger(ThingCommandEnforcement.class);

    private static final Map<String, ThreadSafeDittoLogger> NAMESPACE_INSPECTION_LOGGERS = new HashMap<>();

    /**
     * Label of default policy entry in default policy.
     */
    private static final String DEFAULT_POLICY_ENTRY_LABEL = "DEFAULT";

    /**
     * Json fields that are always shown regardless of authorization.
     */
    private static final JsonFieldSelector THING_QUERY_COMMAND_RESPONSE_ALLOWLIST =
            JsonFactory.newFieldSelector(Thing.JsonFields.ID);

    private final ActorRef thingsShardRegion;
    private final ActorRef policiesShardRegion;
    private final EnforcerRetriever<Enforcer> thingEnforcerRetriever;
    private final EnforcerRetriever<Enforcer> policyEnforcerRetriever;
    private final Cache<EnforcementCacheKey, Entry<EnforcementCacheKey>> thingIdCache;
    private final Cache<EnforcementCacheKey, Entry<Enforcer>> policyEnforcerCache;
    private final PreEnforcer preEnforcer;
    private final PolicyIdReferencePlaceholderResolver policyIdReferencePlaceholderResolver;
    private final CreationRestrictionEnforcer creationRestrictionEnforcer;

    private ThingCommandEnforcement(final Contextual<ThingCommand<?>> data,
            final ActorSystem actorSystem,
            final ActorRef thingsShardRegion,
            final ActorRef policiesShardRegion,
            final Cache<EnforcementCacheKey, Entry<EnforcementCacheKey>> thingIdCache,
            final Cache<EnforcementCacheKey, Entry<Enforcer>> policyEnforcerCache,
            final PreEnforcer preEnforcer,
            final CreationRestrictionEnforcer creationRestrictionEnforcer) {

        super(data, ThingQueryCommandResponse.class);
        this.thingsShardRegion = requireNonNull(thingsShardRegion);
        this.policiesShardRegion = requireNonNull(policiesShardRegion);

        final ConciergeConfig conciergeConfig = DittoConciergeConfig.of(
                DefaultScopedConfig.dittoScoped(actorSystem.settings().config())
        );

        conciergeConfig.getEnforcementConfig().getSpecialLoggingInspectedNamespaces()
                .forEach(loggedNamespace -> NAMESPACE_INSPECTION_LOGGERS.put(
                        loggedNamespace,
                        DittoLoggerFactory.getThreadSafeLogger(ThingCommandEnforcement.class.getName() +
                                ".namespace." + loggedNamespace)));

        this.thingIdCache = requireNonNull(thingIdCache);
        this.policyEnforcerCache = requireNonNull(policyEnforcerCache);
        this.preEnforcer = preEnforcer;
        thingEnforcerRetriever = PolicyEnforcerRetrieverFactory.create(thingIdCache, policyEnforcerCache);
        policyEnforcerRetriever = new EnforcerRetriever<>(IdentityCache.INSTANCE, policyEnforcerCache);
        policyIdReferencePlaceholderResolver =
                PolicyIdReferencePlaceholderResolver.of(conciergeForwarder(), getAskWithRetryConfig(),
                        context.getScheduler(), context.getExecutor());
        this.creationRestrictionEnforcer = creationRestrictionEnforcer;
    }

    @Override
    public CompletionStage<Contextual<WithDittoHeaders>> enforce() {
        return thingEnforcerRetriever.retrieve(entityId(), (enforcerKeyEntry, enforcerEntry) -> {
            try {
                return doEnforce(enforcerKeyEntry, enforcerEntry);
            } catch (final RuntimeException e) {
                return CompletableFuture.failedStage(e);
            }
        });
    }

    private CompletionStage<Contextual<WithDittoHeaders>> doEnforce(
            final Entry<EnforcementCacheKey> enforcerKeyEntry, final Entry<Enforcer> enforcerEntry) {

        if (enforcerEntry.exists()) {
            if (keyEntryForDeletedThing(enforcerKeyEntry)) {
                if (isRetrieveCommandForDeletedThing()) {
                    final EntityId policyId = enforcerKeyEntry.getValueOrThrow().getId();
                    final Contextual<WithDittoHeaders> enforcementResult = enforceThingCommandByPolicyEnforcer(signal(),
                            PolicyId.of(policyId),
                            enforcerEntry.getValueOrThrow());
                    return CompletableFuture.completedFuture(enforcementResult);
                } else {
                    return enforceThingCommandByNonexistentEnforcer(enforcerKeyEntry);
                }
            } else {
                final EntityId policyId = enforcerKeyEntry.getValueOrThrow().getId();
                final Contextual<WithDittoHeaders> enforcementResult = enforceThingCommandByPolicyEnforcer(signal(),
                        PolicyId.of(policyId),
                        enforcerEntry.getValueOrThrow());
                return CompletableFuture.completedFuture(enforcementResult);
            }
        } else {
            return enforceThingCommandByNonexistentEnforcer(enforcerKeyEntry);
        }
    }

    private boolean isRetrieveCommandForDeletedThing() {
        return (signal() instanceof RetrieveThing) && signal().getDittoHeaders().shouldRetrieveDeleted();
    }

    private boolean keyEntryForDeletedThing(final Entry<EnforcementCacheKey> enforcerKeyEntry) {
        return enforcerKeyEntry.exists() && enforcerKeyEntry.getValueOrThrow()
                .getCacheLookupContext()
                .flatMap(EnforcementContext::getPersistenceLifecycle)
                .map(x -> PersistenceLifecycle.DELETED == x)
                .orElse(false);
    }

    /**
     * Authorize a thing command in the absence of an enforcer. This happens when the thing did not exist or when the
     * policy of the thing does not exist.
     *
     * @param enforcerKeyEntry cache entry in the entity ID cache for the enforcer cache key.
     * @return the completionStage of the contextual including message and receiver
     */
    private CompletionStage<Contextual<WithDittoHeaders>> enforceThingCommandByNonexistentEnforcer(
            final Entry<EnforcementCacheKey> enforcerKeyEntry) {

        if (enforcerKeyEntry.exists() && !keyEntryForDeletedThing(enforcerKeyEntry)) {
            // Thing exists but its policy is deleted.
            final var thingId = signal().getEntityId();
            final EntityId policyId = enforcerKeyEntry.getValueOrThrow().getId();
            final DittoRuntimeException error = errorForExistingThingWithDeletedPolicy(signal(), thingId, policyId);
            if (LOGGER.isInfoEnabled()) {
                LOGGER.withCorrelationId(dittoHeaders())
                        .info("Enforcer was not existing for Thing <{}>, responding with: {}", thingId,
                                error.toString());
            }
            throw error;
        } else {
            // Without prior enforcer in cache, enforce CreateThing by self.
            // DO NOT use Contextual.askFuture to handle the ask-steps of a CreateThing command! Otherwise
            // the query- and modify-commands sent immediately after may be processed before the thing is created.
            return enforceCreateThingBySelf()
                    .thenCompose(pair ->
                            handleInitialCreateThing(pair.createThing, pair.enforcer)
                                    .thenApply(create -> create.withReceiver(thingsShardRegion))
                    )
                    .exceptionally(throwable -> {
                        final ThreadSafeDittoLogger l = LOGGER.withCorrelationId(dittoHeaders());

                        final var dittoRuntimeException =
                                DittoRuntimeException.asDittoRuntimeException(throwable, cause -> {
                                    l.warn("Error during thing by itself enforcement - {}: {}",
                                            cause.getClass().getSimpleName(), cause.getMessage());
                                    throw GatewayInternalErrorException.newBuilder()
                                            .cause(cause)
                                            .build();
                                });

                        l.debug("DittoRuntimeException during enforceThingCommandByNonexistentEnforcer - {}: {}",
                                dittoRuntimeException.getClass().getSimpleName(), dittoRuntimeException.getMessage());
                        throw dittoRuntimeException;
                    });
        }
    }

    private static boolean isResponseRequired(final WithDittoHeaders withDittoHeaders) {
        final var dittoHeaders = withDittoHeaders.getDittoHeaders();
        return dittoHeaders.isResponseRequired();
    }

    /**
     * Authorize a thing command by policy enforcer with view restriction for query commands.
     *
     * @param thingCommand the thing command to authorize.
     * @param policyId the ID of the thing's policy.
     * @param enforcer the policy enforcer.
     * @return the contextual including message and receiver
     */
    private Contextual<WithDittoHeaders> enforceThingCommandByPolicyEnforcer(
            final ThingCommand<?> thingCommand, final PolicyId policyId, final Enforcer enforcer) {

        final ThingCommand<?> commandWithReadSubjects = authorizeByPolicyOrThrow(enforcer, thingCommand);

        final Contextual<WithDittoHeaders> result;
        if (commandWithReadSubjects instanceof ThingQueryCommand) {
            final ThingQueryCommand<?> thingQueryCommand = (ThingQueryCommand<?>) commandWithReadSubjects;
            if (!isResponseRequired(thingQueryCommand)) {
                // drop query command with response-required=false
                result = withMessageToReceiver(null, ActorRef.noSender());
            } else if (thingQueryCommand instanceof RetrieveThing && shouldRetrievePolicyWithThing(thingQueryCommand)) {
                final var retrieveThing = (RetrieveThing) thingQueryCommand;
                result = withMessageToReceiverViaAskFuture(retrieveThing, sender(),
                        () -> retrieveThingAndPolicy(retrieveThing, policyId, enforcer));
            } else {
                result = withMessageToReceiverViaAskFuture(thingQueryCommand, sender(),
                        () -> askAndBuildJsonView(thingsShardRegion, thingQueryCommand, enforcer,
                                context.getScheduler(), context.getExecutor()));
            }
        } else {
            result = forwardToThingsShardRegion(commandWithReadSubjects);
        }
        return result;
    }

    /**
     * Retrieve a thing and its policy and combine them into a response.
     *
     * @param retrieveThing the retrieve-thing command.
     * @param policyId the ID of the thing's policy.
     * @param enforcer the enforcer for the command.
     * @return always {@code true}.
     */
    private CompletionStage<ThingQueryCommandResponse<?>> retrieveThingAndPolicy(final RetrieveThing retrieveThing,
            final PolicyId policyId, final Enforcer enforcer) {

        final var dittoHeadersWithoutPreconditionHeaders =
                DittoHeaders.newBuilder(retrieveThing.getDittoHeaders())
                        .removePreconditionHeaders()
                        .build();

        final Optional<RetrievePolicy> retrievePolicyOptional = PolicyCommandEnforcement.authorizePolicyCommand(
                RetrievePolicy.of(policyId, dittoHeadersWithoutPreconditionHeaders), PolicyEnforcer.of(enforcer),
                this.creationRestrictionEnforcer);

        if (retrievePolicyOptional.isPresent()) {
            return retrieveThingBeforePolicy(retrieveThing)
                    .thenCompose(retrieveThingResponse -> {
                        if (retrieveThingResponse instanceof RetrieveThingResponse) {
                            final var retrievePolicy = retrievePolicyOptional.get();
                            return retrieveInlinedPolicyForThing(retrieveThing, retrievePolicy)
                                    .thenApply(policyResponse -> {
                                        if (policyResponse.isPresent()) {
                                            final RetrievePolicyResponse filteredPolicyResponse =
                                                    PolicyCommandEnforcement.buildJsonViewForPolicyQueryCommandResponse(
                                                            policyResponse.get(), enforcer);
                                            return reportAggregatedThingAndPolicyResponse(retrieveThing,
                                                    (RetrieveThingResponse) retrieveThingResponse,
                                                    filteredPolicyResponse, enforcer);
                                        } else {
                                            return retrieveThingResponse;
                                        }
                                    });
                        } else {
                            return CompletableFuture.completedFuture(retrieveThingResponse);
                        }
                    });
        } else {
            // sender is not authorized to view the policy, ignore the request to embed policy.
            return askAndBuildJsonView(thingsShardRegion, retrieveThing, enforcer, context.getScheduler(),
                    context.getExecutor());
        }
    }

    /**
     * Retrieve a thing before retrieving its inlined policy. Report errors to sender.
     *
     * @param command the command.
     * @return future response from things-shard-region.
     */
    private CompletionStage<ThingQueryCommandResponse<?>> retrieveThingBeforePolicy(final RetrieveThing command) {
        return ask(thingsShardRegion, command, "retrieving thing before inlined policy", context.getScheduler(),
                context.getExecutor());
    }

    /**
     * Retrieve inlined policy after retrieving a thing. Do not report errors.
     *
     * @param retrieveThing the original command.
     * @param retrievePolicy the command to retrieve the thing's policy.
     * @return future response from policies-shard-region.
     */
    private CompletionStage<Optional<RetrievePolicyResponse>> retrieveInlinedPolicyForThing(
            final RetrieveThing retrieveThing, final RetrievePolicy retrievePolicy) {

        return preEnforcer.apply(retrievePolicy)
                .thenCompose(msg -> AskWithRetry.askWithRetry(policiesShardRegion, msg,
                        getAskWithRetryConfig(), context.getScheduler(), context.getExecutor(),
                        response -> {
                            if (response instanceof RetrievePolicyResponse) {
                                return Optional.of((RetrievePolicyResponse) response);
                            } else {
                                LOGGER.withCorrelationId(getCorrelationIdOrNull(response, retrieveThing))
                                        .info("No authorized response when retrieving inlined policy <{}> for thing <{}>: {}",
                                                retrievePolicy.getEntityId(), retrieveThing.getEntityId(), response);
                                return Optional.<RetrievePolicyResponse>empty();
                            }
                        }
                ).exceptionally(error -> {
                    LOGGER.withCorrelationId(getCorrelationIdOrNull(error, retrieveThing))
                            .error("Retrieving inlined policy after RetrieveThing", error);
                    return Optional.empty();
                }));
    }

    @Nullable
    private static CharSequence getCorrelationIdOrNull(final Object signal, final WithDittoHeaders fallBackSignal) {
        final WithDittoHeaders withDittoHeaders;
        if (isWithDittoHeaders(signal)) {
            withDittoHeaders = (WithDittoHeaders) signal;
        } else {
            withDittoHeaders = fallBackSignal;
        }
        final var dittoHeaders = withDittoHeaders.getDittoHeaders();
        return dittoHeaders.getCorrelationId().orElse(null);
    }

    private static boolean isWithDittoHeaders(final Object o) {
        return o instanceof WithDittoHeaders;
    }

    /**
     * Put thing and policy together as response to the sender.
     *
     * @param retrieveThing the original command.
     * @param thingResponse response from things-shard-region.
     * @param policyResponse response from policies-shard-region.
     * @param enforcer enforcer to build the JSON view.
     */
    private static RetrieveThingResponse reportAggregatedThingAndPolicyResponse(final RetrieveThing retrieveThing,
            final RetrieveThingResponse thingResponse,
            final RetrievePolicyResponse policyResponse,
            final Enforcer enforcer) {

        return reportAggregatedThingAndPolicy(retrieveThing, thingResponse, policyResponse.getPolicy(), enforcer);
    }

    private static RetrieveThingResponse reportAggregatedThingAndPolicy(final RetrieveThing retrieveThing,
            final RetrieveThingResponse retrieveThingResponse,
            final Policy policy,
            final Enforcer enforcer) {

        final RetrieveThingResponse limitedView =
                buildJsonViewForThingQueryCommandResponse(retrieveThingResponse, enforcer);

        final JsonObject inlinedPolicy =
                policy.toInlinedJson(retrieveThing.getImplementedSchemaVersion(), FieldType.notHidden());

        final JsonObject thingWithInlinedPolicy = limitedView.getEntity().asObject().toBuilder()
                .setAll(inlinedPolicy)
                .build();

        return limitedView.setEntity(thingWithInlinedPolicy);
    }

    /**
     * Report timeout of {@code ThingQueryCommand}.
     *
     * @param command the original command.
     * @param askTimeout the timeout exception.
     */
    @Override
    protected DittoRuntimeException handleAskTimeoutForCommand(final ThingCommand<?> command,
            final Throwable askTimeout) {
        LOGGER.withCorrelationId(dittoHeaders()).error("Timeout before building JsonView", askTimeout);
        return ThingUnavailableException.newBuilder(command.getEntityId())
                .dittoHeaders(command.getDittoHeaders())
                .build();
    }

    /**
     * Mixin-private: report thing query response with view on entity restricted by enforcer.
     *
     * @param commandResponse response of query.
     * @param enforcer the enforcer.
     */
    @Override
    protected ThingQueryCommandResponse<?> filterJsonView(final ThingQueryCommandResponse<?> commandResponse,
            final Enforcer enforcer) {
        try {
            return buildJsonViewForThingQueryCommandResponse(commandResponse, enforcer);
        } catch (final RuntimeException e) {
            throw reportError("Error after building JsonView", e);
        }
    }

    /**
     * Query caches again to authorize a {@code CreateThing} command with explicit policy ID and no inline policy.
     *
     * @param command the command.
     * @param policyId the policy ID.
     * @return the completionStage of contextual including message and receiver
     */
    private CompletionStage<Contextual<WithDittoHeaders>> enforceCreateThingForNonexistentThingWithPolicyId(
            final CreateThing command, final PolicyId policyId) {

        final var policyCacheKey = EnforcementCacheKey.of(policyId);
        return policyEnforcerRetriever.retrieve(policyCacheKey, (policyIdEntry, policyEnforcerEntry) -> {
            if (policyEnforcerEntry.exists()) {
                final Contextual<WithDittoHeaders> enforcementResult =
                        enforceThingCommandByPolicyEnforcer(command, policyId, policyEnforcerEntry.getValueOrThrow());
                return CompletableFuture.completedFuture(enforcementResult);
            } else {
                throw errorForExistingThingWithDeletedPolicy(command, command.getEntityId(), policyId);
            }
        });
    }

    /**
     * Limit view on entity of {@code ThingQueryCommandResponse} by enforcer.
     *
     * @param response the response.
     * @param enforcer the enforcer.
     * @return response with view on entity restricted by enforcer.
     */
    static <T extends ThingQueryCommandResponse<T>> T buildJsonViewForThingQueryCommandResponse(
            final ThingQueryCommandResponse<T> response, final Enforcer enforcer) {

        final JsonValue entity = response.getEntity();
        if (entity.isObject()) {
            final JsonObject filteredView =
                    getJsonViewForThingQueryCommandResponse(entity.asObject(), response, enforcer);
            return response.setEntity(filteredView);
        } else {
            return response.setEntity(entity);
        }
    }

    /**
     * Forward a command to things-shard-region.
     *
     * @param command command to forward.
     * @return the contextual including message and receiver
     */
    private Contextual<WithDittoHeaders> forwardToThingsShardRegion(final ThingCommand<?> command) {
        if (command instanceof ThingModifyCommand && ((ThingModifyCommand<?>) command).changesAuthorization()) {
            invalidateThingCaches(command.getEntityId());
        }

        if (NAMESPACE_INSPECTION_LOGGERS.containsKey(command.getEntityId().getNamespace())) {
            final ThreadSafeDittoLogger namespaceLogger = NAMESPACE_INSPECTION_LOGGERS
                    .get(command.getEntityId().getNamespace()).withCorrelationId(command);
            if (command instanceof ThingModifyCommand) {
                final JsonValue value = ((ThingModifyCommand<?>) command).getEntity().orElse(null);
                if (null != value) {
                    final Set<ResourceKey> resourceKeys = calculateLeaves(command.getResourcePath(), value);
                    namespaceLogger.info("Forwarding modify command type <{}> with resourceKeys <{}>",
                            command.getType(),
                            resourceKeys);
                }
            }
            namespaceLogger.debug("Forwarding command type <{}>: <{}>", command.getType(), command);
        }
        return withMessageToReceiver(command, thingsShardRegion);
    }

    /**
     * Whenever a Command changed the authorization, the caches must be invalidated - otherwise a directly following
     * Command targeted for the same entity will probably fail as the enforcer was not yet updated.
     *
     * @param thingId the ID of the Thing to invalidate caches for.
     */
    private void invalidateThingCaches(final ThingId thingId) {
        final var thingCacheKey = EnforcementCacheKey.of(thingId);
        thingIdCache.invalidate(thingCacheKey);
        pubSubMediator().tell(DistPubSubAccess.sendToAll(
                        ConciergeMessagingConstants.ENFORCER_ACTOR_PATH,
                        InvalidateCacheEntry.of(thingCacheKey),
                        true),
                self());
    }

    private void invalidatePolicyCache(final PolicyId policyId) {
        final var policyCacheKey = EnforcementCacheKey.of(policyId);
        policyEnforcerCache.invalidate(policyCacheKey);
        pubSubMediator().tell(DistPubSubAccess.sendToAll(
                        ConciergeMessagingConstants.ENFORCER_ACTOR_PATH,
                        InvalidateCacheEntry.of(policyCacheKey),
                        true),
                self());
    }

    /**
     * Restrict view on a JSON object by enforcer.
     *
     * @param responseEntity the JSON object to restrict view on.
     * @param response the response containing the object.
     * @param enforcer the enforcer.
     * @return JSON object with view restricted by enforcer.
     */
    private static JsonObject getJsonViewForThingQueryCommandResponse(final JsonObject responseEntity,
            final ThingQueryCommandResponse<?> response, final Enforcer enforcer) {


        final var resourceKey = ResourceKey.newInstance(ThingConstants.ENTITY_TYPE, response.getResourcePath());
        final var authorizationContext = response.getDittoHeaders().getAuthorizationContext();

        return enforcer.buildJsonView(resourceKey, responseEntity, authorizationContext,
                THING_QUERY_COMMAND_RESPONSE_ALLOWLIST, Permissions.newInstance(Permission.READ));
    }

    /**
     * Create error for commands to an existing thing whose policy is deleted.
     *
     * @param thingCommand the triggering command.
     * @param thingId ID of the thing.
     * @param policyId ID of the deleted policy.
     * @return an appropriate error.
     */
    private static DittoRuntimeException errorForExistingThingWithDeletedPolicy(final ThingCommand<?> thingCommand,
            final ThingId thingId, final CharSequence policyId) {

        final var message = String.format(
                "The Thing with ID '%s' could not be accessed as its Policy with ID '%s' is not or no longer existing.",
                thingId, policyId);
        final var description = String.format(
                "Recreate/create the Policy with ID '%s' in order to get access to the Thing again.",
                policyId);

        if (thingCommand instanceof ThingModifyCommand) {
            return ThingNotModifiableException.newBuilder(thingId)
                    .message(message)
                    .description(description)
                    .dittoHeaders(thingCommand.getDittoHeaders())
                    .build();
        } else {
            return ThingNotAccessibleException.newBuilder(thingId)
                    .message(message)
                    .description(description)
                    .dittoHeaders(thingCommand.getDittoHeaders())
                    .build();
        }
    }

    /**
     * Create error due to failing to execute a thing-command in the expected way.
     *
     * @param thingCommand the command.
     * @return the error.
     */
    static DittoRuntimeException errorForThingCommand(final ThingCommand<?> thingCommand) {
        final CommandToExceptionRegistry<ThingCommand<?>, DittoRuntimeException> registry =
                thingCommand instanceof ThingModifyCommand
                        ? ThingCommandToModifyExceptionRegistry.getInstance()
                        : ThingCommandToAccessExceptionRegistry.getInstance();
        return registry.exceptionFrom(thingCommand);
    }

    /**
     * Authorize a thing-command by authorization information contained in itself. Only {@code CreateThing} commands are
     * authorized in this manner in the absence of an existing enforcer. {@code ModifyThing} commands are transformed to
     * {@code CreateThing} commands before being processed.
     *
     * @return optionally the authorized command extended by  read subjects.
     */
    private CompletionStage<CreateThingWithEnforcer> enforceCreateThingBySelf() {
        final ThingCommand<?> thingCommand = transformModifyThingToCreateThing(signal());
        if (thingCommand instanceof CreateThing) {
            return replaceInitialPolicyWithCopiedPolicyIfPresent((CreateThing) thingCommand)
                    .thenApply(createThing -> {
                        final Optional<JsonObject> initialPolicyOptional = createThing.getInitialPolicy();
                        return initialPolicyOptional.map(
                                        initialPolicy -> enforceCreateThingByOwnInlinedPolicyOrThrow(createThing,
                                                initialPolicy))
                                .orElseGet(() -> enforceCreateThingByAuthorizationContext(createThing));
                    });
        } else {
            // Other commands cannot be authorized by policy contained in self.
            final DittoRuntimeException error = ThingNotAccessibleException.newBuilder(thingCommand.getEntityId())
                    .dittoHeaders(thingCommand.getDittoHeaders())
                    .build();
            LOGGER.withCorrelationId(dittoHeaders())
                    .info("Enforcer was not existing for Thing <{}> and no auth info was inlined, responding with: {} - {}",
                            thingCommand.getEntityId(), error.getClass().getSimpleName(), error.getMessage());
            throw error;
        }
    }

    private CompletionStage<CreateThing> replaceInitialPolicyWithCopiedPolicyIfPresent(final CreateThing createThing) {
        return getInitialPolicyOrCopiedPolicy(createThing)
                .thenApply(initialPolicyOrCopiedPolicy ->
                        CreateThing.of(createThing.getThing(), initialPolicyOrCopiedPolicy,
                                createThing.getDittoHeaders()));
    }

    private CompletionStage<JsonObject> getInitialPolicyOrCopiedPolicy(final CreateThing createThing) {
        final ThreadSafeDittoLogger l = LOGGER.withCorrelationId(createThing);
        return createThing.getPolicyIdOrPlaceholder()
                .flatMap(ReferencePlaceholder::fromCharSequence)
                .map(referencePlaceholder -> {
                    l.debug("CreateThing command contains a reference placeholder for the policy it wants to copy: {}",
                            referencePlaceholder);
                    final var dittoHeadersWithoutPreconditionHeaders = dittoHeaders().toBuilder()
                            .removePreconditionHeaders()
                            .responseRequired(true)
                            .build();
                    return policyIdReferencePlaceholderResolver.resolve(referencePlaceholder,
                            dittoHeadersWithoutPreconditionHeaders);
                })
                .orElseGet(() -> CompletableFuture.completedFuture(createThing.getPolicyIdOrPlaceholder().orElse(null)))
                .thenCompose(policyId -> {
                    if (policyId != null) {
                        l.debug("CreateThing command wants to use a copy of Policy <{}>", policyId);
                        return retrievePolicyWithEnforcement(PolicyId.of(policyId))
                                .thenApply(policy -> policy.toJson(JsonSchemaVersion.V_2).remove("policyId"));
                    } else {
                        l.debug("CreateThing command did not contain a policy that should be copied.");
                        return CompletableFuture.completedFuture(createThing.getInitialPolicy().orElse(null));
                    }
                });
    }

    private CompletionStage<Policy> retrievePolicyWithEnforcement(final PolicyId policyId) {
        final var adjustedHeaders = dittoHeaders().toBuilder()
                .removePreconditionHeaders()
                .responseRequired(true)
                .build();

        return AskWithRetry.askWithRetry(conciergeForwarder(), RetrievePolicy.of(policyId, adjustedHeaders),
                getAskWithRetryConfig(), context.getScheduler(), context.getExecutor(),
                response -> {
                    if (response instanceof RetrievePolicyResponse) {
                        return ((RetrievePolicyResponse) response).getPolicy();
                    } else if (response instanceof PolicyErrorResponse) {
                        throw ((PolicyErrorResponse) response).getDittoRuntimeException();
                    } else if (response instanceof DittoRuntimeException) {
                        throw (DittoRuntimeException) response;
                    } else {
                        LOGGER.withCorrelationId(adjustedHeaders)
                                .error("Got an unexpected response while retrieving a Policy that should be copied" +
                                        " during Thing creation: {}", response);
                        throw GatewayInternalErrorException.newBuilder().build();
                    }
                });
    }

    private static CreateThingWithEnforcer enforceCreateThingByAuthorizationContext(final CreateThing createThing) {

        // Command without authorization information is authorized by default.
        final var dittoHeaders = createThing.getDittoHeaders();
        final var authorizationContext = dittoHeaders.getAuthorizationContext();
        final Set<AuthorizationSubject> authorizedSubjects = authorizationContext.getFirstAuthorizationSubject()
                .map(Collections::singleton)
                .orElse(Collections.emptySet());
        final Enforcer enforcer = new AuthorizedSubjectsEnforcer(
                AuthorizationContext.newInstance(authorizationContext.getType(), authorizedSubjects));
        final CreateThing command = AbstractEnforcement.addEffectedReadSubjectsToThingSignal(createThing, enforcer);
        return new CreateThingWithEnforcer(command, enforcer);
    }

    private CreateThingWithEnforcer enforceCreateThingByOwnInlinedPolicyOrThrow(final CreateThing createThing,
            final JsonObject inlinedPolicy) {

        final var initialPolicy = getInitialPolicy(createThing, inlinedPolicy);
        final var policiesValidator = PoliciesValidator.newInstance(initialPolicy);
        if (policiesValidator.isValid()) {
            final var initialEnforcer = PolicyEnforcers.defaultEvaluator(initialPolicy);
            return attachEnforcerOrThrow(createThing, initialEnforcer,
                    ThingCommandEnforcement::authorizeByPolicyOrThrow);
        } else {
            throw PolicyInvalidException.newBuilder(MIN_REQUIRED_POLICY_PERMISSIONS, createThing.getEntityId())
                    .dittoHeaders(createThing.getDittoHeaders())
                    .build();
        }
    }

    @SuppressWarnings("java:S1193")
    private Policy getInitialPolicy(final CreateThing createThing, final JsonObject inlinedPolicy) {
        try {
            // Java doesn't permit conversion of this early return into assignment to final variable.
            return PoliciesModelFactory.newPolicy(inlinedPolicy);
        } catch (final JsonRuntimeException | DittoJsonException e) {
            final var thingId = createThing.getEntityId();
            throw PolicyInvalidException.newBuilderForCause(e, thingId)
                    .dittoHeaders(createThing.getDittoHeaders())
                    .build();
        } catch (final DittoRuntimeException e) {
            final var dittoHeaders = createThing.getDittoHeaders();
            // PolicyException is an interface!
            if (e instanceof PolicyException) {
                // user error; no need to log stack trace.
                throw e.setDittoHeaders(dittoHeaders);
            } else {
                throw reportError("Error during creation of inline policy from JSON", e);
            }
        }
    }

    private static CreateThingWithEnforcer attachEnforcerOrThrow(final CreateThing command, final Enforcer enforcer,
            final BiFunction<Enforcer, ThingCommand<CreateThing>, CreateThing> authorization) {

        final CreateThing authorizedCommand = authorization.apply(enforcer, command);
        return new CreateThingWithEnforcer(authorizedCommand, enforcer);
    }

    /**
     * Transform a {@code ModifyThing} command sent to nonexistent thing to {@code CreateThing} command if it is sent to
     * a nonexistent thing.
     *
     * @param receivedCommand the command to transform.
     * @return {@code CreateThing} command containing the same information if the argument is a {@code ModifyThing}
     * command. Otherwise return the command itself.
     */
    private static ThingCommand<?> transformModifyThingToCreateThing(final ThingCommand<?> receivedCommand) {
        if (receivedCommand instanceof ModifyThing) {
            final var modifyThing = (ModifyThing) receivedCommand;
            final JsonObject initialPolicy = modifyThing.getInitialPolicy().orElse(null);
            final String policyIdOrPlaceholder = modifyThing.getPolicyIdOrPlaceholder().orElse(null);
            final var newThing = modifyThing.getThing().toBuilder()
                    .setId(modifyThing.getEntityId())
                    .build();
            return CreateThing.of(newThing, initialPolicy, policyIdOrPlaceholder, modifyThing.getDittoHeaders());
        } else {
            return receivedCommand;
        }
    }

    /**
     * Authorize a thing-command by a policy enforcer.
     *
     * @param <T> type of the thing-command.
     * @param policyEnforcer the policy enforcer.
     * @param command the command to authorize.
     * @return optionally the authorized command extended by read subjects.
     */
    static <T extends ThingCommand<T>> T authorizeByPolicyOrThrow(final Enforcer policyEnforcer,
            final ThingCommand<T> command) {

        final var thingResourceKey = PoliciesResourceType.thingResource(command.getResourcePath());
        final var dittoHeaders = command.getDittoHeaders();
        final var authorizationContext = dittoHeaders.getAuthorizationContext();

        final boolean commandAuthorized;
        if (command instanceof MergeThing) {
            commandAuthorized = enforceMergeThingCommand(policyEnforcer, (MergeThing) command, thingResourceKey,
                    authorizationContext);
        } else if (command instanceof ThingModifyCommand) {
            commandAuthorized = policyEnforcer.hasUnrestrictedPermissions(thingResourceKey, authorizationContext,
                    Permission.WRITE);
        } else {
            commandAuthorized =
                    policyEnforcer.hasPartialPermissions(thingResourceKey, authorizationContext, Permission.READ);
        }

        final var condition = dittoHeaders.getCondition();
        if (!(command instanceof CreateThing) && condition.isPresent()) {
            enforceReadPermissionOnCondition(condition.get(), policyEnforcer, dittoHeaders);
        }

        if (commandAuthorized) {
            return AbstractEnforcement.addEffectedReadSubjectsToThingSignal(command, policyEnforcer);
        } else {
            throw errorForThingCommand(command);
        }
    }

    private static void enforceReadPermissionOnCondition(final String condition,
            final Enforcer policyEnforcer,
            final DittoHeaders dittoHeaders) {

        final var authorizationContext = dittoHeaders.getAuthorizationContext();
        final var rootNode = tryParseRqlCondition(condition, dittoHeaders);
        final var resourceKeys = determineResourceKeys(rootNode, dittoHeaders);

        if (!policyEnforcer.hasUnrestrictedPermissions(resourceKeys, authorizationContext, Permission.READ)) {
            throw ThingConditionFailedException.newBuilderForInsufficientPermission(dittoHeaders).build();
        }
    }

    private static RootNode tryParseRqlCondition(final String condition, final DittoHeaders dittoHeaders) {
        try {
            return RqlPredicateParser.getInstance().parse(condition);
        } catch (final ParserException e) {
            throw ThingConditionInvalidException.newBuilder(condition, e.getMessage())
                    .dittoHeaders(dittoHeaders)
                    .build();
        }
    }

    private static Set<ResourceKey> determineResourceKeys(final RootNode rootNode, final DittoHeaders dittoHeaders) {
        final var visitor = FieldNamesPredicateVisitor.getNewInstance();
        visitor.visit(rootNode);
        final var extractedFieldNames = visitor.getFieldNames();

        return extractedFieldNames.stream()
                .map(fieldName -> tryGetResourceKey(fieldName, dittoHeaders))
                .collect(Collectors.toSet());
    }

    private static ResourceKey tryGetResourceKey(final String fieldName, final DittoHeaders dittoHeaders) {
        try {
            return PoliciesResourceType.thingResource(fieldName);
        } catch (final JsonPointerInvalidException e) {
            throw ThingConditionInvalidException.newBuilder(fieldName, e.getDescription().orElse(""))
                    .dittoHeaders(dittoHeaders)
                    .build();
        }
    }

    private static boolean enforceMergeThingCommand(final Enforcer policyEnforcer,
            final MergeThing command, final ResourceKey thingResourceKey,
            final AuthorizationContext authorizationContext) {
        if (policyEnforcer.hasUnrestrictedPermissions(thingResourceKey, authorizationContext, Permission.WRITE)) {
            // unrestricted permissions at thingResourceKey level
            return true;
        } else if (policyEnforcer.hasPartialPermissions(thingResourceKey, authorizationContext, Permission.WRITE)) {
            // in case of partial permissions at thingResourceKey level check all leaves of merge patch for
            // unrestricted permissions
            final Set<ResourceKey> resourceKeys = calculateLeaves(command.getPath(), command.getValue());
            return policyEnforcer.hasUnrestrictedPermissions(resourceKeys, authorizationContext, Permission.WRITE);
        } else {
            // not even partial permission
            return false;
        }
    }

    private static Set<ResourceKey> calculateLeaves(final JsonPointer path, final JsonValue value) {
        if (value.isObject()) {
            return value.asObject().stream()
                    .map(f -> calculateLeaves(path.append(f.getKey().asPointer()), f.getValue()))
                    .reduce(new HashSet<>(), ThingCommandEnforcement::addAll, ThingCommandEnforcement::addAll);
        } else {
            return Set.of(PoliciesResourceType.thingResource(path));
        }
    }

    private static Set<ResourceKey> addAll(final Set<ResourceKey> result, final Set<ResourceKey> toBeAdded) {
        result.addAll(toBeAdded);
        return result;
    }

    /**
     * Check if inlined policy should be retrieved together with the thing.
     *
     * @param command the thing query command.
     * @return whether it is necessary to retrieve the thing's policy.
     */
    private static boolean shouldRetrievePolicyWithThing(final ThingCommand<?> command) {
        final var retrieveThing = (RetrieveThing) command;
        return retrieveThing.getSelectedFields()
                .filter(selector -> selector.getPointers()
                        .stream()
                        .anyMatch(jsonPointer -> jsonPointer.getRoot()
                                .filter(jsonKey -> Policy.INLINED_FIELD_NAME.equals(jsonKey.toString()))
                                .isPresent()))
                .isPresent();
    }

    private CompletionStage<Contextual<WithDittoHeaders>> handleInitialCreateThing(
            final CreateThing createThing, final Enforcer enforcer) {

        final CompletionStage<Contextual<WithDittoHeaders>> result;
        if (shouldCreatePolicyForCreateThing(createThing)) {
            checkForErrorsInCreateThingWithPolicy(createThing);
            result = createThingWithInitialPolicy(createThing, enforcer).thenApply(this::forwardToThingsShardRegion);
        } else if (createThing.getThing().getPolicyEntityId().isPresent()) {
            final var policyId = createThing.getThing()
                    .getPolicyEntityId()
                    .orElseThrow(IllegalStateException::new);
            checkForErrorsInCreateThingWithPolicy(createThing);
            result = enforceCreateThingForNonexistentThingWithPolicyId(createThing, policyId);
        } else {
            // nothing to do with policy, simply forward the command
            result = CompletableFuture.completedFuture(forwardToThingsShardRegion(createThing));
        }
        return result;
    }

    private static boolean shouldCreatePolicyForCreateThing(final CreateThing createThing) {
        return createThing.getInitialPolicy().isPresent() || createThing.getThing().getPolicyEntityId().isEmpty();
    }

    private static void checkForErrorsInCreateThingWithPolicy(final CreateThing command) {
        validatePolicyIdForCreateThing(command);
    }

    private static void validatePolicyIdForCreateThing(final CreateThing createThing) {
        final var thing = createThing.getThing();
        final Optional<String> policyIdOpt = thing.getPolicyEntityId().map(String::valueOf);
        final Optional<String> policyIdInPolicyOpt = createThing.getInitialPolicy()
                .flatMap(jsonObject -> jsonObject.getValue(Thing.JsonFields.POLICY_ID));

        final boolean isValid;
        if (policyIdOpt.isPresent()) {
            isValid = policyIdInPolicyOpt.isEmpty() || policyIdInPolicyOpt.equals(policyIdOpt);
        } else {
            isValid = true;
        }

        if (!isValid) {
            throw PolicyIdNotAllowedException.newBuilder(createThing.getEntityId())
                    .dittoHeaders(createThing.getDittoHeaders())
                    .build();
        }
    }

    private CompletionStage<CreateThing> createThingWithInitialPolicy(final CreateThing createThing,
            final Enforcer enforcer) {

        try {
            final Optional<Policy> policy =
                    getInlinedOrDefaultPolicyForCreateThing(createThing);

            if (policy.isPresent()) {

                final var dittoHeadersForCreatePolicy = DittoHeaders.newBuilder(createThing.getDittoHeaders())
                        .removePreconditionHeaders()
                        .responseRequired(true)
                        .build();

                final var createPolicy = CreatePolicy.of(policy.get(), dittoHeadersForCreatePolicy);
                final Optional<CreatePolicy> authorizedCreatePolicy =
                        PolicyCommandEnforcement.authorizePolicyCommand(createPolicy,
                                PolicyEnforcer.of(enforcer),
                                this.creationRestrictionEnforcer
                        );

                // CreatePolicy is rejected; abort CreateThing.
                return authorizedCreatePolicy
                        .map(cmd -> createPolicyAndThing(cmd, createThing))
                        .orElseThrow(() -> errorForThingCommand(createThing));
            } else {
                // cannot create policy.
                final var thingId = createThing.getEntityId();
                final var message = String.format("The Thing with ID '%s' could not be created with implicit " +
                        "Policy because no authorization subject is present.", thingId);
                throw ThingNotCreatableException.newBuilderForPolicyMissing(thingId, PolicyId.of(thingId))
                        .message(message)
                        .description(() -> null)
                        .dittoHeaders(createThing.getDittoHeaders())
                        .build();
            }
        } catch (final RuntimeException error) {
            throw reportError("error before creating thing with initial policy", error);
        }
    }

    private CompletionStage<CreateThing> createPolicyAndThing(final CreatePolicy createPolicy,
            final CreateThing createThingWithoutPolicyId) {

        final var createThing = CreateThing.of(
                createThingWithoutPolicyId.getThing().setPolicyId(createPolicy.getEntityId()),
                null,
                createThingWithoutPolicyId.getDittoHeaders());

        invalidatePolicyCache(createPolicy.getEntityId());

        return preEnforcer.apply(createPolicy)
                .thenCompose(msg -> AskWithRetry.askWithRetry(policiesShardRegion, msg,
                        getAskWithRetryConfig(), context.getScheduler(), context.getExecutor(),
                        policyResponse -> {
                            handlePolicyResponseForCreateThing(createPolicy, createThing, policyResponse);
                            invalidateThingCaches(createThing.getEntityId());
                            return createThing;
                        })
                )
                .exceptionally(throwable -> {
                    if (throwable instanceof AskTimeoutException) {
                        throw PolicyUnavailableException.newBuilder(createPolicy.getEntityId())
                                .dittoHeaders(createThing.getDittoHeaders())
                                .build();
                    }
                    throw reportErrorOrResponse(String.format("creating initial policy during creation of Thing <%s>",
                            createThing.getEntityId()), null, throwable);
                });
    }

    private void handlePolicyResponseForCreateThing(final CreatePolicy createPolicy, final CreateThing createThing,
            final Object policyResponse) {

        if (!(policyResponse instanceof CreatePolicyResponse)) {
            if (shouldReportInitialPolicyCreationFailure(policyResponse)) {

                throw reportInitialPolicyCreationFailure(createPolicy.getEntityId(), createThing);
            } else if (isAskTimeoutException(policyResponse, null)) {

                throw PolicyUnavailableException.newBuilder(createPolicy.getEntityId())
                        .dittoHeaders(createThing.getDittoHeaders())
                        .build();
            } else {

                final var hint = String.format("creating initial policy during creation of Thing <%s>",
                        createThing.getEntityId());
                throw reportErrorOrResponse(hint, policyResponse, null);
            }
        }
    }

    private static boolean shouldReportInitialPolicyCreationFailure(final Object policyResponse) {
        return policyResponse instanceof PolicyConflictException ||
                policyResponse instanceof PolicyNotAccessibleException ||
                policyResponse instanceof NamespaceBlockedException;
    }

    private static ThingNotCreatableException reportInitialPolicyCreationFailure(final PolicyId policyId,
            final CreateThing command) {

        LOGGER.withCorrelationId(command)
                .info("Failed to create Policy with ID <{}> because it already exists." +
                        " The CreateThing command which would have created a Policy for the Thing with ID <{}>" +
                        " is therefore not handled.", policyId, command.getEntityId());
        return ThingNotCreatableException.newBuilderForPolicyExisting(command.getEntityId(), policyId)
                .dittoHeaders(command.getDittoHeaders())
                .build();
    }

    private static Optional<Policy> getInlinedOrDefaultPolicyForCreateThing(final CreateThing createThing) {
        final Optional<JsonObject> initialPolicy = createThing.getInitialPolicy();
        if (initialPolicy.isPresent()) {
            final JsonObject policyJson = initialPolicy.get();
            final JsonObjectBuilder policyJsonBuilder = policyJson.toBuilder();
            final var thing = createThing.getThing();
            if (thing.getPolicyEntityId().isPresent() || !policyJson.contains(Policy.JsonFields.ID.getPointer())) {
                final String policyId = thing.getPolicyEntityId()
                        .map(String::valueOf)
                        .orElse(createThing.getEntityId().toString());
                policyJsonBuilder.set(Policy.JsonFields.ID, policyId);
            }
            return Optional.of(PoliciesModelFactory.newPolicy(policyJsonBuilder.build()));
        } else {
            return getDefaultPolicy(createThing.getDittoHeaders().getAuthorizationContext(),
                    createThing.getEntityId());
        }
    }

    private static Optional<Policy> getDefaultPolicy(final AuthorizationContext authorizationContext,
            final ThingId thingId) {

        final Optional<Subject> subjectOptional = authorizationContext.getFirstAuthorizationSubject()
                .map(AuthorizationSubject::getId)
                .map(SubjectId::newInstance)
                .map(Subject::newInstance);

        return subjectOptional.map(subject ->
                Policy.newBuilder(PolicyId.of(thingId))
                        .forLabel(DEFAULT_POLICY_ENTRY_LABEL)
                        .setSubject(subject)
                        .setGrantedPermissions(PoliciesResourceType.thingResource("/"),
                                org.eclipse.ditto.things.api.Permission.DEFAULT_THING_PERMISSIONS)
                        .setGrantedPermissions(PoliciesResourceType.policyResource("/"),
                                org.eclipse.ditto.policies.api.Permission.DEFAULT_POLICY_PERMISSIONS)
                        .setGrantedPermissions(PoliciesResourceType.messageResource("/"),
                                org.eclipse.ditto.policies.api.Permission.DEFAULT_POLICY_PERMISSIONS)
                        .build());
    }

    /**
     * A pair of {@code CreateThing} command with {@code Enforcer}.
     */
    private static final class CreateThingWithEnforcer {

        private final CreateThing createThing;
        private final Enforcer enforcer;

        private CreateThingWithEnforcer(final CreateThing createThing, final Enforcer enforcer) {
            this.createThing = createThing;
            this.enforcer = enforcer;
        }

    }

    /**
     * Provides {@link AbstractEnforcement} for commands of type {@link ThingCommand}.
     */
    public static final class Provider implements EnforcementProvider<ThingCommand<?>> {

        private final ActorSystem actorSystem;
        private final ActorRef thingsShardRegion;
        private final ActorRef policiesShardRegion;
        private final Cache<EnforcementCacheKey, Entry<EnforcementCacheKey>> thingIdCache;
        private final Cache<EnforcementCacheKey, Entry<Enforcer>> policyEnforcerCache;
        private final PreEnforcer preEnforcer;
        private final CreationRestrictionEnforcer creationRestrictionEnforcer;

        /**
         * Constructor.
         *
         * @param actorSystem the ActorSystem for e.g. looking up config.
         * @param thingsShardRegion the ActorRef to the Things shard region.
         * @param policiesShardRegion the ActorRef to the Policies shard region.
         * @param thingIdCache the thing-id-cache.
         * @param policyEnforcerCache the policy-enforcer cache.
         * @param preEnforcer pre-enforcer function to block undesirable messages to policies shard region.
         * @param creationRestrictionEnforcer the enforcer for restricting entity creation.
         */
        public Provider(final ActorSystem actorSystem,
                final ActorRef thingsShardRegion,
                final ActorRef policiesShardRegion,
                final Cache<EnforcementCacheKey, Entry<EnforcementCacheKey>> thingIdCache,
                final Cache<EnforcementCacheKey, Entry<Enforcer>> policyEnforcerCache,
                @Nullable final PreEnforcer preEnforcer,
                @Nullable final CreationRestrictionEnforcer creationRestrictionEnforcer
        ) {

            this.actorSystem = requireNonNull(actorSystem);
            this.thingsShardRegion = requireNonNull(thingsShardRegion);
            this.policiesShardRegion = requireNonNull(policiesShardRegion);
            this.thingIdCache = requireNonNull(thingIdCache);
            this.policyEnforcerCache = requireNonNull(policyEnforcerCache);
<<<<<<< HEAD
            this.preEnforcer = Objects.requireNonNullElseGet(preEnforcer, () -> CompletableFuture::completedFuture);
=======
            this.preEnforcer = Optional.ofNullable(preEnforcer).orElse(CompletableFuture::completedFuture);
            this.creationRestrictionEnforcer = Optional.ofNullable(creationRestrictionEnforcer).orElse(CreationRestrictionEnforcer.NULL);
>>>>>>> 2730896a
        }

        @Override
        @SuppressWarnings({"unchecked", "rawtypes", "java:S3740"})
        public Class<ThingCommand<?>> getCommandClass() {
            return (Class) ThingCommand.class;
        }

        @Override
        public boolean isApplicable(final ThingCommand<?> command) {

            // live commands are not applicable for thing command enforcement
            // because they should never be forwarded to things shard region
            return !SignalInformationPoint.isChannelLive(command);
        }

        @Override
        public boolean changesAuthorization(final ThingCommand<?> signal) {
            return signal instanceof ThingModifyCommand && ((ThingModifyCommand<?>) signal).changesAuthorization();
        }

        @Override
        public AbstractEnforcement<ThingCommand<?>> createEnforcement(final Contextual<ThingCommand<?>> context) {
<<<<<<< HEAD
            return new ThingCommandEnforcement(context,
                    thingsShardRegion,
                    policiesShardRegion,
                    thingIdCache,
                    policyEnforcerCache,
                    preEnforcer);
=======
            return new ThingCommandEnforcement(context, actorSystem, thingsShardRegion, policiesShardRegion, thingIdCache,
                    policyEnforcerCache, preEnforcer, creationRestrictionEnforcer);
>>>>>>> 2730896a
        }

    }

}<|MERGE_RESOLUTION|>--- conflicted
+++ resolved
@@ -18,11 +18,8 @@
 import java.util.Collections;
 import java.util.HashMap;
 import java.util.HashSet;
-<<<<<<< HEAD
+import java.util.Map;
 import java.util.Objects;
-=======
-import java.util.Map;
->>>>>>> 2730896a
 import java.util.Optional;
 import java.util.Set;
 import java.util.concurrent.CompletableFuture;
@@ -1208,12 +1205,9 @@
             this.policiesShardRegion = requireNonNull(policiesShardRegion);
             this.thingIdCache = requireNonNull(thingIdCache);
             this.policyEnforcerCache = requireNonNull(policyEnforcerCache);
-<<<<<<< HEAD
             this.preEnforcer = Objects.requireNonNullElseGet(preEnforcer, () -> CompletableFuture::completedFuture);
-=======
-            this.preEnforcer = Optional.ofNullable(preEnforcer).orElse(CompletableFuture::completedFuture);
-            this.creationRestrictionEnforcer = Optional.ofNullable(creationRestrictionEnforcer).orElse(CreationRestrictionEnforcer.NULL);
->>>>>>> 2730896a
+            this.creationRestrictionEnforcer = Optional.ofNullable(creationRestrictionEnforcer)
+                    .orElse(CreationRestrictionEnforcer.NULL);
         }
 
         @Override
@@ -1237,17 +1231,14 @@
 
         @Override
         public AbstractEnforcement<ThingCommand<?>> createEnforcement(final Contextual<ThingCommand<?>> context) {
-<<<<<<< HEAD
             return new ThingCommandEnforcement(context,
+                    actorSystem,
                     thingsShardRegion,
                     policiesShardRegion,
                     thingIdCache,
                     policyEnforcerCache,
-                    preEnforcer);
-=======
-            return new ThingCommandEnforcement(context, actorSystem, thingsShardRegion, policiesShardRegion, thingIdCache,
-                    policyEnforcerCache, preEnforcer, creationRestrictionEnforcer);
->>>>>>> 2730896a
+                    preEnforcer,
+                    creationRestrictionEnforcer);
         }
 
     }
