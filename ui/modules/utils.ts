/*
 * Copyright (c) 2022 Contributors to the Eclipse Foundation
 *
 * See the NOTICE file(s) distributed with this work for additional
 * information regarding copyright ownership.
 *
 * This program and the accompanying materials are made available under the
 * terms of the Eclipse Public License 2.0 which is available at
 * http://www.eclipse.org/legal/epl-2.0
 *
 * SPDX-License-Identifier: EPL-2.0
 */

/* eslint-disable quotes */
import autoComplete from '@tarekraafat/autocomplete.js';
import * as ace from 'ace-builds/src-noconflict/ace';
<<<<<<< HEAD
import { Toast, Modal } from 'bootstrap';
=======
import { Modal, Toast } from 'bootstrap';
>>>>>>> b391ad3c


const dom = {
  modalBodyConfirm: null,
  buttonConfirmed: null,
  toastContainer: null,
};

/**
 * Initializes components. Should be called after DOMContentLoaded event
 */
export function ready() {
  getAllElementsById(dom);
}

/**
 * Adds a table to a table element
 * @param {HTMLTableElement} table tbody element the row is added to
 * @param {String} key first column text of the row. Acts as id of the row
 * @param {boolean} selected if true, the new row will be marked as selected
 * @param {boolean} withClipBoardCopy add a clipboard button at the last column of the row
 * @param {array} columnValues texts for additional columns of the row
 * @return {Element} created row
 */
export const addTableRow = function (table, key, selected, withClipBoardCopy = false, ...columnValues) {
  const row = table.insertRow();
  row.id = key;
  addCellToRow(row, key, key, 0);
  columnValues.forEach((value) => {
    addCellToRow(row, value);
  });
  if (selected) {
    row.classList.add('table-active');
  }
  if (withClipBoardCopy) {
    addClipboardCopyToRow(row);
  }
  return row;
};

/**
 * Adds a checkbox as a firs column of a row
 * @param {HTMLTableRowElement} row target row
 * @param {String} id an id for the checkbox element
 * @param {boolean} checked check the checkbox
 * @param {function} onToggle callback for the onchange event of the checkbox
 */
export function addCheckboxToRow(row, id, checked, onToggle) {
  const td = row.insertCell(0);
  td.style.verticalAlign = 'middle';
  td.style.width = '25px';
  const checkBox = document.createElement('input');
  checkBox.type = 'checkbox';
  checkBox.id = id;
  checkBox.checked = checked;
  checkBox.onchange = onToggle;
  td.append(checkBox);
}

/**
 * Adds a cell to the row including a tooltip
 * @param {HTMLTableRowElement} row target row
 * @param {String} cellContent content of new cell
 * @param {String} cellTooltip tooltip for new cell
 * @param {Number} position optional, default -1 (add to the end)
 * @return {HTMLElement} created cell element
 */
export function addCellToRow(row, cellContent, cellTooltip = null, position = -1) {
  const cell = row.insertCell(position);
  cell.innerHTML = cellContent;
  cell.setAttribute('data-bs-toggle', 'tooltip');
  cell.title = cellTooltip ?? cellContent;
  return cell;
}

/**
 * Adds a clipboard copy button to a row. The text of the previous table cell will be copied
 * @param {HTMLTableRowElement} row target row
 */
export function addClipboardCopyToRow(row: HTMLTableRowElement) {
  const td = row.insertCell();
  td.style.textAlign = 'right';
  const button = document.createElement('button');
  button.classList.add('btn', 'btn-sm');
  button.style.padding = '0';
  button.innerHTML = `<i class="bi bi-clipboard"></i>`;
  button.onclick = (evt) => {
    const td = (evt.currentTarget as HTMLElement).parentNode.previousSibling as HTMLTableCellElement;
    navigator.clipboard.writeText(td.innerText);
  };
  td.appendChild(button);
}

/**
 * Adds a header cell to the given table row
 * @param {HTMLTableRowElement} row target row
 * @param {String} label label for the header cell
 */
export function insertHeaderCell(row, label) {
  const th = document.createElement('th');
  th.innerHTML = label;
  row.appendChild(th);
}

/**
 * Create a radio button element
 * @param {HTMLElement} target target element
 * @param {String} groupName group for consecutive added radio buttons
 * @param {String} value name of the radio button
 * @param {boolean} checked check the radio button
 */
export function addRadioButton(target, groupName, value, checked) {
  const radio = document.createElement('div');
  radio.innerHTML = `<div class="form-check">
    <input class="form-check-input" type="radio" id="${value}" name="${groupName}" value="${value}"
        ${checked ? 'checked' : ''}>
    <label class="form-check-label" for="${value}">
      ${value}
    </label>
  </div>`;
  target.appendChild(radio);
}

/**
 * Create a list of option elements
 * @param {HTMLElement} target target element (select)
 * @param {array} options Array of strings to be filled as options
 */
export function setOptions(target, options) {
  target.innerHTML = '';
  options.forEach((key) => {
    const option = document.createElement('option');
    option.text = key;
    target.appendChild(option);
  });
}

/**
 * Creates a drop down item or header
 * @param {HTMLElement} target target element
 * @param {array} items array of items for the drop down
 * @param {boolean} isHeader (optional) true to add a header line
 */
export function addDropDownEntries(target, items, isHeader = false) {
  items.forEach((value) => {
    const li = document.createElement('li');
    li.innerHTML = isHeader ?
      `<h6 class="dropdown-header">${value}</h6>` :
      `<a class="dropdown-item" href="#">${value}</a>`;
    target.appendChild(li);
  });
}

/**
 * Add a tab pane in the UI. tab header and tab contens are added
 * @param {HTMLElement} tabItemsNode root node for the tabs
 * @param {HTMLElement} tabContentsNode root node for the tab contents
 * @param {String} title name of the new tab
 * @param {String} contentHTML tab content for the new tab
 * @param {String} toolTip (optional) toolip on the tab item
 * @return {String} id of the tabpane content node
 */
export function addTab(tabItemsNode, tabContentsNode, title, contentHTML, toolTip = null) {
  const id = 'tab' + Math.random().toString(36).replace('0.', '');

  const li = document.createElement('li');
  li.classList.add('nav-item');
  if (toolTip) {
    li.setAttribute('data-bs-toggle', 'tooltip');
    li.setAttribute('title', toolTip);
  }
  li.innerHTML = `<a class="nav-link" data-bs-toggle="tab" data-bs-target="#${id}">${title}</a>`;
  tabItemsNode.appendChild(li);

  const template = document.createElement('template');
  template.innerHTML = contentHTML;
  template.content.firstElementChild.id = id;
  tabContentsNode.appendChild(template.content.firstElementChild);

  return id;
}

/**
 * Get the HTMLElements of all the given ids. The HTMLElements will be returned in the original object
 * @param {Object} domObjects object with empty keys that are used as ids of the dom elements
 * @param {DocumentFragment} searchRoot optional root to search in (optional, used for shadow dom)
 */
export function getAllElementsById(domObjects: object, searchRoot: DocumentFragment = null) {
  Object.keys(domObjects).forEach((id) => {
    domObjects[id] = (searchRoot ?? document).getElementById(id);
    if (!domObjects[id]) {
      throw new Error(`Element ${id} not found.`);
    }
  });
}

/**
 * Show an error toast
 * @param {String} message Message for toast
 * @param {String} header Header for toast
 * @param {String} status Status text for toas
 */
export function showError(message, header = 'Error', status = '') {
  const domToast = document.createElement('div');
  domToast.classList.add('toast');
  domToast.innerHTML = `<div class="toast-header alert-danger">
  <i class="bi me-2 bi-exclamation-triangle-fill"></i>
  <strong class="me-auto">${header}</strong>
  <small>${status}</small>
  <button type="button" class="btn-close" data-bs-dismiss="toast" aria-label="Close"></button>
  </div>
  <div class="toast-body">${message}</div>`;

  dom.toastContainer.appendChild(domToast);
  domToast.addEventListener("hidden.bs.toast", () => {
    domToast.remove();
  });
  const bsToast = new Toast(domToast);
  bsToast.show();
}

/**
 * Error object for user errors
 * @param {String} message Message that was displayed to the user in an error toast
 */
function UserException(message) {
  this.message = message;
  this.name = 'UserException';
}

/**
 * User assertion. If the condition is false, a message is displayed to the user and execution breaks by throwing
 * an error.
 * @param {boolean} condition If false, an error is shown to the user
 * @param {String} message Message to be shown to the user
 * @param {HTMLElement} validatedElement Optional element that was validated
 */
export function assert(condition, message, validatedElement = null) {
  if (validatedElement) {
    validatedElement.classList.remove('is-invalid');
  }
  if (!condition) {
    if (validatedElement) {
      validatedElement.parentNode.getElementsByClassName('invalid-feedback')[0].innerHTML = message;
      validatedElement.classList.add('is-invalid');
    } else {
      showError(message, 'Error');
    }
    throw new UserException(message);
  }
}

/**
 * Simple Date format that makes ISO string more readable and cuts off the milliseconds
 * @param {String} dateISOString to format
 * @param {boolean} withMilliseconds don t cut off milliseconds if true
 * @return {String} formatted date
 */
export function formatDate(dateISOString, withMilliseconds = false) {
  if (withMilliseconds) {
    return dateISOString.replace('T', ' ').replace('Z', '').replace('.', ' ');
  } else {
    return dateISOString.split('.')[0].replace('T', ' ');
  }
}

let modalConfirm;

/**
 * Like from bootbox or bootprompt
 * @param {String} message confirm message
 * @param {String} action button text
 * @param {function} callback true if confirmed
 */
export function confirm(message, action, callback) {
  modalConfirm = modalConfirm ?? new Modal('#modalConfirm');
  dom.modalBodyConfirm.innerHTML = message;
  dom.buttonConfirmed.innerText = action;
  dom.buttonConfirmed.onclick = callback;
  modalConfirm.show();
}

/**
 * Creates and configures an ace editor
 * @param {String} domId id of the dom element for the ace editor
 * @param {*} sessionMode session mode of the ace editor
 * @param {*} readOnly sets the editor to read only and removes the line numbers
 * @return {*} created ace editor
 */
export function createAceEditor(domId, sessionMode, readOnly = false) {
  const result = ace.edit(domId);

  result.session.setMode(sessionMode);
  if (readOnly) {
    result.setReadOnly(true);
    result.renderer.setShowGutter(false);
  }

  return result;
}

/**
 * Sets value of ace editor
 * @param {Object} aceEditor editor instance
 * @param {String} value value to set on the ace editor
 */
export function setEditorValue(aceEditor, value) {
  aceEditor.setValue(value);
  aceEditor.clearSelection();
}

/**
 * Creates a autocomplete input field
 * @param {String} selector selector for the input field
 * @param {function} src src
 * @param {String} placeHolder placeholder for input field
 * @return {Object} autocomplete instance
 */
export function createAutoComplete(selector, src, placeHolder) {
  // eslint-disable-next-line new-cap
  return new autoComplete({
    selector: selector,
    data: {
      src: src,
      keys: ['label', 'group'],
    },
    placeHolder: placeHolder,
    resultsList: {
      class: 'dropdown-menu show',
      maxResults: 30,
    },
    resultItem: {
      class: 'dropdown-item',
      highlight: true,
      element: (item, data) => {
        item.style = 'display: flex;';
        item.innerHTML = `<span style="flex-grow: 1;" >${data.key === 'label' ? data.match : data.value.label}</span>
            <span style="color: 3a8c9a;" class="fw-light fst-italic ms-1">
              ${data.key === 'group' ? data.match : data.value.group}</span>`;
      },
    },
    events: {
      input: {
        results: () => {
          Array.from(document.getElementsByClassName('resizable_pane')).forEach((resizePane: HTMLElement) => {
            resizePane.style.overflow = 'unset';
          });
        },
        close: () => {
          Array.from(document.getElementsByClassName('resizable_pane')).forEach((resizePane: HTMLElement) => {
            resizePane.style.overflow = 'auto';
          });
        },
      },
    },
  });
}

/**
 * Links the hidden input element for validation to the table
 * @param {HTMLElement} tableElement tbody that is validated
 * @param {HTMLElement} inputElement input element with validation
 */
export function addValidatorToTable(tableElement, inputElement) {
  tableElement.addEventListener('click', () => {
    inputElement.classList.remove('is-invalid');
  });
}

/**
 * Adjust selection of a table
 * @param {HTMLTableElement} tbody table with the data
 * @param {function} condition evaluate if table row should be selected or not
 */
export function tableAdjustSelection(tbody: HTMLTableElement, condition: (row: HTMLTableRowElement) => boolean) {
  Array.from(tbody.rows).forEach((row) => {
    if (condition(row)) {
      row.classList.add('table-active');
    } else {
      row.classList.remove('table-active');
    }
  });
}<|MERGE_RESOLUTION|>--- conflicted
+++ resolved
@@ -14,11 +14,7 @@
 /* eslint-disable quotes */
 import autoComplete from '@tarekraafat/autocomplete.js';
 import * as ace from 'ace-builds/src-noconflict/ace';
-<<<<<<< HEAD
-import { Toast, Modal } from 'bootstrap';
-=======
 import { Modal, Toast } from 'bootstrap';
->>>>>>> b391ad3c
 
 
 const dom = {
