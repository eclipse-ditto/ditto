/*
 * Copyright (c) 2019 Contributors to the Eclipse Foundation
 *
 * See the NOTICE file(s) distributed with this work for additional
 * information regarding copyright ownership.
 *
 * This program and the accompanying materials are made available under the
 * terms of the Eclipse Public License 2.0 which is available at
 * http://www.eclipse.org/legal/epl-2.0
 *
 * SPDX-License-Identifier: EPL-2.0
 */
package org.eclipse.ditto.connectivity.service.messaging.httppush;

import java.nio.ByteBuffer;
import java.nio.charset.Charset;
import java.nio.charset.StandardCharsets;
import java.text.MessageFormat;
import java.time.Duration;
import java.util.ArrayList;
import java.util.Arrays;
import java.util.Base64;
import java.util.Collection;
import java.util.List;
import java.util.Map;
import java.util.Objects;
import java.util.Optional;
import java.util.concurrent.CompletableFuture;
import java.util.concurrent.CompletionStage;
import java.util.function.BiConsumer;
import java.util.function.BiFunction;
import java.util.stream.Collectors;
import java.util.stream.Stream;

import javax.annotation.Nullable;

import org.eclipse.ditto.base.model.acks.DittoAcknowledgementLabel;
import org.eclipse.ditto.base.model.auth.AuthorizationContext;
import org.eclipse.ditto.base.model.common.HttpStatus;
import org.eclipse.ditto.base.model.common.HttpStatusCodeOutOfRangeException;
import org.eclipse.ditto.base.model.entity.id.EntityId;
import org.eclipse.ditto.base.model.entity.id.WithEntityId;
import org.eclipse.ditto.base.model.headers.DittoHeaders;
import org.eclipse.ditto.base.model.headers.DittoHeadersBuilder;
import org.eclipse.ditto.base.model.signals.Signal;
import org.eclipse.ditto.base.model.signals.SignalWithEntityId;
import org.eclipse.ditto.base.model.signals.acks.Acknowledgement;
import org.eclipse.ditto.base.model.signals.commands.Command;
import org.eclipse.ditto.base.model.signals.commands.CommandResponse;
import org.eclipse.ditto.connectivity.api.ExternalMessage;
import org.eclipse.ditto.connectivity.model.Connection;
import org.eclipse.ditto.connectivity.model.ConnectivityInternalErrorException;
import org.eclipse.ditto.connectivity.model.GenericTarget;
import org.eclipse.ditto.connectivity.model.MessageSendingFailedException;
import org.eclipse.ditto.connectivity.model.Target;
import org.eclipse.ditto.connectivity.service.config.ConnectivityConfig;
import org.eclipse.ditto.connectivity.service.config.HttpPushConfig;
import org.eclipse.ditto.connectivity.service.messaging.BasePublisherActor;
import org.eclipse.ditto.connectivity.service.messaging.ConnectivityStatusResolver;
import org.eclipse.ditto.connectivity.service.messaging.SendResult;
import org.eclipse.ditto.connectivity.service.messaging.internal.ConnectionFailure;
import org.eclipse.ditto.connectivity.service.messaging.monitoring.ConnectionMonitor;
import org.eclipse.ditto.connectivity.service.messaging.monitoring.logs.InfoProviderFactory;
import org.eclipse.ditto.connectivity.service.messaging.signing.NoOpSigning;
import org.eclipse.ditto.internal.models.signal.SignalInformationPoint;
import org.eclipse.ditto.internal.utils.metrics.DittoMetrics;
import org.eclipse.ditto.internal.utils.metrics.instruments.timer.PreparedTimer;
import org.eclipse.ditto.json.JsonFactory;
import org.eclipse.ditto.json.JsonObject;
import org.eclipse.ditto.json.JsonValue;
import org.eclipse.ditto.messages.model.Message;
import org.eclipse.ditto.messages.model.MessageHeadersBuilder;
import org.eclipse.ditto.messages.model.signals.commands.MessageCommand;
import org.eclipse.ditto.messages.model.signals.commands.MessageCommandResponse;
import org.eclipse.ditto.messages.model.signals.commands.SendClaimMessage;
import org.eclipse.ditto.messages.model.signals.commands.SendClaimMessageResponse;
import org.eclipse.ditto.messages.model.signals.commands.SendFeatureMessage;
import org.eclipse.ditto.messages.model.signals.commands.SendFeatureMessageResponse;
import org.eclipse.ditto.messages.model.signals.commands.SendThingMessage;
import org.eclipse.ditto.messages.model.signals.commands.SendThingMessageResponse;
import org.eclipse.ditto.protocol.ProtocolFactory;
import org.eclipse.ditto.protocol.adapter.DittoProtocolAdapter;
import org.eclipse.ditto.things.model.signals.commands.ThingCommand;
import org.eclipse.ditto.things.model.signals.commands.ThingCommandResponse;

import akka.Done;
import akka.NotUsed;
import akka.actor.ActorRef;
import akka.actor.Props;
import akka.http.javadsl.model.HttpCharset;
import akka.http.javadsl.model.HttpEntities;
import akka.http.javadsl.model.HttpHeader;
import akka.http.javadsl.model.HttpMethod;
import akka.http.javadsl.model.HttpMethods;
import akka.http.javadsl.model.HttpRequest;
import akka.http.javadsl.model.HttpResponse;
import akka.http.javadsl.model.Uri;
import akka.http.javadsl.model.headers.ContentType;
import akka.japi.Pair;
import akka.japi.pf.ReceiveBuilder;
import akka.stream.KillSwitch;
import akka.stream.KillSwitches;
import akka.stream.Materializer;
import akka.stream.OverflowStrategy;
import akka.stream.QueueOfferResult;
import akka.stream.javadsl.Flow;
import akka.stream.javadsl.Keep;
import akka.stream.javadsl.Sink;
import akka.stream.javadsl.Source;
import akka.stream.javadsl.SourceQueue;
import scala.util.Try;

/**
 * Actor responsible for publishing messages to an HTTP endpoint.
 */
final class HttpPublisherActor extends BasePublisherActor<HttpPublishTarget> {

    /**
     * The name of this Actor in the ActorSystem.
     */
    static final String ACTOR_NAME = "httpPublisherActor";

    private static final long READ_BODY_TIMEOUT_MS = 10000L;

    private static final DittoProtocolAdapter DITTO_PROTOCOL_ADAPTER = DittoProtocolAdapter.newInstance();

    private static final String TOO_MANY_IN_FLIGHT_MESSAGE_DESCRIPTION = "This can have the following reasons:\n" +
            "a) The HTTP endpoint does not consume the messages fast enough.\n" +
            "b) The client count and/or the parallelism of this connection is not configured high enough.";

    static final String OMIT_REQUEST_BODY_CONFIG_KEY = "omitRequestBody";

    private final HttpPushFactory factory;

    private final Materializer materializer;
    private final SourceQueue<Pair<HttpRequest, HttpPushContext>> sourceQueue;
    private final KillSwitch killSwitch;
    private final HttpRequestSigning httpRequestSigning;
<<<<<<< HEAD
    private final HttpPushRoundTripSignalsValidator httpPushRoundTripSignalValidator;
=======
    private final List<HttpMethod> omitBodyForMethods;
>>>>>>> 2730896a

    @SuppressWarnings("unused")
    private HttpPublisherActor(final Connection connection,
            final HttpPushFactory factory,
            final String clientId,
<<<<<<< HEAD
            final ActorRef proxyActor,
            final ConnectivityStatusResolver connectivityStatusResolver) {

        super(connection, clientId, proxyActor, connectivityStatusResolver);
=======
            final ConnectivityStatusResolver connectivityStatusResolver,
            final ConnectivityConfig connectivityConfig) {
        super(connection, clientId, connectivityStatusResolver, connectivityConfig);
>>>>>>> 2730896a
        this.factory = factory;
        materializer = Materializer.createMaterializer(this::getContext);
        final var config = connectionConfig.getHttpPushConfig();
        final var materialized =
                Source.<Pair<HttpRequest, HttpPushContext>>queue(config.getMaxQueueSize(), OverflowStrategy.dropNew())
                        .viaMat(buildHttpRequestFlow(config), Keep.left())
                        .viaMat(KillSwitches.single(), Keep.both())
                        .toMat(Sink.foreach(HttpPublisherActor::processResponse), Keep.both())
                        .run(materializer);
        sourceQueue = materialized.first().first();
        killSwitch = materialized.first().second();

        // Inform self of stream termination.
        // If self is alive, the error should be escalated.
        materialized.second()
                .whenComplete((done, error) -> getSelf().tell(toConnectionFailure(done, error), ActorRef.noSender()));

        httpRequestSigning = connection.getCredentials()
                .map(credentials -> credentials.accept(HttpRequestSigningExtension.get(getContext().getSystem())))
                .orElse(NoOpSigning.INSTANCE);
<<<<<<< HEAD
        httpPushRoundTripSignalValidator = HttpPushRoundTripSignalsValidator.newInstance(connectionLogger);
=======

        omitBodyForMethods = parseOmitBodyMethods(connection, config);
>>>>>>> 2730896a
    }

    /**
     * Creates Akka configuration object for this actor.
     *
     * @param connection the connection.
     * @param factory the http push factory to use.
     * @param clientId the client ID.
     * @param proxyActor the actor used to send signals into the ditto cluster.
     * @param connectivityStatusResolver connectivity status resolver to resolve occurred exceptions to a connectivity
     * status.
     * @param connectivityConfig the config of the connectivity service with potential overwrites.
     * @return the Akka configuration Props object.
     */
    static Props props(final Connection connection, final HttpPushFactory factory, final String clientId,
<<<<<<< HEAD
            final ActorRef proxyActor, final ConnectivityStatusResolver connectivityStatusResolver) {
        return Props.create(HttpPublisherActor.class, connection, factory, clientId, proxyActor,
                connectivityStatusResolver);
    }

    private static Uri setPathAndQuery(final Uri uri, @Nullable final String path, @Nullable final String query) {
        var newUri = uri;
        if (path != null) {
            final var slash = "/";
            newUri = path.startsWith(slash) ? newUri.path(path) : newUri.path(slash + path);
        }
        if (query != null) {
            newUri = newUri.rawQueryString(query);
        }
        return newUri;
    }

    private static Pair<Iterable<HttpHeader>, ContentType> getHttpHeadersPair(
            final Map<String, String> messageHeaders) {
        final Collection<HttpHeader> headers = new ArrayList<>(messageHeaders.size());
        ContentType contentType = null;
        for (final var entry : messageHeaders.entrySet()) {
            if (!ReservedHeaders.contains(entry.getKey())) {
                final var httpHeader = HttpHeader.parse(entry.getKey(), entry.getValue());
                if (httpHeader instanceof ContentType) {
                    contentType = (ContentType) httpHeader;
                } else {
                    headers.add(httpHeader);
                }
            }
        }
        return Pair.create(headers, contentType);
    }

    // Async callback. Must be thread-safe.
    private static void processResponse(final Pair<Try<HttpResponse>, HttpPushContext> responseWithContext) {
        responseWithContext.second().onResponse(responseWithContext.first());
    }

    private static DittoHeaders mergeWithResponseHeaders(final DittoHeaders dittoHeaders, final HttpResponse response) {
        // Special handling of content-type because it needs to be extracted from the entity instead of the headers.
        final DittoHeadersBuilder<?, ?> dittoHeadersBuilder =
                dittoHeaders.toBuilder().contentType(response.entity().getContentType().toString());

        response.getHeaders().forEach(header -> dittoHeadersBuilder.putHeader(header.name(), header.value()));

        return dittoHeadersBuilder.build();
    }

    private static byte[] getPayloadAsBytes(final ExternalMessage message) {
        return message.isTextMessage()
                ? getTextPayload(message).getBytes()
                : getBytePayload(message);
    }

    private static String getTextPayload(final ExternalMessage message) {
        return message.getTextPayload().orElse("");
    }

    private static byte[] getBytePayload(final ExternalMessage message) {
        return message.getBytePayload().map(ByteBuffer::array).orElse(new byte[0]);
    }

    private static CompletionStage<JsonValue> getResponseBody(final HttpResponse response, final int maxBytes,
            final Materializer materializer) {

        return response.entity()
                .withSizeLimit(maxBytes)
                .toStrict(READ_BODY_TIMEOUT_MS, materializer)
                .thenApply(strictEntity -> {
                    final akka.http.javadsl.model.ContentType contentType = strictEntity.getContentType();
                    final Charset charset = contentType.getCharsetOption()
                            .map(HttpCharset::nioCharset)
                            .orElse(StandardCharsets.UTF_8);
                    final byte[] bytes = strictEntity.getData().toArray();
                    final org.eclipse.ditto.base.model.headers.contenttype.ContentType dittoContentType =
                            org.eclipse.ditto.base.model.headers.contenttype.ContentType.of(contentType.toString());
                    if (dittoContentType.isJson()) {
                        final String bodyString = new String(bytes, charset);
                        try {
                            return JsonFactory.readFrom(bodyString);
                        } catch (final Exception e) {
                            return JsonValue.of(bodyString);
                        }
                    } else if (dittoContentType.isBinary()) {
                        final String base64bytes = Base64.getEncoder().encodeToString(bytes);
                        return JsonFactory.newValue(base64bytes);
                    } else {
                        // add text payload as JSON string
                        return JsonFactory.newValue(new String(bytes, charset));
                    }
                });
    }

    private static Uri stripUserInfo(final Uri requestUri) {
        return requestUri.userInfo("");
=======
            final ConnectivityStatusResolver connectivityStatusResolver, final ConnectivityConfig connectivityConfig) {
        return Props.create(HttpPublisherActor.class, connection, factory, clientId, connectivityStatusResolver,
                connectivityConfig);
>>>>>>> 2730896a
    }

    private Flow<Pair<HttpRequest, HttpPushContext>, Pair<Try<HttpResponse>, HttpPushContext>, ?>
    buildHttpRequestFlow(final HttpPushConfig config) {

        final Duration requestTimeout = config.getRequestTimeout();

        final PreparedTimer timer = DittoMetrics.timer("http_publish_request_time")
                // Set maximum duration higher than request timeout to avoid race conditions
                .maximumDuration(requestTimeout.plus(Duration.ofSeconds(5)))
                .tag("id", connection.getId().toString());

        final BiConsumer<Duration, ConnectionMonitor.InfoProvider> logRequestTimes =
                (duration, infoProvider) -> connectionLogger.success(infoProvider,
                        "HTTP request took <{0}> ms.", duration.toMillis());


        final Flow<Pair<HttpRequest, HttpPushContext>, Pair<HttpRequest, HttpPushContext>, NotUsed> oauthFlow =
                ClientCredentialsFlowVisitor.eval(getContext().getSystem(), config, connection);

        final Flow<Pair<HttpRequest, HttpPushContext>, Pair<HttpRequest, HttpPushContext>, NotUsed> requestSigningFlow =
                Flow.<Pair<HttpRequest, HttpPushContext>>create()
                        .flatMapConcat(pair -> httpRequestSigning.sign(pair.first())
                                .map(signedRequest -> {
                                    logger.debug("SignedRequest <{}>", signedRequest);
                                    return Pair.create(signedRequest, pair.second());
                                }));

        final var httpPushFlow =
                factory.createFlow(getContext().getSystem(), logger, requestTimeout, timer, logRequestTimes);

        return oauthFlow.via(requestSigningFlow).via(httpPushFlow);
    }

    @Override
    public void postStop() throws Exception {
        killSwitch.shutdown();
        super.postStop();
    }

    @Override
    protected void preEnhancement(final ReceiveBuilder receiveBuilder) {
        // noop
    }

    @Override
    protected void postEnhancement(final ReceiveBuilder receiveBuilder) {
        receiveBuilder.match(ConnectionFailure.class, failure -> getContext().getParent().tell(failure, getSelf()));
    }

    @Override
    protected HttpPublishTarget toPublishTarget(final GenericTarget target) {
        return HttpPublishTarget.of(target.getAddress());
    }

    @Override
    protected CompletionStage<SendResult> publishMessage(final Signal<?> signal,
            @Nullable final Target autoAckTarget,
            final HttpPublishTarget publishTarget,
            final ExternalMessage message,
            final int maxTotalMessageSize,
            final int ackSizeQuota,
            @Nullable final AuthorizationContext targetAuthorizationContext) {

        if (null == targetAuthorizationContext) {
            // only for reply-targets this context is empty, but this can never be the case for http.
            throw ConnectivityInternalErrorException.fromMessage("Authorization context for target is missing",
                    message.getInternalHeaders());
        }

        final var resultFuture = new CompletableFuture<SendResult>();
        final var request = createRequest(publishTarget, message);
        final var context =
                newContext(signal, autoAckTarget, request, message, maxTotalMessageSize, ackSizeQuota,
                        targetAuthorizationContext, resultFuture);

        sourceQueue.offer(Pair.create(request, context))
                .handle(handleQueueOfferResult(message, resultFuture));

        return resultFuture;
    }

    private HttpRequest createRequest(final HttpPublishTarget publishTarget, final ExternalMessage message) {
        final HttpRequest result;

        final Pair<Iterable<HttpHeader>, ContentType> headersPair = getHttpHeadersPair(message.getHeaders());
        final var requestWithoutEntity = newRequestWithoutEntity(publishTarget, headersPair.first(), message);
        final ContentType contentTypeHeader = headersPair.second();
<<<<<<< HEAD
        if (contentTypeHeader != null) {
            final var httpEntity =
                    HttpEntities.create(contentTypeHeader.contentType(), getPayloadAsBytes(message));
            result = requestWithoutEntity.withEntity(httpEntity);
        } else if (message.isTextMessage()) {
            result = requestWithoutEntity.withEntity(getTextPayload(message));
        } else {
            result = requestWithoutEntity.withEntity(getBytePayload(message));
        }

        return result;
=======

        if (omitBodyForMethods.contains(publishTarget.getMethod())) {
            return requestWithoutEntity;
        } else {
            if (contentTypeHeader != null) {
                final HttpEntity.Strict httpEntity =
                        HttpEntities.create(contentTypeHeader.contentType(), getPayloadAsBytes(message));
                return requestWithoutEntity.withEntity(httpEntity);
            } else if (message.isTextMessage()) {
                return requestWithoutEntity.withEntity(getTextPayload(message));
            } else {
                return requestWithoutEntity.withEntity(getBytePayload(message));
            }
        }

>>>>>>> 2730896a
    }

    private HttpRequest newRequestWithoutEntity(final HttpPublishTarget publishTarget,
            final Iterable<HttpHeader> headers,
            final ExternalMessage message) {

        final var request = factory.newRequest(publishTarget).addHeaders(headers);
        final var messageHeaders = message.getHeaders();

        return request.withUri(setPathAndQuery(request.getUri(),
                messageHeaders.get(ReservedHeaders.HTTP_PATH.name),
                messageHeaders.get(ReservedHeaders.HTTP_QUERY.name)));
    }

    // Async callback. Must be thread-safe.
    private BiFunction<QueueOfferResult, Throwable, Void> handleQueueOfferResult(final ExternalMessage message,
            final CompletableFuture<?> resultFuture) {

        return (queueOfferResult, error) -> {
            if (error != null) {
                final String errorDescription = "Source queue failure";
                logger.error(error, errorDescription);
                resultFuture.completeExceptionally(error);
                escalate(error, errorDescription);
            } else if (Objects.equals(queueOfferResult, QueueOfferResult.dropped())) {
                resultFuture.completeExceptionally(MessageSendingFailedException.newBuilder()
                        .message("Outgoing HTTP request aborted: There are too many in-flight requests.")
                        .description(TOO_MANY_IN_FLIGHT_MESSAGE_DESCRIPTION)
                        .dittoHeaders(message.getInternalHeaders())
                        .build());
            }

            return null;
        };
    }

    private HttpPushContext newContext(final Signal<?> signal,
            @Nullable final Target autoAckTarget,
            final HttpRequest request,
            final ExternalMessage message,
            final int maxTotalMessageSize,
            final int ackSizeQuota,
            final AuthorizationContext targetAuthorizationContext,
            final CompletableFuture<SendResult> resultFuture) {

<<<<<<< HEAD
        return tryResponse -> {
            final var l = logger.withCorrelationId(message.getInternalHeaders());

            if (tryResponse.isSuccess()) {
                final var response = tryResponse.get();
                l.info("Got response status <{}>", response.status());
                l.debug("Sent message <{}>.", message);
                l.debug("Got response <{} {} {}>", response.status(), response.getHeaders(),
                        response.entity().getContentType());

                toCommandResponseOrAcknowledgement(signal, autoAckTarget, response, maxTotalMessageSize, ackSizeQuota,
                        targetAuthorizationContext)
                        .thenAccept(resultFuture::complete)
                        .exceptionally(e -> {
                            resultFuture.completeExceptionally(e);
                            return null;
                        });
            } else {
                final var failure = tryResponse.failed();
                final var error = failure.get();
                if (l.isDebugEnabled()) {
                    l.debug("Failed to send message <{}> due to <{}: {}>",
                            message,
                            error.getClass().getSimpleName(),
                            error.getMessage());
                } else {
                    l.info("Failed to send message due to <{}: {}>",
                            error.getClass().getSimpleName(),
                            error.getMessage());
                }
                resultFuture.completeExceptionally(error);
                escalate(error, MessageFormat.format("Failed to send HTTP request to <{0}>.",
                        stripUserInfo(request.getUri())));
            }
=======
        return new HttpPushContext() {
            @Override
            public void onResponse(final Try<HttpResponse> tryResponse) {
                final Uri requestUri = stripUserInfo(request.getUri());

                final ThreadSafeDittoLoggingAdapter l = logger.withCorrelationId(message.getInternalHeaders());

                if (tryResponse.isFailure()) {
                    final Throwable error = tryResponse.toEither().left().get();
                    final String errorDescription = MessageFormat.format("Failed to send HTTP request to <{0}>.",
                            requestUri);
                    l.info("Failed to send message due to <{}: {}>", error.getClass().getSimpleName(),
                            error.getMessage());
                    l.debug("Failed to send message <{}> due to <{}: {}>", message, error.getClass().getSimpleName(),
                            error.getMessage());
                    resultFuture.completeExceptionally(error);
                    escalate(error, errorDescription);
                } else {
                    final HttpResponse response = tryResponse.toEither().right().get();
                    l.info("Got response status <{}>", response.status());
                    l.debug("Sent message <{}>. Got response <{} {}>", message, response.status(),
                            response.getHeaders());

                    toCommandResponseOrAcknowledgement(signal, autoAckTarget, response, maxTotalMessageSize,
                            ackSizeQuota)
                            .thenAccept(resultFuture::complete)
                            .exceptionally(e -> {
                                resultFuture.completeExceptionally(e);
                                return null;
                            });
                }
            }

            @Override
            public ConnectionMonitor.InfoProvider getInfoProvider() {
                return InfoProviderFactory.forExternalMessage(message);
            }
>>>>>>> 2730896a
        };
    }

    private CompletionStage<SendResult> toCommandResponseOrAcknowledgement(final Signal<?> sentSignal,
            @Nullable final Target autoAckTarget,
            final HttpResponse response,
            final int maxTotalMessageSize,
            final int ackSizeQuota,
            final AuthorizationContext targetAuthorizationContext) {

        final var autoAckLabel = getAcknowledgementLabel(autoAckTarget);

        final var statusCode = response.status().intValue();
        final HttpStatus httpStatus;
        try {
            httpStatus = HttpStatus.getInstance(statusCode);
        } catch (final HttpStatusCodeOutOfRangeException e) {
            response.discardEntityBytes(materializer);
            final var error = MessageSendingFailedException.newBuilder()
                    .message(String.format("Remote server delivered unknown HTTP status code <%d>!", statusCode))
                    .cause(e)
                    .build();
            return CompletableFuture.failedFuture(error);
        }

        final var isSentSignalLiveCommand = SignalInformationPoint.isLiveCommand(sentSignal);
        final int maxResponseSize = isSentSignalLiveCommand ? maxTotalMessageSize : ackSizeQuota;
        return getResponseBody(response, maxResponseSize, materializer).thenApply(body -> {
            @Nullable final CommandResponse<?> result;
            final var mergedDittoHeaders = mergeWithResponseHeaders(sentSignal.getDittoHeaders(), response);
            final Optional<EntityId> entityIdOptional = WithEntityId.getEntityIdOfType(EntityId.class, sentSignal);
            if (autoAckLabel.isPresent() && entityIdOptional.isPresent()) {
                final EntityId entityId = entityIdOptional.get();

                if (DittoAcknowledgementLabel.LIVE_RESPONSE.equals(autoAckLabel.get())) {
                    // Live-Response is declared as issued ack => parse live response from response
                    if (sentSignal instanceof MessageCommand) {
                        result = toMessageCommandResponse((MessageCommand<?, ?>) sentSignal, mergedDittoHeaders, body,
                                httpStatus, targetAuthorizationContext);
                    } else if (sentSignal instanceof ThingCommand &&
                            SignalInformationPoint.isChannelLive(sentSignal)) {
                        result = toLiveCommandResponse(mergedDittoHeaders, body, targetAuthorizationContext);
                    } else {
                        result = null;
                    }
                } else {
                    // There is an issued ack declared but its not live-response => handle response as acknowledgement.
                    result = Acknowledgement.of(autoAckLabel.get(), entityId, httpStatus, mergedDittoHeaders, body);
                }

            } else {
                // No Acks declared as issued acks => Handle response either as live response or as acknowledgement
                // or as fallback build a response for local diagnostics.
                final boolean isDittoProtocolMessage = mergedDittoHeaders.getDittoContentType()
                        .filter(org.eclipse.ditto.base.model.headers.contenttype.ContentType::isDittoProtocol)
                        .isPresent();
                if (isDittoProtocolMessage && body.isObject()) {
                    final CommandResponse<?> parsedResponse =
                            toCommandResponse(body.asObject(), targetAuthorizationContext);
                    if (parsedResponse instanceof Acknowledgement) {
                        result = parsedResponse;
                    } else if (SignalInformationPoint.isLiveCommandResponse(parsedResponse)) {
                        result = parsedResponse;
                    } else {
                        result = null;
                    }
                } else {
                    result = null;
                }
            }

            final var liveCommandWithEntityId = tryToGetAsLiveCommandWithEntityId(sentSignal);
            if (liveCommandWithEntityId.isPresent()
                    && null != result
                    && SignalInformationPoint.isLiveCommandResponse(result)) {

                // Do only return command response for live commands with a correct response.
                httpPushRoundTripSignalValidator.accept((Command<?>) liveCommandWithEntityId.get(), result);
            }
            if (result == null) {
                connectionLogger.success(InfoProviderFactory.forSignal(signal),
                        "No CommandResponse created from HTTP response with status <{0}> and body <{1}>.",
                        response.status(), body);
            } else {
                connectionLogger.success(InfoProviderFactory.forSignal(result),
                        "CommandResponse <{0}> created from HTTP response with Status <{1}> and body <{2}>.",
                        result, response.status(), body);
            }
            final MessageSendingFailedException sendFailure;
            if (!httpStatus.isSuccess()) {
                final String message =
                        String.format("Got non success status code: <%s> and body: <%s>", httpStatus.getCode(), body);
                sendFailure = MessageSendingFailedException.newBuilder()
                        .message(message)
                        .dittoHeaders(mergedDittoHeaders)
                        .build();
            } else {
                sendFailure = null;
            }

            return new SendResult(result, sendFailure, mergedDittoHeaders);
        });
    }

    private static Optional<SignalWithEntityId<?>> tryToGetAsLiveCommandWithEntityId(@Nullable final Signal<?> signal) {
        final SignalWithEntityId<?> result;
        if (SignalInformationPoint.isLiveCommand(signal)) {
            result = (SignalWithEntityId<?>) signal;
        } else {
            result = null;
        }
        return Optional.ofNullable(result);
    }

    @Nullable
    private MessageCommandResponse<?, ?> toMessageCommandResponse(final MessageCommand<?, ?> sentMessageCommand,
            final DittoHeaders dittoHeaders,
            final JsonValue jsonValue,
            final HttpStatus status,
            final AuthorizationContext targetAuthorizationContext) {

        final boolean isDittoProtocolMessage = dittoHeaders.getDittoContentType()
                .filter(org.eclipse.ditto.base.model.headers.contenttype.ContentType::isDittoProtocol)
                .isPresent();
        if (isDittoProtocolMessage && jsonValue.isObject()) {
            final CommandResponse<?> commandResponse =
                    toCommandResponse(jsonValue.asObject(), targetAuthorizationContext);
            if (commandResponse == null) {
                return null;
            } else if (commandResponse instanceof MessageCommandResponse) {
                return (MessageCommandResponse<?, ?>) commandResponse;
            } else {
                connectionLogger.failure("Expected <{0}> to be of type <{1}> but was of type <{2}>",
                        commandResponse, MessageCommandResponse.class.getSimpleName(),
                        commandResponse.getClass().getSimpleName());
                return null;
            }
        } else {
            final var commandMessage = sentMessageCommand.getMessage();
            final var messageHeaders = MessageHeadersBuilder.of(commandMessage.getHeaders())
                    .httpStatus(status)
                    .putHeaders(dittoHeaders)
                    .build();
            final var message = Message.newBuilder(messageHeaders)
                    .payload(jsonValue)
                    .build();

            switch (sentMessageCommand.getType()) {
                case SendClaimMessage.TYPE:
                    return SendClaimMessageResponse.of(sentMessageCommand.getEntityId(), message, status,
                            dittoHeaders);
                case SendThingMessage.TYPE:
                    return SendThingMessageResponse.of(sentMessageCommand.getEntityId(), message, status,
                            dittoHeaders);
                case SendFeatureMessage.TYPE:
                    final SendFeatureMessage<?> sendFeatureMessage = (SendFeatureMessage<?>) sentMessageCommand;
                    return SendFeatureMessageResponse.of(sentMessageCommand.getEntityId(),
                            sendFeatureMessage.getFeatureId(), message, status, dittoHeaders);
                default:
<<<<<<< HEAD
                    connectionLogger.failure("Initial message command type <{0}> is unknown.",
                            sentMessageCommand.getType());
=======
                    connectionLogger.failure(InfoProviderFactory.forSignal(messageCommand),
                            "Initial message command type <{0}> is unknown.", messageCommand.getType());
>>>>>>> 2730896a
                    return null;
            }
        }
    }

    @Nullable
    private CommandResponse<?> toLiveCommandResponse(final DittoHeaders dittoHeaders,
            final JsonValue jsonValue,
            final AuthorizationContext targetAuthorizationContext) {

        final boolean isDittoProtocolMessage = dittoHeaders.getDittoContentType()
                .filter(org.eclipse.ditto.base.model.headers.contenttype.ContentType::isDittoProtocol)
                .isPresent();
        if (isDittoProtocolMessage && jsonValue.isObject()) {
            final var commandResponse =
                    toCommandResponse(jsonValue.asObject(), targetAuthorizationContext);
            if (commandResponse == null) {
                return null;
            } else if (commandResponse instanceof ThingCommandResponse &&
                    SignalInformationPoint.isChannelLive(commandResponse)) {
                return commandResponse;
            } else {
                connectionLogger.failure("Expected <{0}> to be of type <{1}> but was of type <{2}>.",
                        commandResponse, ThingCommandResponse.class.getSimpleName(),
                        commandResponse.getClass().getSimpleName());
                return null;
            }
        } else {
<<<<<<< HEAD
=======
            connectionLogger.exception(InfoProviderFactory.forHeaders(jsonifiableAdaptable.getDittoHeaders()),
                    "Expected <{}> to be of type <{}> but was of type <{}>.", jsonObject,
                    CommandResponse.class.getSimpleName(), signal.getClass().getSimpleName());
>>>>>>> 2730896a
            return null;
        }
    }

<<<<<<< HEAD
    @Nullable
    private CommandResponse<?> toCommandResponse(final JsonObject jsonObject,
            final AuthorizationContext targetAuthorizationContext) {
=======
    private static DittoHeaders setDittoHeaders(final DittoHeaders dittoHeaders, final HttpResponse response) {
        // Special handling of content-type because it needs to be extracted from the entity instead of the headers.
        final DittoHeadersBuilder<?, ?> dittoHeadersBuilder =
                dittoHeaders.toBuilder().contentType(response.entity().getContentType().toString());

        response.getHeaders().forEach(header -> dittoHeadersBuilder.putHeader(header.name(), header.value()));

        return dittoHeadersBuilder.build();
    }

    private List<HttpMethod> parseOmitBodyMethods(final Connection connection,
            final HttpPushConfig httpPushConfig) {
        return Optional.of(connection.getSpecificConfig())
                .map(specificConfig -> specificConfig.get(OMIT_REQUEST_BODY_CONFIG_KEY))
                .map(methods -> {
                    if (methods.isEmpty()) {
                        return Stream.<String>empty();
                    } else {
                        return Arrays.stream(methods.split(","));
                    }
                })
                .map(s -> s.flatMap(m -> HttpMethods.lookup(m).stream()).collect(Collectors.toList()))
                .orElse(httpPushConfig.getOmitRequestBodyMethods()
                        .stream().flatMap(m -> HttpMethods.lookup(m).stream()).collect(Collectors.toList()));
    }

    private static byte[] getPayloadAsBytes(final ExternalMessage message) {
        return message.isTextMessage()
                ? getTextPayload(message).getBytes()
                : getBytePayload(message);
    }
>>>>>>> 2730896a

        final var jsonifiableAdaptable = ProtocolFactory.jsonifiableAdaptableFromJson(jsonObject);
        final var signal = DITTO_PROTOCOL_ADAPTER.fromAdaptable(jsonifiableAdaptable);

        if (signal instanceof CommandResponse) {
            final var commandResponse = (CommandResponse<?>) signal;
            final var dittoHeadersWithTargetAuthorization = signal.getDittoHeaders().toBuilder()
                    .authorizationContext(targetAuthorizationContext)
                    .build();

            return commandResponse.setDittoHeaders(dittoHeadersWithTargetAuthorization);

        } else {
            connectionLogger.exception("Expected <{}> to be of type <{}> but was of type <{}>.",
                    jsonObject, CommandResponse.class.getSimpleName(), signal.getClass().getSimpleName());
            return null;
        }
    }

    private ConnectionFailure toConnectionFailure(@Nullable final Done done, @Nullable final Throwable error) {
        return ConnectionFailure.of(getSelf(), error, "HttpPublisherActor stream terminated");
    }

    private enum ReservedHeaders {

        HTTP_QUERY("http.query"),

        HTTP_PATH("http.path");

        private final String name;

        ReservedHeaders(final String name) {
            this.name = name;
        }

        private static boolean contains(final String header) {
            return Arrays.stream(values()).anyMatch(reservedHeader -> reservedHeader.matches(header));
        }

        private boolean matches(final String headerName) {
            return name.equalsIgnoreCase(headerName);
        }
    }

}
<|MERGE_RESOLUTION|>--- conflicted
+++ resolved
@@ -63,6 +63,7 @@
 import org.eclipse.ditto.connectivity.service.messaging.monitoring.logs.InfoProviderFactory;
 import org.eclipse.ditto.connectivity.service.messaging.signing.NoOpSigning;
 import org.eclipse.ditto.internal.models.signal.SignalInformationPoint;
+import org.eclipse.ditto.internal.utils.akka.logging.ThreadSafeDittoLoggingAdapter;
 import org.eclipse.ditto.internal.utils.metrics.DittoMetrics;
 import org.eclipse.ditto.internal.utils.metrics.instruments.timer.PreparedTimer;
 import org.eclipse.ditto.json.JsonFactory;
@@ -136,26 +137,17 @@
     private final SourceQueue<Pair<HttpRequest, HttpPushContext>> sourceQueue;
     private final KillSwitch killSwitch;
     private final HttpRequestSigning httpRequestSigning;
-<<<<<<< HEAD
+    private final List<HttpMethod> omitBodyForMethods;
     private final HttpPushRoundTripSignalsValidator httpPushRoundTripSignalValidator;
-=======
-    private final List<HttpMethod> omitBodyForMethods;
->>>>>>> 2730896a
 
     @SuppressWarnings("unused")
     private HttpPublisherActor(final Connection connection,
             final HttpPushFactory factory,
             final String clientId,
-<<<<<<< HEAD
             final ActorRef proxyActor,
-            final ConnectivityStatusResolver connectivityStatusResolver) {
-
-        super(connection, clientId, proxyActor, connectivityStatusResolver);
-=======
             final ConnectivityStatusResolver connectivityStatusResolver,
             final ConnectivityConfig connectivityConfig) {
-        super(connection, clientId, connectivityStatusResolver, connectivityConfig);
->>>>>>> 2730896a
+        super(connection, clientId, proxyActor, connectivityStatusResolver, connectivityConfig);
         this.factory = factory;
         materializer = Materializer.createMaterializer(this::getContext);
         final var config = connectionConfig.getHttpPushConfig();
@@ -176,12 +168,9 @@
         httpRequestSigning = connection.getCredentials()
                 .map(credentials -> credentials.accept(HttpRequestSigningExtension.get(getContext().getSystem())))
                 .orElse(NoOpSigning.INSTANCE);
-<<<<<<< HEAD
+
+        omitBodyForMethods = parseOmitBodyMethods(connection, config);
         httpPushRoundTripSignalValidator = HttpPushRoundTripSignalsValidator.newInstance(connectionLogger);
-=======
-
-        omitBodyForMethods = parseOmitBodyMethods(connection, config);
->>>>>>> 2730896a
     }
 
     /**
@@ -197,10 +186,10 @@
      * @return the Akka configuration Props object.
      */
     static Props props(final Connection connection, final HttpPushFactory factory, final String clientId,
-<<<<<<< HEAD
-            final ActorRef proxyActor, final ConnectivityStatusResolver connectivityStatusResolver) {
+            final ActorRef proxyActor, final ConnectivityStatusResolver connectivityStatusResolver,
+            final ConnectivityConfig connectivityConfig) {
         return Props.create(HttpPublisherActor.class, connection, factory, clientId, proxyActor,
-                connectivityStatusResolver);
+                connectivityStatusResolver, connectivityConfig);
     }
 
     private static Uri setPathAndQuery(final Uri uri, @Nullable final String path, @Nullable final String query) {
@@ -294,11 +283,6 @@
 
     private static Uri stripUserInfo(final Uri requestUri) {
         return requestUri.userInfo("");
-=======
-            final ConnectivityStatusResolver connectivityStatusResolver, final ConnectivityConfig connectivityConfig) {
-        return Props.create(HttpPublisherActor.class, connection, factory, clientId, connectivityStatusResolver,
-                connectivityConfig);
->>>>>>> 2730896a
     }
 
     private Flow<Pair<HttpRequest, HttpPushContext>, Pair<Try<HttpResponse>, HttpPushContext>, ?>
@@ -387,35 +371,23 @@
         final Pair<Iterable<HttpHeader>, ContentType> headersPair = getHttpHeadersPair(message.getHeaders());
         final var requestWithoutEntity = newRequestWithoutEntity(publishTarget, headersPair.first(), message);
         final ContentType contentTypeHeader = headersPair.second();
-<<<<<<< HEAD
-        if (contentTypeHeader != null) {
-            final var httpEntity =
-                    HttpEntities.create(contentTypeHeader.contentType(), getPayloadAsBytes(message));
-            result = requestWithoutEntity.withEntity(httpEntity);
-        } else if (message.isTextMessage()) {
-            result = requestWithoutEntity.withEntity(getTextPayload(message));
-        } else {
-            result = requestWithoutEntity.withEntity(getBytePayload(message));
-        }
-
-        return result;
-=======
 
         if (omitBodyForMethods.contains(publishTarget.getMethod())) {
             return requestWithoutEntity;
         } else {
             if (contentTypeHeader != null) {
-                final HttpEntity.Strict httpEntity =
+                final var httpEntity =
                         HttpEntities.create(contentTypeHeader.contentType(), getPayloadAsBytes(message));
-                return requestWithoutEntity.withEntity(httpEntity);
+                result = requestWithoutEntity.withEntity(httpEntity);
             } else if (message.isTextMessage()) {
-                return requestWithoutEntity.withEntity(getTextPayload(message));
+                result = requestWithoutEntity.withEntity(getTextPayload(message));
             } else {
-                return requestWithoutEntity.withEntity(getBytePayload(message));
-            }
-        }
-
->>>>>>> 2730896a
+                result = requestWithoutEntity.withEntity(getBytePayload(message));
+        }
+
+        return result;
+    }
+
     }
 
     private HttpRequest newRequestWithoutEntity(final HttpPublishTarget publishTarget,
@@ -461,72 +433,41 @@
             final AuthorizationContext targetAuthorizationContext,
             final CompletableFuture<SendResult> resultFuture) {
 
-<<<<<<< HEAD
-        return tryResponse -> {
-            final var l = logger.withCorrelationId(message.getInternalHeaders());
-
-            if (tryResponse.isSuccess()) {
-                final var response = tryResponse.get();
-                l.info("Got response status <{}>", response.status());
-                l.debug("Sent message <{}>.", message);
-                l.debug("Got response <{} {} {}>", response.status(), response.getHeaders(),
-                        response.entity().getContentType());
-
-                toCommandResponseOrAcknowledgement(signal, autoAckTarget, response, maxTotalMessageSize, ackSizeQuota,
-                        targetAuthorizationContext)
-                        .thenAccept(resultFuture::complete)
-                        .exceptionally(e -> {
-                            resultFuture.completeExceptionally(e);
-                            return null;
-                        });
-            } else {
-                final var failure = tryResponse.failed();
-                final var error = failure.get();
-                if (l.isDebugEnabled()) {
-                    l.debug("Failed to send message <{}> due to <{}: {}>",
-                            message,
-                            error.getClass().getSimpleName(),
-                            error.getMessage());
-                } else {
-                    l.info("Failed to send message due to <{}: {}>",
-                            error.getClass().getSimpleName(),
-                            error.getMessage());
-                }
-                resultFuture.completeExceptionally(error);
-                escalate(error, MessageFormat.format("Failed to send HTTP request to <{0}>.",
-                        stripUserInfo(request.getUri())));
-            }
-=======
         return new HttpPushContext() {
             @Override
             public void onResponse(final Try<HttpResponse> tryResponse) {
-                final Uri requestUri = stripUserInfo(request.getUri());
-
                 final ThreadSafeDittoLoggingAdapter l = logger.withCorrelationId(message.getInternalHeaders());
 
-                if (tryResponse.isFailure()) {
-                    final Throwable error = tryResponse.toEither().left().get();
-                    final String errorDescription = MessageFormat.format("Failed to send HTTP request to <{0}>.",
-                            requestUri);
-                    l.info("Failed to send message due to <{}: {}>", error.getClass().getSimpleName(),
-                            error.getMessage());
-                    l.debug("Failed to send message <{}> due to <{}: {}>", message, error.getClass().getSimpleName(),
-                            error.getMessage());
-                    resultFuture.completeExceptionally(error);
-                    escalate(error, errorDescription);
-                } else {
-                    final HttpResponse response = tryResponse.toEither().right().get();
+                if (tryResponse.isSuccess()) {
+                    final var response = tryResponse.get();
                     l.info("Got response status <{}>", response.status());
-                    l.debug("Sent message <{}>. Got response <{} {}>", message, response.status(),
-                            response.getHeaders());
-
-                    toCommandResponseOrAcknowledgement(signal, autoAckTarget, response, maxTotalMessageSize,
-                            ackSizeQuota)
+                    l.debug("Sent message <{}>.", message);
+                    l.debug("Got response <{} {} {}>", response.status(), response.getHeaders(),
+                            response.entity().getContentType());
+
+                    toCommandResponseOrAcknowledgement(signal, autoAckTarget, response, maxTotalMessageSize, ackSizeQuota,
+                            targetAuthorizationContext)
                             .thenAccept(resultFuture::complete)
                             .exceptionally(e -> {
                                 resultFuture.completeExceptionally(e);
                                 return null;
                             });
+                } else {
+                    final var failure = tryResponse.failed();
+                    final var error = failure.get();
+                    if (l.isDebugEnabled()) {
+                        l.debug("Failed to send message <{}> due to <{}: {}>",
+                                message,
+                                error.getClass().getSimpleName(),
+                                error.getMessage());
+                    } else {
+                        l.info("Failed to send message due to <{}: {}>",
+                                error.getClass().getSimpleName(),
+                                error.getMessage());
+                    }
+                    resultFuture.completeExceptionally(error);
+                    escalate(error, MessageFormat.format("Failed to send HTTP request to <{0}>.",
+                            stripUserInfo(request.getUri())));
                 }
             }
 
@@ -534,7 +475,6 @@
             public ConnectionMonitor.InfoProvider getInfoProvider() {
                 return InfoProviderFactory.forExternalMessage(message);
             }
->>>>>>> 2730896a
         };
     }
 
@@ -615,7 +555,7 @@
                 httpPushRoundTripSignalValidator.accept((Command<?>) liveCommandWithEntityId.get(), result);
             }
             if (result == null) {
-                connectionLogger.success(InfoProviderFactory.forSignal(signal),
+                connectionLogger.success(InfoProviderFactory.forSignal(sentSignal),
                         "No CommandResponse created from HTTP response with status <{0}> and body <{1}>.",
                         response.status(), body);
             } else {
@@ -694,13 +634,8 @@
                     return SendFeatureMessageResponse.of(sentMessageCommand.getEntityId(),
                             sendFeatureMessage.getFeatureId(), message, status, dittoHeaders);
                 default:
-<<<<<<< HEAD
-                    connectionLogger.failure("Initial message command type <{0}> is unknown.",
-                            sentMessageCommand.getType());
-=======
-                    connectionLogger.failure(InfoProviderFactory.forSignal(messageCommand),
-                            "Initial message command type <{0}> is unknown.", messageCommand.getType());
->>>>>>> 2730896a
+                    connectionLogger.failure(InfoProviderFactory.forSignal(sentMessageCommand),
+                            "Initial message command type <{0}> is unknown.", sentMessageCommand.getType());
                     return null;
             }
         }
@@ -729,29 +664,35 @@
                 return null;
             }
         } else {
-<<<<<<< HEAD
-=======
+            return null;
+        }
+    }
+
+    @Nullable
+    private CommandResponse<?> toCommandResponse(final JsonObject jsonObject,
+            final AuthorizationContext targetAuthorizationContext) {
+
+        final var jsonifiableAdaptable = ProtocolFactory.jsonifiableAdaptableFromJson(jsonObject);
+        final var signal = DITTO_PROTOCOL_ADAPTER.fromAdaptable(jsonifiableAdaptable);
+
+        if (signal instanceof CommandResponse) {
+            final var commandResponse = (CommandResponse<?>) signal;
+            final var dittoHeadersWithTargetAuthorization = signal.getDittoHeaders().toBuilder()
+                    .authorizationContext(targetAuthorizationContext)
+                    .build();
+
+            return commandResponse.setDittoHeaders(dittoHeadersWithTargetAuthorization);
+
+        } else {
             connectionLogger.exception(InfoProviderFactory.forHeaders(jsonifiableAdaptable.getDittoHeaders()),
                     "Expected <{}> to be of type <{}> but was of type <{}>.", jsonObject,
                     CommandResponse.class.getSimpleName(), signal.getClass().getSimpleName());
->>>>>>> 2730896a
             return null;
         }
     }
 
-<<<<<<< HEAD
-    @Nullable
-    private CommandResponse<?> toCommandResponse(final JsonObject jsonObject,
-            final AuthorizationContext targetAuthorizationContext) {
-=======
-    private static DittoHeaders setDittoHeaders(final DittoHeaders dittoHeaders, final HttpResponse response) {
-        // Special handling of content-type because it needs to be extracted from the entity instead of the headers.
-        final DittoHeadersBuilder<?, ?> dittoHeadersBuilder =
-                dittoHeaders.toBuilder().contentType(response.entity().getContentType().toString());
-
-        response.getHeaders().forEach(header -> dittoHeadersBuilder.putHeader(header.name(), header.value()));
-
-        return dittoHeadersBuilder.build();
+    private ConnectionFailure toConnectionFailure(@Nullable final Done done, @Nullable final Throwable error) {
+        return ConnectionFailure.of(getSelf(), error, "HttpPublisherActor stream terminated");
     }
 
     private List<HttpMethod> parseOmitBodyMethods(final Connection connection,
@@ -770,35 +711,6 @@
                         .stream().flatMap(m -> HttpMethods.lookup(m).stream()).collect(Collectors.toList()));
     }
 
-    private static byte[] getPayloadAsBytes(final ExternalMessage message) {
-        return message.isTextMessage()
-                ? getTextPayload(message).getBytes()
-                : getBytePayload(message);
-    }
->>>>>>> 2730896a
-
-        final var jsonifiableAdaptable = ProtocolFactory.jsonifiableAdaptableFromJson(jsonObject);
-        final var signal = DITTO_PROTOCOL_ADAPTER.fromAdaptable(jsonifiableAdaptable);
-
-        if (signal instanceof CommandResponse) {
-            final var commandResponse = (CommandResponse<?>) signal;
-            final var dittoHeadersWithTargetAuthorization = signal.getDittoHeaders().toBuilder()
-                    .authorizationContext(targetAuthorizationContext)
-                    .build();
-
-            return commandResponse.setDittoHeaders(dittoHeadersWithTargetAuthorization);
-
-        } else {
-            connectionLogger.exception("Expected <{}> to be of type <{}> but was of type <{}>.",
-                    jsonObject, CommandResponse.class.getSimpleName(), signal.getClass().getSimpleName());
-            return null;
-        }
-    }
-
-    private ConnectionFailure toConnectionFailure(@Nullable final Done done, @Nullable final Throwable error) {
-        return ConnectionFailure.of(getSelf(), error, "HttpPublisherActor stream terminated");
-    }
-
     private enum ReservedHeaders {
 
         HTTP_QUERY("http.query"),
