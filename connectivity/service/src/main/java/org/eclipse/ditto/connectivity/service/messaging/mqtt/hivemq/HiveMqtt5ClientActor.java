/*
 * Copyright (c) 2019 Contributors to the Eclipse Foundation
 *
 * See the NOTICE file(s) distributed with this work for additional
 * information regarding copyright ownership.
 *
 * This program and the accompanying materials are made available under the
 * terms of the Eclipse Public License 2.0 which is available at
 * http://www.eclipse.org/legal/epl-2.0
 *
 * SPDX-License-Identifier: EPL-2.0
 */
package org.eclipse.ditto.connectivity.service.messaging.mqtt.hivemq;

import java.time.Duration;
import java.util.concurrent.CompletableFuture;
import java.util.concurrent.CompletionStage;

import javax.annotation.Nullable;

import org.eclipse.ditto.base.model.headers.DittoHeaders;
import org.eclipse.ditto.connectivity.model.Connection;
import org.eclipse.ditto.connectivity.model.Source;
import org.eclipse.ditto.connectivity.service.messaging.mqtt.MqttSpecificConfig;
import org.eclipse.ditto.internal.utils.akka.logging.ThreadSafeDittoLoggingAdapter;

import com.hivemq.client.mqtt.mqtt5.Mqtt5AsyncClient;
import com.hivemq.client.mqtt.mqtt5.message.connect.Mqtt5ConnectBuilder;
import com.hivemq.client.mqtt.mqtt5.message.connect.connack.Mqtt5ConnAck;
import com.hivemq.client.mqtt.mqtt5.message.publish.Mqtt5Publish;
import com.hivemq.client.mqtt.mqtt5.message.subscribe.Mqtt5Subscribe;
import com.hivemq.client.mqtt.mqtt5.message.subscribe.suback.Mqtt5SubAck;
import com.typesafe.config.Config;

import akka.NotUsed;
import akka.actor.ActorRef;
import akka.actor.Props;
import akka.stream.javadsl.Sink;

/**
 * Actor which handles connection to MQTT 5 server.
 *
 * @since 1.1.0
 */
public final class HiveMqtt5ClientActor
        extends AbstractMqttClientActor<Mqtt5Subscribe, Mqtt5Publish, Mqtt5AsyncClient, Mqtt5SubAck> {

    private final HiveMqtt5ClientFactory clientFactory;

    @SuppressWarnings("unused") // used by `props` via reflection
    private HiveMqtt5ClientActor(final Connection connection,
            final ActorRef proxyActor,
            final ActorRef connectionActor,
            final HiveMqtt5ClientFactory clientFactory,
            final DittoHeaders dittoHeaders,
            final Config connectivityConfigOverwrites) {

        super(connection, proxyActor, connectionActor, dittoHeaders, connectivityConfigOverwrites);
        this.clientFactory = clientFactory;
    }

    @SuppressWarnings("unused") // used by `props` via reflection
    private HiveMqtt5ClientActor(final Connection connection,
            final ActorRef proxyActor,
            final ActorRef connectionActor,
            final DittoHeaders dittoHeaders,
            final Config connectivityConfigOverwrites) {
        super(connection, proxyActor, connectionActor, dittoHeaders, connectivityConfigOverwrites);
        this.clientFactory = DefaultHiveMqtt5ClientFactory.getInstance(this::getSshTunnelState);
    }

    @Override
    HiveMqttClientFactory<Mqtt5AsyncClient, ?> getClientFactory() {
        return clientFactory;
    }

    /**
     * Creates Akka configuration object for this actor.
     *
     * @param connection the connection.
     * @param proxyActor the actor used to send signals into the ditto cluster.
     * @param clientFactory factory used to create required mqtt clients
     * @param connectionActor the parent connection actor
     * @param dittoHeaders headers of the command that caused this actor to be created
     * @param connectivityConfigOverwrites the overwrites for the connectivity config for the given connection.
     * @return the Akka configuration Props object.
     */
    public static Props props(final Connection connection, final ActorRef proxyActor,
            final HiveMqtt5ClientFactory clientFactory, final ActorRef connectionActor,
            final DittoHeaders dittoHeaders, final Config connectivityConfigOverwrites) {
        return Props.create(HiveMqtt5ClientActor.class, connection, proxyActor, connectionActor, clientFactory,
                dittoHeaders, connectivityConfigOverwrites);
    }

    /**
     * Creates Akka configuration object for this actor.
     *
     * @param connection the connection.
     * @param proxyActor the actor used to send signals into the ditto cluster.
     * @param connectionActor the parent connection actor.
     * @param dittoHeaders headers of the command that caused this actor to be created.
     * @return the Akka configuration Props object.
     */
    public static Props props(final Connection connection, final ActorRef proxyActor,
            final ActorRef connectionActor, final DittoHeaders dittoHeaders,
            final Config connectivityConfigOverwrites) {
        return Props.create(HiveMqtt5ClientActor.class, connection, proxyActor, connectionActor, dittoHeaders,
                connectivityConfigOverwrites);
    }

    @Override
    AbstractMqttSubscriptionHandler<Mqtt5Subscribe, Mqtt5Publish, Mqtt5SubAck> createSubscriptionHandler(
            final Connection connection, final Mqtt5AsyncClient client, final ThreadSafeDittoLoggingAdapter logger) {

        return new HiveMqtt5SubscriptionHandler(connection, client, logger);
    }

    @Override
    CompletionStage<Mqtt5ConnAck> sendConn(final Mqtt5AsyncClient client, final boolean cleanSession,
            @Nullable final Duration keepAliveInterval) {
        final Mqtt5ConnectBuilder.Send<CompletableFuture<Mqtt5ConnAck>> connectWith = client.connectWith();
        if (keepAliveInterval != null) {
            connectWith.keepAlive((int) keepAliveInterval.getSeconds());
        }
        return connectWith.cleanStart(cleanSession).send();
    }

    @Override
    CompletionStage<Void> disconnectClient(final Mqtt5AsyncClient client) {
        return client.disconnect();
    }

    @Override
    ActorRef startPublisherActor(final Connection connection, final Mqtt5AsyncClient client) {
        final Props publisherActorProps =
<<<<<<< HEAD
                HiveMqtt5PublisherActor.props(connection, client, isDryRun(), getDefaultClientId(), getProxyActor(),
                        connectivityStatusResolver);
=======
                HiveMqtt5PublisherActor.props(connection, client, isDryRun(), getDefaultClientId(),
                        connectivityStatusResolver, connectivityConfig());
>>>>>>> 2730896a
        return startChildActorConflictFree(HiveMqtt5PublisherActor.NAME, publisherActorProps);
    }

    @Override
    ActorRef startConsumerActor(final boolean dryRun,
            final Source source,
            final Sink<Object, NotUsed> inboundMappingSink,
            final MqttSpecificConfig specificConfig) {

        return startChildActorConflictFree(HiveMqtt5ConsumerActor.NAME,
                HiveMqtt5ConsumerActor.props(connection(), inboundMappingSink, source, dryRun, specificConfig,
                        connectivityStatusResolver, connectivityConfig()));
    }

}<|MERGE_RESOLUTION|>--- conflicted
+++ resolved
@@ -133,13 +133,8 @@
     @Override
     ActorRef startPublisherActor(final Connection connection, final Mqtt5AsyncClient client) {
         final Props publisherActorProps =
-<<<<<<< HEAD
                 HiveMqtt5PublisherActor.props(connection, client, isDryRun(), getDefaultClientId(), getProxyActor(),
-                        connectivityStatusResolver);
-=======
-                HiveMqtt5PublisherActor.props(connection, client, isDryRun(), getDefaultClientId(),
                         connectivityStatusResolver, connectivityConfig());
->>>>>>> 2730896a
         return startChildActorConflictFree(HiveMqtt5PublisherActor.NAME, publisherActorProps);
     }
 
