--- conflicted
+++ resolved
@@ -592,13 +592,9 @@
     }
 
     private void startAckregatorAndForwardSignal(final EntityId entityId,
-<<<<<<< HEAD
-                                                 final Signal<?> signal,
-                                                 @Nullable final ActorRef sender) {
-=======
             final Command<?> command,
             @Nullable final ActorRef sender) {
->>>>>>> fc6f942b
+
 
         ackregatorStarter.doStart(entityId, command, null,
                 responseSignal -> {
