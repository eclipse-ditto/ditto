--- conflicted
+++ resolved
@@ -33,11 +33,8 @@
 import org.apache.kafka.common.header.Header;
 import org.apache.kafka.common.header.internals.RecordHeader;
 import org.eclipse.ditto.base.model.acks.AcknowledgementLabel;
-<<<<<<< HEAD
 import org.eclipse.ditto.base.model.auth.AuthorizationContext;
-=======
 import org.eclipse.ditto.base.model.common.ByteBufferUtils;
->>>>>>> 2730896a
 import org.eclipse.ditto.base.model.common.HttpStatus;
 import org.eclipse.ditto.base.model.entity.id.EntityId;
 import org.eclipse.ditto.base.model.entity.id.WithEntityId;
@@ -98,16 +95,10 @@
             final SendProducerFactory producerFactory,
             final boolean dryRun,
             final String clientId,
-<<<<<<< HEAD
             final ActorRef proxyActor,
-            final ConnectivityStatusResolver connectivityStatusResolver) {
-        super(connection, clientId, proxyActor, connectivityStatusResolver);
-=======
             final ConnectivityStatusResolver connectivityStatusResolver,
-
             final ConnectivityConfig connectivityConfig) {
-        super(connection, clientId, connectivityStatusResolver, connectivityConfig);
->>>>>>> 2730896a
+        super(connection, clientId, proxyActor, connectivityStatusResolver, connectivityConfig);
         this.dryRun = dryRun;
         final Materializer materializer = Materializer.createMaterializer(this::getContext);
         final KafkaProducerConfig producerConfig = connectivityConfig.getConnectionConfig().getKafkaConfig()
@@ -132,19 +123,12 @@
             final SendProducerFactory producerFactory,
             final boolean dryRun,
             final String clientId,
-<<<<<<< HEAD
             final ActorRef proxyActor,
-            final ConnectivityStatusResolver connectivityStatusResolver) {
-
-        return Props.create(KafkaPublisherActor.class, connection, config, producerFactory, dryRun, clientId,
-                proxyActor, connectivityStatusResolver);
-=======
             final ConnectivityStatusResolver connectivityStatusResolver,
             final ConnectivityConfig connectivityConfig) {
 
         return Props.create(KafkaPublisherActor.class, connection, producerFactory, dryRun, clientId,
-                connectivityStatusResolver, connectivityConfig);
->>>>>>> 2730896a
+                proxyActor, connectivityStatusResolver, connectivityConfig);
     }
 
     @Override
