/*
 * Copyright (c) 2017 Contributors to the Eclipse Foundation
 *
 * See the NOTICE file(s) distributed with this work for additional
 * information regarding copyright ownership.
 *
 * This program and the accompanying materials are made available under the
 * terms of the Eclipse Public License 2.0 which is available at
 * http://www.eclipse.org/legal/epl-2.0
 *
 * SPDX-License-Identifier: EPL-2.0
 */
package org.eclipse.ditto.connectivity.service.messaging;

import static org.eclipse.ditto.base.model.common.ConditionChecker.checkArgument;
import static org.eclipse.ditto.base.model.common.ConditionChecker.checkNotNull;
import static org.eclipse.ditto.connectivity.api.BaseClientState.CONNECTED;
import static org.eclipse.ditto.connectivity.api.BaseClientState.CONNECTING;
import static org.eclipse.ditto.connectivity.api.BaseClientState.DISCONNECTED;
import static org.eclipse.ditto.connectivity.api.BaseClientState.DISCONNECTING;
import static org.eclipse.ditto.connectivity.api.BaseClientState.INITIALIZED;
import static org.eclipse.ditto.connectivity.api.BaseClientState.TESTING;
import static org.eclipse.ditto.connectivity.api.BaseClientState.UNKNOWN;

import java.io.IOException;
import java.net.InetSocketAddress;
import java.net.Socket;
import java.net.URI;
import java.net.URLEncoder;
import java.nio.charset.StandardCharsets;
import java.text.MessageFormat;
import java.time.Duration;
import java.time.Instant;
import java.util.Collection;
import java.util.List;
import java.util.Objects;
import java.util.Optional;
import java.util.Set;
import java.util.UUID;
import java.util.concurrent.CompletableFuture;
import java.util.concurrent.CompletionStage;
import java.util.function.Predicate;
import java.util.regex.Pattern;
import java.util.stream.Collectors;
import java.util.stream.Stream;
import java.util.stream.StreamSupport;

import javax.annotation.Nullable;

import org.eclipse.ditto.base.model.acks.AcknowledgementLabel;
import org.eclipse.ditto.base.model.acks.FatalPubSubException;
import org.eclipse.ditto.base.model.acks.PubSubTerminatedException;
import org.eclipse.ditto.base.model.auth.AuthorizationContext;
import org.eclipse.ditto.base.model.entity.id.EntityId;
import org.eclipse.ditto.base.model.entity.id.WithEntityId;
import org.eclipse.ditto.base.model.exceptions.DittoRuntimeException;
import org.eclipse.ditto.base.model.headers.DittoHeaders;
import org.eclipse.ditto.base.model.headers.WithDittoHeaders;
import org.eclipse.ditto.base.model.signals.Signal;
import org.eclipse.ditto.base.model.signals.WithType;
import org.eclipse.ditto.connectivity.api.BaseClientState;
import org.eclipse.ditto.connectivity.api.InboundSignal;
import org.eclipse.ditto.connectivity.api.OutboundSignal;
import org.eclipse.ditto.connectivity.model.Connection;
import org.eclipse.ditto.connectivity.model.ConnectionId;
import org.eclipse.ditto.connectivity.model.ConnectivityModelFactory;
import org.eclipse.ditto.connectivity.model.ConnectivityStatus;
import org.eclipse.ditto.connectivity.model.FilteredTopic;
import org.eclipse.ditto.connectivity.model.ResourceStatus;
import org.eclipse.ditto.connectivity.model.Source;
import org.eclipse.ditto.connectivity.model.SshTunnel;
import org.eclipse.ditto.connectivity.model.Target;
import org.eclipse.ditto.connectivity.model.Topic;
import org.eclipse.ditto.connectivity.model.signals.announcements.ConnectionClosedAnnouncement;
import org.eclipse.ditto.connectivity.model.signals.announcements.ConnectionOpenedAnnouncement;
import org.eclipse.ditto.connectivity.model.signals.commands.ConnectivityCommand;
import org.eclipse.ditto.connectivity.model.signals.commands.exceptions.ConnectionFailedException;
import org.eclipse.ditto.connectivity.model.signals.commands.exceptions.ConnectionSignalIllegalException;
import org.eclipse.ditto.connectivity.model.signals.commands.modify.CheckConnectionLogsActive;
import org.eclipse.ditto.connectivity.model.signals.commands.modify.CloseConnection;
import org.eclipse.ditto.connectivity.model.signals.commands.modify.CreateConnection;
import org.eclipse.ditto.connectivity.model.signals.commands.modify.EnableConnectionLogs;
import org.eclipse.ditto.connectivity.model.signals.commands.modify.LoggingExpired;
import org.eclipse.ditto.connectivity.model.signals.commands.modify.OpenConnection;
import org.eclipse.ditto.connectivity.model.signals.commands.modify.ResetConnectionLogs;
import org.eclipse.ditto.connectivity.model.signals.commands.modify.ResetConnectionMetrics;
import org.eclipse.ditto.connectivity.model.signals.commands.modify.TestConnection;
import org.eclipse.ditto.connectivity.model.signals.commands.query.RetrieveConnectionLogs;
import org.eclipse.ditto.connectivity.model.signals.commands.query.RetrieveConnectionLogsResponse;
import org.eclipse.ditto.connectivity.model.signals.commands.query.RetrieveConnectionMetrics;
import org.eclipse.ditto.connectivity.model.signals.commands.query.RetrieveConnectionMetricsResponse;
import org.eclipse.ditto.connectivity.model.signals.commands.query.RetrieveConnectionStatus;
import org.eclipse.ditto.connectivity.service.config.ClientConfig;
import org.eclipse.ditto.connectivity.service.config.ConnectionThrottlingConfig;
import org.eclipse.ditto.connectivity.service.config.ConnectivityConfig;
import org.eclipse.ditto.connectivity.service.messaging.internal.ClientConnected;
import org.eclipse.ditto.connectivity.service.messaging.internal.ClientDisconnected;
import org.eclipse.ditto.connectivity.service.messaging.internal.ConnectionFailure;
import org.eclipse.ditto.connectivity.service.messaging.internal.RetrieveAddressStatus;
import org.eclipse.ditto.connectivity.service.messaging.monitoring.logs.ConnectionLogger;
import org.eclipse.ditto.connectivity.service.messaging.monitoring.logs.ConnectionLoggerRegistry;
import org.eclipse.ditto.connectivity.service.messaging.monitoring.logs.InfoProviderFactory;
import org.eclipse.ditto.connectivity.service.messaging.monitoring.metrics.ConnectivityCounterRegistry;
import org.eclipse.ditto.connectivity.service.messaging.persistence.ConnectionPersistenceActor;
import org.eclipse.ditto.connectivity.service.messaging.tunnel.SshTunnelActor;
import org.eclipse.ditto.connectivity.service.messaging.tunnel.SshTunnelState;
import org.eclipse.ditto.connectivity.service.messaging.validation.ConnectionValidator;
import org.eclipse.ditto.connectivity.service.util.ConnectivityMdcEntryKey;
import org.eclipse.ditto.internal.utils.akka.logging.DittoLoggerFactory;
import org.eclipse.ditto.internal.utils.akka.logging.ThreadSafeDittoLoggingAdapter;
import org.eclipse.ditto.internal.utils.config.InstanceIdentifierSupplier;
import org.eclipse.ditto.internal.utils.metrics.DittoMetrics;
import org.eclipse.ditto.internal.utils.metrics.instruments.gauge.Gauge;
import org.eclipse.ditto.internal.utils.protocol.ProtocolAdapterProvider;
import org.eclipse.ditto.internal.utils.pubsub.DittoProtocolSub;
import org.eclipse.ditto.internal.utils.pubsub.StreamingType;
import org.eclipse.ditto.internal.utils.search.SubscriptionManager;
import org.eclipse.ditto.protocol.adapter.ProtocolAdapter;
import org.eclipse.ditto.thingsearch.model.signals.commands.ThingSearchCommand;
import org.eclipse.ditto.thingsearch.model.signals.commands.WithSubscriptionId;

import com.typesafe.config.Config;

import akka.Done;
import akka.NotUsed;
import akka.actor.AbstractFSMWithStash;
import akka.actor.ActorRef;
import akka.actor.ActorSelection;
import akka.actor.ActorSystem;
import akka.actor.CoordinatedShutdown;
import akka.actor.FSM;
import akka.actor.OneForOneStrategy;
import akka.actor.Props;
import akka.actor.Status;
import akka.actor.SupervisorStrategy;
import akka.actor.Terminated;
import akka.cluster.pubsub.DistributedPubSub;
import akka.dispatch.MessageDispatcher;
import akka.japi.Pair;
import akka.japi.pf.DeciderBuilder;
import akka.japi.pf.FSMStateFunctionBuilder;
import akka.pattern.Patterns;
import akka.stream.Materializer;
import akka.stream.javadsl.Sink;

/**
 * Base class for ClientActors which implement the connection handling for various connectivity protocols.
 * <p>
 * The actor expects to receive a {@link CreateConnection} command after it was started. If this command is not received
 * within timeout (can be the case when this actor is remotely deployed after the command was sent) the actor requests
 * the required information from ConnectionActor.
 * </p>
 */
public abstract class BaseClientActor extends AbstractFSMWithStash<BaseClientState, BaseClientData> {

    /**
     * Common logger for all sub-classes of BaseClientActor as its MDC already contains the connection ID.
     */
    protected final ThreadSafeDittoLoggingAdapter logger;
    protected static final Status.Success DONE = new Status.Success(Done.getInstance());

    protected ConnectionContext connectionContext;
    protected final ConnectionLogger connectionLogger;
    protected final ConnectivityStatusResolver connectivityStatusResolver;

    /**
     * The name of the dispatcher that will be used for async mapping.
     */
    private static final String MESSAGE_MAPPING_PROCESSOR_DISPATCHER = "message-mapping-processor-dispatcher";
    private static final Pattern EXCLUDED_ADDRESS_REPORTING_CHILD_NAME_PATTERN = Pattern.compile(
            OutboundMappingProcessorActor.ACTOR_NAME + "|" + OutboundDispatchingActor.ACTOR_NAME + "|" +
                    "StreamSupervisor-.*|subscriptionManager");
    private static final String DITTO_STATE_TIMEOUT_TIMER = "dittoStateTimeout";
    private static final int SOCKET_CHECK_TIMEOUT_MS = 2000;
    private static final String CLOSED_BECAUSE_OF_UNKNOWN_FAILURE_MISCONFIGURATION_STATUS_IN_CLIENT =
            "Closed because of unknown/failure/misconfiguration status in client.";

    private final Connection connection;
    private final ConnectivityConfig connectivityConfig;
    private final ActorRef connectionActor;
    private final ActorSelection proxyActorSelection;
    private final Gauge clientGauge;
    private final Gauge clientConnectingGauge;
    private final ReconnectTimeoutStrategy reconnectTimeoutStrategy;
    private final SupervisorStrategy supervisorStrategy;
    private final ClientActorRefs clientActorRefs;
    private final Duration clientActorRefsNotificationDelay;
    private final DittoProtocolSub dittoProtocolSub;
    private final int subscriptionIdPrefixLength;
    private final String actorUUID;
    private final ProtocolAdapter protocolAdapter;
    private final ConnectivityCounterRegistry connectionCounterRegistry;
    private final ConnectionLoggerRegistry connectionLoggerRegistry;
<<<<<<< HEAD
    private final Materializer materializer;
    private final boolean dryRun;
    private final ConnectionContextProvider connectionContextProvider;
    private final ActorRef proxyActor;

    // counter for all child actors ever started to disambiguate between them
    private int childActorCount = 0;
=======
    protected final ConnectionLogger connectionLogger;
    protected final ConnectivityStatusResolver connectivityStatusResolver;
    private final boolean dryRun;
>>>>>>> ce693d1e

    private Sink<Object, NotUsed> inboundMappingSink;
    private ActorRef outboundDispatchingActor;
    private ActorRef outboundMappingProcessorActor;
    private ActorRef subscriptionManager;
    private ActorRef tunnelActor;

    protected BaseClientActor(final Connection connection,
            final ActorRef proxyActor,
            final ActorRef connectionActor,
            final DittoHeaders dittoHeaders,
            final Config connectivityConfigOverwrites) {

        this.connection = checkNotNull(connection, "connection");
        final ActorSystem system = getContext().getSystem();
        final Config config = system.settings().config();
        final Config withOverwrites = connectivityConfigOverwrites.withFallback(config);
        this.connectivityConfig = ConnectivityConfig.of(withOverwrites);
        this.connectionActor = connectionActor;
        this.proxyActor = proxyActor;

        // this is retrieve via the extension for each baseClientActor in order to not pass it as constructor arg
        //  as all constructor arguments need to be serializable as the BaseClientActor is started behind a cluster
        //  router
        dittoProtocolSub = DittoProtocolSub.get(system);
        actorUUID = UUID.randomUUID().toString();

        final var connectionId = connection.getId();
        logger = DittoLoggerFactory.getThreadSafeDittoLoggingAdapter(this)
                .withMdcEntry(ConnectivityMdcEntryKey.CONNECTION_ID, connection.getId());
        // log the default client ID for tracing
        logger.info("Using default client ID <{}>", getDefaultClientId());

        proxyActorSelection = getLocalActorOfSamePath(proxyActor);

        final UserIndicatedErrors userIndicatedErrors = UserIndicatedErrors.of(config);
        connectivityStatusResolver = ConnectivityStatusResolver.of(userIndicatedErrors);

        final ClientConfig clientConfig = connectivityConfig().getClientConfig();
        final var protocolAdapterProvider =
                ProtocolAdapterProvider.load(connectivityConfig().getProtocolConfig(), system);
        protocolAdapter = protocolAdapterProvider.getProtocolAdapter(null);
        final var monitoringConfig = connectivityConfig().getMonitoringConfig();
        connectionCounterRegistry = ConnectivityCounterRegistry.newInstance(connectivityConfig);
        connectionLoggerRegistry = ConnectionLoggerRegistry.fromConfig(monitoringConfig.logger());
        connectionLoggerRegistry.initForConnection(connection);
        connectionCounterRegistry.initForConnection(connection);
        connectionLogger = connectionLoggerRegistry.forConnection(connection.getId());
        clientGauge = DittoMetrics.gauge("connection_client")
                .tag("id", connectionId.toString())
                .tag("type", connection.getConnectionType().getName());
        clientConnectingGauge = DittoMetrics.gauge("connecting_client")
                .tag("id", connectionId.toString())
                .tag("type", connection.getConnectionType().getName());

        reconnectTimeoutStrategy = DuplicationReconnectTimeoutStrategy.fromConfig(clientConfig);
        supervisorStrategy = createSupervisorStrategy(getSelf());
        clientActorRefs = ClientActorRefs.empty();
        clientActorRefsNotificationDelay = randomize(clientConfig.getClientActorRefsNotificationDelay());
        subscriptionIdPrefixLength =
                ConnectionPersistenceActor.getSubscriptionPrefixLength(connection.getClientCount());

        // Send init message to allow for unsafe initialization of subclasses.
        dryRun = dittoHeaders.isDryRun();
    }

    @Override
    public SupervisorStrategy supervisorStrategy() {
        return supervisorStrategy;
    }

    @Override
    public void preStart() throws Exception {
        super.preStart();

        // stable states
        when(UNKNOWN, inUnknownState());
        when(INITIALIZED, inInitializedState());
        when(CONNECTED, inConnectedState());
        when(DISCONNECTED, inDisconnectedState());

        // volatile states
        //
        // DO NOT use state timeout:
        // FSM state timeout gets reset by any message, AND cannot be longer than 5 minutes (Akka v2.5.23).
        when(DISCONNECTING, inDisconnectingState());
        when(CONNECTING, inConnectingState());
        when(TESTING, inTestingState());

        // start with UNKNOWN state but send self OpenConnection because client actors are never created closed
<<<<<<< HEAD
        final var startingData = BaseClientData.BaseClientDataBuilder.from(connection.getId(),
                        connection,
                        ConnectivityStatus.UNKNOWN,
                        ConnectivityStatus.OPEN,
                        "initialized",
                        Instant.now())
                .build();
=======
        final BaseClientData startingData =
                BaseClientData.BaseClientDataBuilder.from(connection.getId(), connection, ConnectivityStatus.UNKNOWN,
                                ConnectivityStatus.OPEN, "initialized", Instant.now())
                        .build();
>>>>>>> ce693d1e
        startWith(UNKNOWN, startingData);

        onTransition(this::onTransition);

        whenUnhandled(inAnyState().anyEvent(this::onUnknownEvent));

        initialize();

        // inform connection actor of my presence if there are other client actors
        if (connection.getClientCount() > 1 && !dryRun) {
            connectionActor.tell(getSelf(), getSelf());
            startTimerWithFixedDelay(Control.REFRESH_CLIENT_ACTOR_REFS.name(),
                    Control.REFRESH_CLIENT_ACTOR_REFS,
                    clientActorRefsNotificationDelay);
        }
        clientActorRefs.add(getSelf());

        closeConnectionBeforeTerminatingCluster();

        init();
    }

    protected ConnectivityConfig connectivityConfig() {
        return connectivityConfig;
    }

    /**
     * Initialize child actors.
     */
    protected void init() {
        final Pair<ActorRef, ActorRef> actorPair = startOutboundActors(protocolAdapter);
        outboundDispatchingActor = actorPair.first();
        outboundMappingProcessorActor = actorPair.second();

        final Sink<Object, NotUsed> inboundDispatchingSink =
                getInboundDispatchingSink(connection, protocolAdapter, outboundMappingProcessorActor);
        inboundMappingSink = getInboundMappingSink(protocolAdapter, inboundDispatchingSink);
        subscriptionManager = startSubscriptionManager(proxyActorSelection, connectivityConfig().getClientConfig());

        if (connection.getSshTunnel().map(SshTunnel::isEnabled).orElse(false)) {
            tunnelActor = startChildActor(SshTunnelActor.ACTOR_NAME, SshTunnelActor.props(connection,
                    connectivityStatusResolver));
        } else {
            tunnelActor = null;
        }
        getSelf().tell(Control.INIT_COMPLETE, ActorRef.noSender());
    }

    private void closeConnectionBeforeTerminatingCluster() {
        if (shouldAnyTargetSendConnectionAnnouncements()) {
            // only add clients of connections to Coordinated shutdown having connection announcements configured
            CoordinatedShutdown.get(getContext().getSystem())
                    .addActorTerminationTask(
                            CoordinatedShutdown.PhaseBeforeServiceUnbind(),
                            "closeConnectionAndShutdown",
                            getSelf(),
                            Optional.of(CloseConnectionAndShutdown.INSTANCE));
        }
    }

    private boolean shouldAnyTargetSendConnectionAnnouncements() {
        return connection().getTargets().stream()
                .anyMatch(target -> target.getTopics().stream()
                        .map(FilteredTopic::getTopic)
                        .anyMatch(Topic.CONNECTION_ANNOUNCEMENTS::equals));
    }

    @Override
    public void postStop() {
        clientGauge.reset();
        clientConnectingGauge.reset();
        stopChildActor(tunnelActor);
        logger.debug("Stopped client with id - <{}>", getDefaultClientId());
        try {
            super.postStop();
        } catch (final Exception e) {
            logger.error(e, "An error occurred post stop.");
        }
    }

    /**
     * Compute the client ID for this actor. The format of the client ID is prefix-uuid, where the uuid is unique to
     * each incarnation of this actor.
     *
     * @param prefix the prefix.
     * @return the client ID.
     */
    protected String getClientId(final CharSequence prefix) {
        if (connection.getClientCount() == 1) {
            return prefix.toString();
        } else {
            return prefix + "_" + actorUUID;
        }
    }

    /**
     * Get the default client ID, which identifies this actor regardless of configuration.
     *
     * @return the default client ID.
     */
    protected String getDefaultClientId() {
        return getClientId(connection.getId());
    }

<<<<<<< HEAD
    /**
     * Get the proxyActor reference.
     *
     * @return the proxyActor ref.
     */
    protected ActorRef getProxyActor() {
        return proxyActor;
    }

    private boolean hasInboundMapperConfigChanged(final ConnectivityConfig connectivityConfig) {
        final var currentConfig = connectionContext.getConnectivityConfig().getMappingConfig().getMapperLimitsConfig();
        final var modifiedConfig = connectivityConfig.getMappingConfig().getMapperLimitsConfig();
        return currentConfig.getMaxMappedInboundMessages() != modifiedConfig.getMaxMappedInboundMessages()
                || currentConfig.getMaxSourceMappers() != modifiedConfig.getMaxSourceMappers();
    }

    private boolean hasOutboundMapperConfigChanged(final ConnectivityConfig connectivityConfig) {
        final var currentConfig = connectionContext.getConnectivityConfig().getMappingConfig().getMapperLimitsConfig();
        final var modifiedConfig = connectivityConfig.getMappingConfig().getMapperLimitsConfig();
        return currentConfig.getMaxMappedOutboundMessages() != modifiedConfig.getMaxMappedOutboundMessages()
                || currentConfig.getMaxTargetMappers() != modifiedConfig.getMaxTargetMappers();
    }

=======
>>>>>>> ce693d1e
    private FSM.State<BaseClientState, BaseClientData> completeInitialization() {

        final State<BaseClientState, BaseClientData> state = goTo(INITIALIZED);

        // Always open connection right away when desired---this actor may be deployed onto other instances and
        // will not be directly controlled by the connection persistence actor.
        if (connection.getConnectionStatus() == ConnectivityStatus.OPEN) {
            getSelf().tell(OpenConnection.of(connection.getId(), DittoHeaders.empty()), getSelf());
        }

        unstashAll();

        return state;
    }

    /**
     * Handles {@link TestConnection} commands by returning a CompletionState of {@link akka.actor.Status.Status Status}
     * which may be {@link akka.actor.Status.Success Success} or {@link akka.actor.Status.Failure Failure}.
     *
     * @param testConnectionCommand the Connection to test
     * @return the CompletionStage with the test result
     */
    protected abstract CompletionStage<Status.Status> doTestConnection(TestConnection testConnectionCommand);

    /**
     * Subclasses should allocate resources (publishers and consumers) in the implementation. This method is called once
     * this {@code Client} connected successfully.
     *
     * @param clientConnected the ClientConnected message which may be subclassed and thus adding more information
     */
    protected void allocateResourcesOnConnection(final ClientConnected clientConnected) {
        // do nothing by default
    }

    /**
     * Clean up everything spawned in {@code allocateResourcesOnConnection}. It should be idempotent.
     */
    protected abstract void cleanupResourcesForConnection();

    /**
     * Invoked when this {@code Client} should connect.
     *
     * @param connection the Connection to use for connecting.
     * @param origin the ActorRef which caused the ConnectClient command.
     */
    protected abstract void doConnectClient(Connection connection, @Nullable ActorRef origin);

    /**
     * Invoked when this {@code Client} should disconnect.
     *
     * @param connection the Connection to use for disconnecting.
     * @param origin the ActorRef which caused the DisconnectClient command.
     * @param shutdownAfterDisconnect whether the base client actor should terminate itself after disconnection.
     */
    protected abstract void doDisconnectClient(Connection connection, @Nullable ActorRef origin,
            final boolean shutdownAfterDisconnect);

    /**
     * Release any temporary resources allocated during a connection operation when the operation times out. Do nothing
     * by default.
     *
     * @param state current state of the client actor.
     */
    protected void cleanupFurtherResourcesOnConnectionTimeout(final BaseClientState state) {
        // do nothing by default
    }

    /**
     * Creates the handler for messages common to all states.
     * <p>
     * Overwrite and extend by additional matchers.
     * </p>
     *
     * @return an FSM function builder
     */
    protected FSMStateFunctionBuilder<BaseClientState, BaseClientData> inAnyState() {
        return matchEvent(RetrieveConnectionMetrics.class, (command, data) -> retrieveConnectionMetrics(command))
                .event(ThingSearchCommand.class, this::forwardThingSearchCommand)
                .event(RetrieveConnectionStatus.class, this::retrieveConnectionStatus)
                .event(ResetConnectionMetrics.class, this::resetConnectionMetrics)
                .event(EnableConnectionLogs.class, (command, data) -> enableConnectionLogs(command))
                .event(RetrieveConnectionLogs.class, (command, data) -> retrieveConnectionLogs(command))
                .event(ResetConnectionLogs.class, this::resetConnectionLogs)
                .event(CheckConnectionLogsActive.class, (command, data) -> checkLoggingActive(command))
                .event(InboundSignal.class, this::handleInboundSignal)
                .event(PublishMappedMessage.class, this::publishMappedMessage)
                .event(ConnectivityCommand.class, this::onUnknownEvent) // relevant connectivity commands were handled
                .event(Signal.class, this::handleSignal)
                .event(ActorRef.class, this::onOtherClientActorStartup)
                .event(Terminated.class, this::otherClientActorTerminated)
                .eventEquals(Control.REFRESH_CLIENT_ACTOR_REFS, this::refreshClientActorRefs)
                .event(FatalPubSubException.class, this::failConnectionDueToPubSubException);
    }

    /**
     * @return the inbound mapping sink defined by {@link InboundMappingSink}.
     */
    protected final Sink<Object, NotUsed> getInboundMappingSink() {
        return inboundMappingSink;
    }

    /**
     * Escapes the passed actorName in a actorName valid way. Actor name should be a valid URL with ASCII letters, see
     * also {@code akka.actor.ActorPath#isValidPathElement}, therefore we encode the name as an ASCII URL.
     *
     * @param name the actorName to escape.
     * @return the escaped name.
     */
    protected static String escapeActorName(final String name) {
        return URLEncoder.encode(name, StandardCharsets.US_ASCII);
    }

    private FSM.State<BaseClientState, BaseClientData> onOtherClientActorStartup(final ActorRef otherClientActor,
            final BaseClientData data) {
        clientActorRefs.add(otherClientActor);
        getContext().watch(otherClientActor);
        return stay();
    }

    private FSM.State<BaseClientState, BaseClientData> otherClientActorTerminated(final Terminated terminated,
            final BaseClientData data) {
        clientActorRefs.remove(terminated.getActor());
        return stay();
    }

    private FSM.State<BaseClientState, BaseClientData> refreshClientActorRefs(final Control refreshClientActorRefs,
            final BaseClientData data) {
        connectionActor.tell(getSelf(), getSelf());
        return stay();
    }

    private FSM.State<BaseClientState, BaseClientData> failConnectionDueToPubSubException(
            final FatalPubSubException exception,
            final BaseClientData data) {

        final boolean isPubSubTerminated = exception instanceof PubSubTerminatedException;
        if (isPubSubTerminated && stateName() != CONNECTED) {
            // Do not fail connection on abnormal termination of any pubsub actor while not in connected state.
            // Each surviving pubsub actor will send an error. It suffices to react to the first error.
            logger.error(exception.asDittoRuntimeException(), "BugAlert Bug found in Ditto pubsub");
        } else {
            final String description = "The connection experienced a transient failure in the distributed " +
                    "publish/subscribe infrastructure. Failing the connection to try again later.";
            getSelf().tell(
                    // not setting "cause" to put the description literally in the error log
                    ConnectionFailure.internal(null, exception.asDittoRuntimeException(), description),
                    getSelf());
        }
        return stay();
    }

    /**
     * Starts a child actor.
     *
     * @param name the Actor's name
     * @param props the Props
     * @return the created ActorRef
     */
    private ActorRef startChildActor(final String name, final Props props) {
        logger.debug("Starting child actor <{}>.", name);
        final String nameEscaped = escapeActorName(name);
        return getContext().actorOf(props, nameEscaped);
    }

    /**
     * Start a child actor whose name is guaranteed to be different from all other child actors started by this method.
     *
     * @param prefix prefix of the child actor name.
     * @param props props of the child actor.
     * @return the created ActorRef.
     */
    protected final ActorRef startChildActorConflictFree(final String prefix, final Props props) {
        return startChildActor(nextChildActorName(prefix), props);
    }

    /**
     * Stops a child actor.
     *
     * @param actor the ActorRef
     */
    protected final void stopChildActor(@Nullable final ActorRef actor) {
        if (actor != null) {
            logger.debug("Stopping child actor <{}>.", actor.path());
            getContext().stop(actor);
        }
    }

    /**
     * @return whether this client is consuming at all
     */
    protected final boolean isConsuming() {
        return !connection().getSources().isEmpty();
    }

    /**
     * @return the currently managed Connection
     */
    protected final Connection connection() {
        return stateData().getConnection();
    }

    /**
     * @return the Connection Id
     */
    protected final ConnectionId connectionId() {
        return stateData().getConnectionId();
    }

    /**
     * @return the sources configured for this connection or an empty list if no sources were configured.
     */
    protected final List<Source> getSourcesOrEmptyList() {
        return connection().getSources();
    }

    /**
     * Invoked on each transition {@code from} a {@link BaseClientState} {@code to} another.
     * <p>
     * May be extended to react on special transitions.
     * </p>
     *
     * @param from the previous State
     * @param to the next State
     */
    private void onTransition(final BaseClientState from, final BaseClientState to) {
        logger.debug("Transition: {} -> {}", from, to);
        if (to == CONNECTED) {
            clientGauge.set(1L);
            reconnectTimeoutStrategy.reset();
            publishConnectionOpenedAnnouncement();
        }
        if (to == DISCONNECTED) {
            clientGauge.reset();
        }
        if (to == CONNECTING) {
            clientConnectingGauge.set(1L);
        }
        // dont use else if since we might use goTo(CONNECTING) if in CONNECTING state. This will cause another onTransition.
        if (from == CONNECTING) {
            clientConnectingGauge.reset();
        }
        // cancel our own state timeout if target state is stable
        if (to == CONNECTED || to == DISCONNECTED || to == INITIALIZED) {
            cancelStateTimeout();
        }
    }

    private void publishConnectionOpenedAnnouncement() {
        if (shouldAnyTargetSendConnectionAnnouncements()) {
            getSelf().tell(ConnectionOpenedAnnouncement.of(connectionId(), Instant.now(), DittoHeaders.empty()),
                    getSelf());
        }
    }

    /*
     * For each volatile state, use the special goTo methods for timer management.
     */
    private FSM.State<BaseClientState, BaseClientData> goToConnecting(final Duration timeout) {
        scheduleStateTimeout(timeout);
        return goTo(CONNECTING);
    }

    private FSM.State<BaseClientState, BaseClientData> goToDisconnecting(final Duration timeout) {
        scheduleStateTimeout(timeout);
        return goTo(DISCONNECTING);
    }

    private FSM.State<BaseClientState, BaseClientData> goToTesting() {
        scheduleStateTimeout(connectivityConfig().getClientConfig().getTestingTimeout());
        return goTo(TESTING);
    }

    private FSMStateFunctionBuilder<BaseClientState, BaseClientData> inUnknownState() {
        return matchEventEquals(Control.INIT_COMPLETE, (init, baseClientData) -> completeInitialization())
                .event(RuntimeException.class, BaseClientActor::failInitialization)
                .anyEvent((o, baseClientData) -> {
                    stash();
                    return stay();
                });
    }

    private FSMStateFunctionBuilder<BaseClientState, BaseClientData> inInitializedState() {
        return matchEvent(OpenConnection.class, this::openConnection)
                .event(CloseConnection.class, this::closeConnection)
                .event(CloseConnectionAndShutdown.class, this::closeConnectionAndShutdown)
                .event(TestConnection.class, this::testConnection);
    }

    /**
     * Creates the handler for messages in disconnected state. Overwrite and extend by additional matchers.
     *
     * @return an FSM function builder
     */
    private FSMStateFunctionBuilder<BaseClientState, BaseClientData> inDisconnectedState() {
        return matchEvent(OpenConnection.class, this::openConnection)
                .event(CloseConnection.class, this::connectionAlreadyClosed)
                .event(TestConnection.class, this::testConnection);
    }

    /**
     * Creates the handler for messages in connecting state. Overwrite and extend by additional matchers.
     *
     * @return an FSM function builder
     */
    protected FSMStateFunctionBuilder<BaseClientState, BaseClientData> inConnectingState() {
        return matchEventEquals(StateTimeout(), (event, data) -> connectionTimedOut(data))
                .event(ConnectionFailure.class, this::connectingConnectionFailed)
                .event(ClientConnected.class, this::clientConnectedInConnectingState)
                .event(InitializationResult.class, this::handleInitializationResult)
                .event(CloseConnection.class, this::closeConnection)
                .event(CloseConnectionAndShutdown.class, this::closeConnectionAndShutdown)
                .event(SshTunnelActor.TunnelStarted.class, this::tunnelStarted)
                .eventEquals(Control.CONNECT_AFTER_TUNNEL_ESTABLISHED, this::connectAfterTunnelStarted)
                .eventEquals(Control.GOTO_CONNECTED_AFTER_INITIALIZATION, this::gotoConnectedAfterInitialization)
                .event(SshTunnelActor.TunnelClosed.class, this::tunnelClosed)
                .event(OpenConnection.class, this::openConnectionInConnectingState);
    }

    /**
     * Creates the handler for messages in connected state. Overwrite and extend by additional matchers.
     *
     * @return an FSM function builder
     */
    protected FSMStateFunctionBuilder<BaseClientState, BaseClientData> inConnectedState() {
        return matchEvent(CloseConnection.class, this::closeConnection)
                .event(CloseConnectionAndShutdown.class, this::closeConnectionAndShutdown)
                .event(SshTunnelActor.TunnelClosed.class, this::tunnelClosed)
                .event(OpenConnection.class, this::connectionAlreadyOpen)
                .event(ConnectionFailure.class, this::connectedConnectionFailed);
    }

    @Nullable
    protected abstract ActorRef getPublisherActor();

    private FSM.State<BaseClientState, BaseClientData> publishMappedMessage(final PublishMappedMessage message,
            final BaseClientData data) {

        final var publisherActor = getPublisherActor();
        final var outboundSignal = message.getOutboundSignal();
        if (publisherActor != null) {
            publisherActor.forward(outboundSignal, getContext());
        } else {
            logger.withCorrelationId(outboundSignal.getSource())
                    .error("No publisher actor available, dropping message: {}", message);
        }
        return stay();
    }

    /**
     * Creates the handler for messages in disconnected state. Overwrite and extend by additional matchers.
     *
     * @return an FSM function builder
     */
    private FSMStateFunctionBuilder<BaseClientState, BaseClientData> inDisconnectingState() {
        return matchEventEquals(StateTimeout(), (event, data) -> connectionTimedOut(data))
                .eventEquals(SEND_DISCONNECT_ANNOUNCEMENT, (event, data) -> sendDisconnectAnnouncement(data))
                .event(Disconnect.class, this::disconnect)
                .event(ConnectionFailure.class, this::connectingConnectionFailed)
                .event(ClientDisconnected.class, this::clientDisconnected);
    }

    /**
     * Creates the handler for messages in testing state. Overwrite and extend by additional matchers.
     *
     * @return an FSM function builder
     */
    protected FSMStateFunctionBuilder<BaseClientState, BaseClientData> inTestingState() {
        return matchEvent(Status.Status.class, (e, d) -> Objects.equals(getSender(), getSelf()),
                (status, data) -> {
                    logger.info("{} status: <{}>", stateName(), status);
                    data.getSessionSenders().forEach(sender ->
                            sender.first().tell(getStatusToReport(status, sender.second()), getSelf()));
                    return stop();
                })
                .event(SshTunnelActor.TunnelStarted.class, this::tunnelStarted)
                .eventEquals(Control.CONNECT_AFTER_TUNNEL_ESTABLISHED, this::testConnectionAfterTunnelStarted)
                .event(TestConnection.class, this::testConnection)
                .event(SshTunnelActor.TunnelClosed.class, this::tunnelClosed)
                .event(ConnectionFailure.class, this::testingConnectionFailed)
                .eventEquals(StateTimeout(), (stats, data) -> {
                    logger.info("test timed out.");
                    data.getSessionSenders().forEach(sender -> {
                        final DittoRuntimeException error = ConnectionFailedException.newBuilder(connectionId())
                                .description(String.format("Failed to open requested connection within <%d> seconds!",
                                        connectivityConfig()
                                                .getClientConfig()
                                                .getTestingTimeout()
                                                .getSeconds()))
                                .dittoHeaders(sender.second())
                                .build();
                        sender.first().tell(new Status.Failure(error), getSelf());
                    });
                    return stop();
                });
    }

    private State<BaseClientState, BaseClientData> onUnknownEvent(final Object event, final BaseClientData state) {
        Object message = event;
        if (event instanceof Failure) {
            message = ((Failure) event).cause();
        } else if (event instanceof Status.Failure) {
            message = ((Status.Failure) event).cause();
        }

        if (message instanceof Throwable) {
            logger.error((Throwable) message, "received Exception {} in state {} - status: {} - sender: {}",
                    message,
                    stateName(),
                    state.getConnectionStatus() + ": " + state.getConnectionStatusDetails().orElse(""),
                    getSender());
        } else {
            logger.warning("received unknown/unsupported message {} in state {} - status: {} - sender: {}",
                    message,
                    stateName(),
                    state.getConnectionStatus() + ": " + state.getConnectionStatusDetails().orElse(""),
                    getSender());
        }

        final ActorRef sender = getSender();
        if (!Objects.equals(sender, getSelf()) && !Objects.equals(sender, getContext().system().deadLetters())) {
            sender.tell(unhandledExceptionForSignalInState(event, stateName()), getSelf());
        }

        return stay();
    }

    private static FSM.State<BaseClientState, BaseClientData> failInitialization(final RuntimeException error,
            final BaseClientData data) {

        // throw the error to trigger escalating supervision strategy
        throw error;
    }

    private FSM.State<BaseClientState, BaseClientData> closeConnectionAndShutdown(
            final CloseConnectionAndShutdown closeConnectionAndShutdown,
            final BaseClientData data) {

        return closeConnection(CloseConnection.of(connectionId(), DittoHeaders.empty()), data, true);
    }

    private FSM.State<BaseClientState, BaseClientData> closeConnection(final WithDittoHeaders closeConnection,
            final BaseClientData data) {
        return closeConnection(closeConnection, data, false);
    }

    private FSM.State<BaseClientState, BaseClientData> closeConnection(final WithDittoHeaders closeConnection,
            final BaseClientData data, final boolean shutdownAfterDisconnect) {

        final ActorRef sender = getSender();

        final Duration timeoutUntilDisconnectCompletes;
        final ClientConfig clientConfig = connectivityConfig().getClientConfig();
        if (shouldAnyTargetSendConnectionAnnouncements()) {
            final Duration disconnectAnnouncementTimeout = clientConfig.getDisconnectAnnouncementTimeout();
            timeoutUntilDisconnectCompletes =
                    clientConfig.getDisconnectingMaxTimeout().plus(disconnectAnnouncementTimeout);
            getSelf().tell(SEND_DISCONNECT_ANNOUNCEMENT, sender);
            startSingleTimer("startDisconnect", new Disconnect(sender, shutdownAfterDisconnect),
                    disconnectAnnouncementTimeout);
        } else {
            timeoutUntilDisconnectCompletes = clientConfig.getDisconnectingMaxTimeout();
            getSelf().tell(new Disconnect(sender, shutdownAfterDisconnect), sender);
        }

        dittoProtocolSub.removeSubscriber(getSelf());

        return goToDisconnecting(timeoutUntilDisconnectCompletes).using(
                setSession(data, sender, closeConnection.getDittoHeaders())
                        .setDesiredConnectionStatus(ConnectivityStatus.CLOSED)
                        .setConnectionStatusDetails(
                                "cleaning up before closing or deleting connection at " + Instant.now()));
    }

    private State<BaseClientState, BaseClientData> sendDisconnectAnnouncement(final BaseClientData data) {
        final var announcement =
                ConnectionClosedAnnouncement.of(data.getConnectionId(), Instant.now(), DittoHeaders.empty());
        // need to tell the announcement directly to the dispatching actor since the state == DISCONNECTING
        outboundDispatchingActor.tell(announcement, getSender());
        return stay();
    }

    private State<BaseClientState, BaseClientData> disconnect(final Disconnect disconnect, final BaseClientData data) {
        doDisconnectClient(connection(), disconnect.getSender(), disconnect.shutdownAfterDisconnect());
        return stay().using(data.setConnectionStatusDetails("disconnecting connection at " + Instant.now()));
    }

    private FSM.State<BaseClientState, BaseClientData> openConnection(final WithDittoHeaders openConnection,
            final BaseClientData data) {

        final ActorRef sender = getSender();
        final var dittoHeaders = openConnection.getDittoHeaders();
        reconnectTimeoutStrategy.reset();
        final Duration connectingTimeout = connectivityConfig().getClientConfig().getConnectingMinTimeout();

        if (stateData().getSshTunnelState().isEnabled()) {
            logger.info("Connection requires SSH tunnel, starting tunnel.");
            tellTunnelActor(SshTunnelActor.TunnelControl.START_TUNNEL);
            return goToConnecting(connectingTimeout).using(setSession(data, sender, dittoHeaders));
        } else {
            return doOpenConnection(data, sender, dittoHeaders);
        }
    }

    private FSM.State<BaseClientState, BaseClientData> doOpenConnection(final BaseClientData data,
            final ActorRef sender, final DittoHeaders dittoHeaders) {
        final Duration connectingTimeout = connectivityConfig().getClientConfig().getConnectingMinTimeout();
        if (canConnectViaSocket(connection)) {
            doConnectClient(connection, sender);
            return goToConnecting(connectingTimeout).using(setSession(data, sender, dittoHeaders).resetFailureCount());
        } else {
            cleanupResourcesForConnection();
            final DittoRuntimeException error = newConnectionFailedException(dittoHeaders);
            sender.tell(new Status.Failure(error), getSelf());
            return goToConnecting(connectingTimeout)
                    .using(data.resetSession()
                            .resetFailureCount()
                            .setConnectionStatus(ConnectivityStatus.MISCONFIGURED)
                            .setConnectionStatusDetails(
                                    ConnectionFailure.determineFailureDescription(Instant.now(), error, null))
                    );
        }
    }

    private FSM.State<BaseClientState, BaseClientData> connectionAlreadyOpen(final OpenConnection openConnection,
            final BaseClientData data) {

        getSender().tell(new Status.Success(CONNECTED), getSelf());
        return stay();
    }

    private FSM.State<BaseClientState, BaseClientData> connectionAlreadyClosed(final CloseConnection closeConnection,
            final BaseClientData data) {

        getSender().tell(new Status.Success(DISCONNECTED), getSelf());
        return stay();
    }

    private void reconnect() {
        logger.debug("Trying to reconnect.");
        connectionLogger.success("Trying to reconnect.");
        if (canConnectViaSocket(connection)) {
            doConnectClient(connection, null);
        } else {
            logger.info("Socket is closed, scheduling a reconnect.");
            cleanupResourcesForConnection();
            throw newConnectionFailedException(DittoHeaders.empty());
        }
    }

    private FSM.State<BaseClientState, BaseClientData> testConnection(final TestConnection testConnection,
            final BaseClientData data) {

        final ActorRef self = getSelf();
        final ActorRef sender = getSender();
        final var connectionToBeTested = testConnection.getConnection();

        if (stateData().getSshTunnelState().isEnabled() && !stateData().getSshTunnelState().isEstablished()) {
            logger.info("Connection requires SSH tunnel, starting tunnel.");
            tellTunnelActor(SshTunnelActor.TunnelControl.START_TUNNEL);
        } else if (!canConnectViaSocket(connectionToBeTested)) {
            final var connectionFailedException =
                    newConnectionFailedException(testConnection.getDittoHeaders());
            final Status.Status failure = new Status.Failure(connectionFailedException);
            getSelf().tell(failure, self);
        } else {
            final CompletionStage<Status.Status> connectionStatusStage = doTestConnection(testConnection);
            final CompletionStage<Status.Status> mappingStatusStage = testMessageMappingProcessor();

            connectionStatusStage.toCompletableFuture()
                    .thenCombine(mappingStatusStage, (connectionStatus, mappingStatus) -> {
                        if (connectionStatus instanceof Status.Success &&
                                mappingStatus instanceof Status.Success) {
                            return new Status.Success("successfully connected + initialized mapper");
                        } else if (connectionStatus instanceof Status.Failure) {
                            return connectionStatus;
                        } else {
                            return mappingStatus;
                        }
                    })
                    .thenAccept(testStatus -> self.tell(testStatus, self))
                    .exceptionally(error -> {
                        self.tell(new Status.Failure(error), self);
                        return null;
                    });
        }

        return goToTesting().using(setSession(data, sender, testConnection.getDittoHeaders())
                .setConnection(connectionToBeTested)
                .setConnectionStatusDetails("Testing connection since " + Instant.now()));
    }

    private State<BaseClientState, BaseClientData> testingConnectionFailed(final ConnectionFailure event,
            final BaseClientData data) {
        logger.info("{} failed: <{}>", stateName(), event);
        cleanupResourcesForConnection();
        data.getSessionSenders().forEach(sender ->
                sender.first().tell(getStatusToReport(event.getFailure(), sender.second()), getSelf()));
        return stop();
    }

    private FSM.State<BaseClientState, BaseClientData> connectionTimedOut(final BaseClientData data) {
        data.getSessionSenders().forEach(sender -> {
            final DittoRuntimeException error = ConnectionFailedException.newBuilder(connectionId())
                    .dittoHeaders(sender.second())
                    .build();
            sender.first().tell(new Status.Failure(error), getSelf());
        });
        cleanupResourcesForConnection();
        cleanupFurtherResourcesOnConnectionTimeout(stateName());

        final String timeoutMessage = "Connection timed out at " + Instant.now() + " while " + stateName() + ".";

        if (ConnectivityStatus.OPEN.equals(data.getDesiredConnectionStatus())) {
            if (reconnectTimeoutStrategy.canReconnect()) {
                if (stateData().getSshTunnelState().isEnabled()) {
                    logger.info("Connection requires SSH tunnel, start tunnel.");
                    tunnelActor.tell(SshTunnelActor.TunnelControl.START_TUNNEL, getSender());
                } else {
                    try {
                        reconnect();
                    } catch (final ConnectionFailedException e) {
                        return goToConnecting(reconnectTimeoutStrategy.getNextTimeout())
                                .using(data.resetSession()
                                        .resetFailureCount()
                                        .setConnectionStatus(ConnectivityStatus.MISCONFIGURED)
                                        .setConnectionStatusDetails(
                                                ConnectionFailure.determineFailureDescription(Instant.now(), e, null)));
                    }
                }
                return goToConnecting(reconnectTimeoutStrategy.getNextTimeout())
                        .using(data.resetSession()  // don't set the state, preserve the old one (e.g. MISCONFIGURED)
                                .resetFailureCount()
                                .setConnectionStatusDetails(timeoutMessage + " Will try to reconnect."));
            } else {
                connectionLogger.failure(
                        "Connection timed out. Reached maximum tries and thus will no longer try to reconnect.");
                logger.info(
                        "Connection <{}> - connection timed out - " +
                                "reached maximum retries for reconnecting and thus will no longer try to reconnect.",
                        connectionId());

                return goTo(INITIALIZED)
                        .using(data.resetSession()
                                .resetFailureCount()
                                // don't set the state, preserve the old one (e.g. MISCONFIGURED)
                                // Preserve old status details
                                .setConnectionStatusDetails(data.getConnectionStatusDetails().orElse(timeoutMessage) +
                                        " Reached maximum retries and thus will not try to reconnect any longer.")
                        );
            }
        } else {
            // this is unexpected, as a desired "closed" connection should not get this far (trying to connect)
            connectionLogger.failure("Connection timed out, however desired state was {0}",
                    data.getDesiredConnectionStatus());
            return goTo(INITIALIZED)
                    .using(data.resetSession()
                            .resetFailureCount()
                            .setConnectionStatus(ConnectivityStatus.FAILED)
                            .setConnectionStatusDetails(timeoutMessage + " Desired state was: " +
                                    data.getDesiredConnectionStatus())
                    );
        }
    }

    private State<BaseClientState, BaseClientData> tunnelStarted(final SshTunnelActor.TunnelStarted tunnelStarted,
            final BaseClientData data) {
        logger.info("SSH tunnel established. Connecting via tunnel at localhost: {}", tunnelStarted.getLocalPort());
        final SshTunnelState established = data.getSshTunnelState().established(tunnelStarted.getLocalPort());
        getSelf().tell(Control.CONNECT_AFTER_TUNNEL_ESTABLISHED, getSelf());
        return stay().using(data.setSshTunnelState(established));
    }

    private State<BaseClientState, BaseClientData> connectAfterTunnelStarted(final Control control,
            final BaseClientData data) {

        if (data.getSessionSenders().isEmpty()) {
            logger.info("Reconnecting after ssh tunnel was established.");
            try {
                reconnect();
                return stay();
            } catch (final ConnectionFailedException e) {
                return goToConnecting(reconnectTimeoutStrategy.getNextTimeout())
                        .using(data.setConnectionStatus(ConnectivityStatus.MISCONFIGURED)
                                .setConnectionStatusDetails(
                                        ConnectionFailure.determineFailureDescription(Instant.now(), e, null))
                                .resetSession());
            }
        } else {
            logger.info("Connecting initially after tunnel was established.");
            final ActorRef sender = data.getSessionSenders().get(0).first();
            final DittoHeaders dittoHeaders = data.getSessionSenders().get(0).second();
            return doOpenConnection(data, sender, dittoHeaders);
        }
    }

    private State<BaseClientState, BaseClientData> testConnectionAfterTunnelStarted(final Control control,
            final BaseClientData data) {
        logger.info("Testing connection after tunnel was established.");

        data.getSessionSenders().forEach(p -> {
            final ActorRef sender = p.first();
            final DittoHeaders dittoHeaders = p.second();
            final TestConnection testConnection = TestConnection.of(data.getConnection(), dittoHeaders);
            getSelf().tell(testConnection, sender);
        });

        return stay().using(data);
    }

    private State<BaseClientState, BaseClientData> tunnelClosed(final SshTunnelActor.TunnelClosed tunnelClosed,
            final BaseClientData data) {
        logger.info("SSH tunnel closed: {}", tunnelClosed.getMessage());
        final var failure =
                ConnectionFailure.userRelated(null, tunnelClosed.getError(), tunnelClosed.getMessage());
        getSelf().tell(failure, getSelf());
        final SshTunnelState closedState = data.getSshTunnelState().failed(tunnelClosed.getError());
        return stay().using(data.setSshTunnelState(closedState));
    }

    protected final SshTunnelState getSshTunnelState() {
        return stateData().getSshTunnelState();
    }

    private State<BaseClientState, BaseClientData> openConnectionInConnectingState(
            final WithDittoHeaders openConnection,
            final BaseClientData data) {

        final ActorRef origin = getSender();
        if (!getSelf().equals(origin) && !getContext().getSystem().deadLetters().equals(origin)) {
            // add this sender to list of actors to respond to once connection succeeds.
            return stay().using(data.addSessionSender(origin, openConnection.getDittoHeaders()));
        } else {
            return stay();
        }
    }

    /**
     * Handle the event ClientConnected in state CONNECTING.
     * By default, allocate resources, and then start publisher and consumer actors.
     */
    protected State<BaseClientState, BaseClientData> clientConnectedInConnectingState(
            final ClientConnected clientConnected,
            final BaseClientData data) {

        allocateResourcesOnConnection(clientConnected);
        Patterns.pipe(startPublisherAndConsumerActors(clientConnected), getContext().getDispatcher())
                .to(getSelf());
        return stay().using(data);
    }

    /**
     * Start publisher and consumer actors.
     * <p>
     * NOT thread-safe! Only invoke as a part of message handling.
     *
     * @return Future that completes with the result of starting publisher and consumer actors.
     */
    protected CompletionStage<InitializationResult> startPublisherAndConsumerActors(
            @Nullable final ClientConnected clientConnected) {

        logger.info("Starting publisher and consumers.");

        // All these method calls are NOT thread-safe. Do NOT inline.
        final CompletionStage<Status.Status> publisherReady = startPublisherActor();
        final CompletionStage<Status.Status> consumersReady = startConsumerActors(clientConnected);

        return publisherReady
                .thenCompose(unused -> consumersReady)
                .thenCompose(unused -> subscribeAndDeclareAcknowledgementLabels(dryRun))
                .thenApply(unused -> InitializationResult.success())
                .exceptionally(InitializationResult::failed);
    }

    private State<BaseClientState, BaseClientData> handleInitializationResult(
            final InitializationResult initializationResult, final BaseClientData data) {
        if (initializationResult.isSuccess()) {
<<<<<<< HEAD
            logger.debug("Initialization of consumers, publisher and subscriptions successful, going to CONNECTED.");
            connectionLogger.success("Connection successful.");
            data.getSessionSenders().forEach(origin -> origin.first().tell(new Status.Success(CONNECTED), getSelf()));
            return goTo(CONNECTED).using(data.resetSession()
                    .resetFailureCount()
                    .setConnectionStatus(ConnectivityStatus.OPEN)
                    .setConnectionStatusDetails("Connected at " + Instant.now())
            );
=======
            getSelf().tell(Control.GOTO_CONNECTED_AFTER_INITIALIZATION, ActorRef.noSender());
>>>>>>> ce693d1e
        } else {
            logger.info("Initialization of consumers, publisher and subscriptions failed: {}. Staying in CONNECTING " +
                    "state to continue with connection recovery after backoff.", initializationResult.getFailure());
            getSelf().tell(initializationResult.getFailure(), ActorRef.noSender());
        }
        return stay();
    }

    private State<BaseClientState, BaseClientData> gotoConnectedAfterInitialization(final Control message,
            final BaseClientData data) {
        if (data.getFailureCount() == 0) {
            logger.info("Initialization of consumers, publisher and subscriptions successful, going to CONNECTED.");
            connectionLogger.success("Connection successful.");
            data.getSessionSenders().forEach(origin -> origin.first().tell(new Status.Success(CONNECTED), getSelf()));
            return goTo(CONNECTED).using(data.resetSession()
                    .resetFailureCount()
                    .setConnectionStatus(ConnectivityStatus.OPEN)
                    .setConnectionStatusDetails("Connected at " + Instant.now())
            );
        } else {
            logger.info("Initialization of consumers, publisher and subscriptions successful, but failures were " +
                    "received meanwhile. Staying in CONNECTING state to continue with connection recovery after backoff.");
            return stay();
        }
    }

    /**
     * Subclasses should start their publisher actor in the implementation of this method and report success or
     * failure in the returned {@link CompletionStage}. {@code BaseClientActor} calls this method when the client is
     * connected.
     * <p>
     * NOT thread-safe! Only invoke as a part of message handling.
     *
     * @return a completion stage that completes either successfully when the publisher actor was started
     * successfully or exceptionally when the publisher actor could not be started successfully
     */
    protected abstract CompletionStage<Status.Status> startPublisherActor();

    /**
     * Subclasses should start their consumer actors in the implementation of this method and report success or
     * failure in the returned {@link CompletionStage}.
     * <p>
     * NOT thread-safe if it starts any actors! Only invoke as a part of message handling.
     *
     * @param clientConnected message indicating that the client has successfully been connected to the external system,
     * or null if consumer actors are to be started before the client becomes connected.
     * @return a completion stage that completes either successfully when all consumers were started
     * successfully or exceptionally when starting a consumer actor failed
     */
    protected CompletionStage<Status.Status> startConsumerActors(@Nullable final ClientConnected clientConnected) {
        return CompletableFuture.completedFuture(new Status.Success(Done.getInstance()));
    }

    private State<BaseClientState, BaseClientData> clientDisconnected(final ClientDisconnected event,
            final BaseClientData data) {

        connectionLogger.success("Disconnected successfully.");

        cleanupResourcesForConnection();
        tellTunnelActor(SshTunnelActor.TunnelControl.STOP_TUNNEL);
        data.getSessionSenders()
                .forEach(sender -> sender.first().tell(new Status.Success(DISCONNECTED), getSelf()));

        final BaseClientData nextStateData = data.resetSession()
                .setConnectionStatus(ConnectivityStatus.CLOSED)
                .setConnectionStatusDetails("Disconnected at " + Instant.now());

        if (event.shutdownAfterDisconnected()) {
            return stop(Normal(), nextStateData);
        } else {
            return goTo(DISCONNECTED).using(nextStateData);
        }
    }

    private void tellTunnelActor(final SshTunnelActor.TunnelControl control) {
        if (tunnelActor != null) {
            tunnelActor.tell(control, getSelf());
        } else {
            logger.debug("Tunnel actor not started.");
        }
    }

    private State<BaseClientState, BaseClientData> connectingConnectionFailed(final ConnectionFailure event,
            final BaseClientData data) {

        logger.info("{} failed: <{}>", stateName(), event);

        cleanupResourcesForConnection();
        data.getSessionSenders().forEach(sender ->
                sender.first().tell(getStatusToReport(event.getFailure(), sender.second()), getSelf()));

        return backoffAfterFailure(event, data.increaseFailureCount());
    }

    private State<BaseClientState, BaseClientData> connectedConnectionFailed(final ConnectionFailure event,
            final BaseClientData data) {

        // do not bother to disconnect gracefully - the other end of the connection is probably dead
        cleanupResourcesForConnection();
        cleanupFurtherResourcesOnConnectionTimeout(stateName());

        return backoffAfterFailure(event, data);
    }

    /**
     * Attempt to reconnect after a failure. Ensure resources were cleaned up before calling it.
     * Enter state CONNECTING without actually attempting reconnection.
     * Actual reconnection happens after the state times out.
     *
     * @param event the failure event
     * @param data the current client data
     */
    private State<BaseClientState, BaseClientData> backoffAfterFailure(final ConnectionFailure event,
            final BaseClientData data) {

        dittoProtocolSub.removeSubscriber(getSelf());
        if (ConnectivityStatus.OPEN.equals(data.getDesiredConnectionStatus())) {
            if (reconnectTimeoutStrategy.canReconnect()) {
                if (data.getFailureCount() > 1) {
                    connectionLogger.failure(
                            "Received {0} subsequent failures during backoff: {1}. Reconnect after backoff was " +
                                    "already triggered.", data.getFailureCount(), event.getFailureDescription());
                    logger.info("Received {} subsequent failures during backoff: {}. Reconnect was already triggered.",
                            data.getFailureCount(), event);
                    return stay();
                } else {
                    final Duration nextBackoff = reconnectTimeoutStrategy.getNextBackoff();
                    final var errorMessage =
                            String.format("Connection failed due to: {0}. Will reconnect after %s.", nextBackoff);
                    connectionLogger.failure(errorMessage, event.getFailureDescription());
                    final ConnectivityStatus resolvedStatus = connectivityStatusResolver.resolve(event);
                    logger.info("Connection failed: {}. Reconnect after: {}. Resolved status: {}. " +
                            "Going to 'CONNECTING'", event, nextBackoff, resolvedStatus);
                    return goToConnecting(nextBackoff).using(data.resetSession()
                            .setConnectionStatus(resolvedStatus)
                            .setConnectionStatusDetails(event.getFailureDescription())
                    );
                }
            } else {
                connectionLogger.failure(
                        "Connection failed due to: {0}. Reached maximum tries and thus will no longer try to reconnect.",
                        event.getFailureDescription());
                logger.info(
                        "Connection <{}> - backoff after failure - " +
                                "reached maximum retries for reconnecting and thus will no longer try to reconnect.",
                        connectionId());

                // stay in INITIALIZED state until re-opened manually
                return goTo(INITIALIZED)
                        .using(data.resetSession()
                                .resetFailureCount()
                                .setConnectionStatus(connectivityStatusResolver.resolve(event))
                                .setConnectionStatusDetails(event.getFailureDescription()
                                        + " Reached maximum retries after backing off after failure and thus will " +
                                        "not try to reconnect any longer.")
                        );
            }
        }

        connectionLogger.failure("Connection failed due to: {0}.", event.getFailureDescription());
        return goTo(INITIALIZED)
                .using(data.resetSession()
                        .setConnectionStatus(connectivityStatusResolver.resolve(event))
                        .setConnectionStatusDetails(event.getFailureDescription())
                );
    }

    private FSM.State<BaseClientState, BaseClientData> retrieveConnectionStatus(final RetrieveConnectionStatus command,
            final BaseClientData data) {

        final ActorRef sender = getSender();
        logger.withCorrelationId(command)
                .debug("Received RetrieveConnectionStatus for connection <{}> message from <{}>." +
                                " Forwarding to consumers and publishers.", command.getEntityId(),
                        sender);

        // only one PublisherActor is started for all targets (if targets are present)
        final int numberOfProducers = connection.getTargets().isEmpty() ? 0 : 1;
        final int numberOfConsumers = determineNumberOfConsumers();
        int expectedNumberOfChildren = numberOfProducers + numberOfConsumers;
        if (getSshTunnelState().isEnabled()) {
            expectedNumberOfChildren++;
        }
        final Set<Pattern> noAddressReportingChildNamePatterns = getExcludedAddressReportingChildNamePatterns();
        final List<ActorRef> childrenToAsk = StreamSupport.stream(getContext().getChildren().spliterator(), false)
                .filter(child -> noAddressReportingChildNamePatterns.stream()
                        .noneMatch(p -> p.matcher(child.path().name()).matches()))
                .collect(Collectors.toList());
        final ConnectivityStatus clientConnectionStatus = data.getConnectionStatus();
        if (childrenToAsk.size() != expectedNumberOfChildren) {
            if (clientConnectionStatus.isFailure() || clientConnectionStatus == ConnectivityStatus.UNKNOWN) {
                logger.withCorrelationId(command)
                        .info("Responding early with static 'CLOSED' ResourceStatus for all sub-sources and " +
                                "-targets and SSH tunnel, because some children could not be started, due to a " +
                                "live status <{}> in the client actor.", clientConnectionStatus);
                getSourceAddresses()
                        .map(sourceAddress -> ConnectivityModelFactory.newSourceStatus(getInstanceIdentifier(),
                                ConnectivityStatus.CLOSED,
                                sourceAddress,
                                CLOSED_BECAUSE_OF_UNKNOWN_FAILURE_MISCONFIGURATION_STATUS_IN_CLIENT))
                        .forEach(resourceStatus -> sender.tell(resourceStatus, ActorRef.noSender()));
                connection.getTargets().stream()
                        .map(Target::getAddress)
                        .map(targetAddress -> ConnectivityModelFactory.newTargetStatus(getInstanceIdentifier(),
                                ConnectivityStatus.CLOSED,
                                targetAddress,
                                CLOSED_BECAUSE_OF_UNKNOWN_FAILURE_MISCONFIGURATION_STATUS_IN_CLIENT))
                        .forEach(resourceStatus -> sender.tell(resourceStatus, ActorRef.noSender()));
                connection.getSshTunnel().ifPresent(sshTunnel -> sender.tell(
                        ConnectivityModelFactory.newSshTunnelStatus(getInstanceIdentifier(),
                                ConnectivityStatus.CLOSED,
                                CLOSED_BECAUSE_OF_UNKNOWN_FAILURE_MISCONFIGURATION_STATUS_IN_CLIENT,
                                Instant.now()), ActorRef.noSender())
                );
            } else {
                logger.withCorrelationId(command)
                        .warning("NOT responding early with ResourceStatus for all sub-sources and " +
                                "-targets and SSH tunnel, having a live status <{}> in the client actor which likely " +
                                "will cause timeout 'failures' in some of the resources.", clientConnectionStatus);
                retrieveAddressStatusFromChildren(command, sender, childrenToAsk);
            }
        } else {
            retrieveAddressStatusFromChildren(command, sender, childrenToAsk);
        }

        final ResourceStatus clientStatus =
                ConnectivityModelFactory.newClientStatus(getInstanceIdentifier(),
                        clientConnectionStatus,
                        "[" + stateName().name() + "] " + data.getConnectionStatusDetails().orElse(""),
                        getInConnectionStatusSince());
        sender.tell(clientStatus, getSelf());

        return stay();
    }

    /**
     * Determine the number of consumers.
     *
     * @return the number of consumers.
     */
    protected int determineNumberOfConsumers() {
        return connection.getSources()
                .stream()
                .mapToInt(source -> source.getConsumerCount() * source.getAddresses().size())
                .sum();
    }

    /**
     * Get the source addresses as stream of strings.
     *
     * @return the stream of source addresses.
     */
    protected Stream<String> getSourceAddresses() {
        return connection.getSources().stream()
                .map(Source::getAddresses)
                .flatMap(Collection::stream);
    }

    private void retrieveAddressStatusFromChildren(final RetrieveConnectionStatus command, final ActorRef sender,
            final List<ActorRef> childrenToAsk) {
        childrenToAsk.forEach(child -> {
            logger.withCorrelationId(command)
                    .debug("Forwarding RetrieveAddressStatus to child <{}>.", child.path());
            child.tell(RetrieveAddressStatus.getInstance(), sender);
        });
    }

    /**
     * Set of regex patterns including client actor names which should not receive {@link RetrieveAddressStatus}
     * messages in order to retrieve the current live status.
     * May be overwritten by clients to add more actor name patterns which are started as children of the client actor.
     *
     * @return the set of patterns to exclude.
     */
    protected Set<Pattern> getExcludedAddressReportingChildNamePatterns() {
        return Set.of(EXCLUDED_ADDRESS_REPORTING_CHILD_NAME_PATTERN);
    }

    private static String getInstanceIdentifier() {
        return InstanceIdentifierSupplier.getInstance().get();
    }

    private FSM.State<BaseClientState, BaseClientData> retrieveConnectionMetrics(
            final RetrieveConnectionMetrics command) {

        logger.withCorrelationId(command)
                .debug("Received RetrieveConnectionMetrics message for connection <{}>. Gathering metrics.",
                        command.getEntityId());
        final var dittoHeaders = command.getDittoHeaders();

        final var sourceMetrics = connectionCounterRegistry.aggregateSourceMetrics(connectionId());
        final var targetMetrics = connectionCounterRegistry.aggregateTargetMetrics(connectionId());

        final var connectionMetrics =
                connectionCounterRegistry.aggregateConnectionMetrics(sourceMetrics, targetMetrics);

        final var retrieveConnectionMetricsResponse =
                RetrieveConnectionMetricsResponse.getBuilder(connectionId(), dittoHeaders)
                        .connectionMetrics(connectionMetrics)
                        .sourceMetrics(sourceMetrics)
                        .targetMetrics(targetMetrics)
                        .build();

        getSender().tell(retrieveConnectionMetricsResponse, getSelf());
        return stay();
    }

    private FSM.State<BaseClientState, BaseClientData> resetConnectionMetrics(final ResetConnectionMetrics command,
            final BaseClientData data) {

        logger.withCorrelationId(command)
                .debug("Received ResetConnectionMetrics message for connection <{}>. Resetting metrics.",
                        command.getEntityId());
        connectionCounterRegistry.resetForConnection(data.getConnection());

        return stay();
    }

    private FSM.State<BaseClientState, BaseClientData> enableConnectionLogs(final EnableConnectionLogs command) {
        final var connectionId = command.getEntityId();
        logger.withCorrelationId(command)
                .debug("Received EnableConnectionLogs message for connection <{}>. Enabling logs.", connectionId);

        connectionLoggerRegistry.unmuteForConnection(connectionId);

        return stay();
    }

    private FSM.State<BaseClientState, BaseClientData> checkLoggingActive(final CheckConnectionLogsActive command) {
        final var connectionId = command.getEntityId();
        logger.withCorrelationId(command)
                .debug("Received checkLoggingActive message for connection <{}>." +
                        " Checking if logging for connection is expired.", connectionId);

        if (ConnectionLoggerRegistry.isLoggingExpired(connectionId, command.getTimestamp())) {
            ConnectionLoggerRegistry.muteForConnection(connectionId);
            getSender().tell(LoggingExpired.of(connectionId), ActorRef.noSender());
        }

        return stay();
    }

    private FSM.State<BaseClientState, BaseClientData> retrieveConnectionLogs(final RetrieveConnectionLogs command) {
        logger.withCorrelationId(command)
                .debug("Received RetrieveConnectionLogs message for connection <{}>. Gathering metrics.",
                        command.getEntityId());

        final ConnectionLoggerRegistry.ConnectionLogs connectionLogs =
                connectionLoggerRegistry.aggregateLogs(connectionId());

        getSender().tell(RetrieveConnectionLogsResponse.of(connectionId(), connectionLogs.getLogs(),
                        connectionLogs.getEnabledSince(), connectionLogs.getEnabledUntil(), command.getDittoHeaders()),
                getSelf());

        return stay();
    }

    private FSM.State<BaseClientState, BaseClientData> resetConnectionLogs(final ResetConnectionLogs command,
            final BaseClientData data) {

        logger.debug("Received ResetConnectionLogs message, resetting logs.");

        connectionLoggerRegistry.resetForConnection(data.getConnection());

        connectionLoggerRegistry.forConnection(data.getConnectionId())
                .success(InfoProviderFactory.forSignal(command), "Successfully reset the logs.");

        return stay();
    }

    private ConnectionFailedException newConnectionFailedException(final DittoHeaders dittoHeaders) {
        return ConnectionFailedException
                .newBuilder(connection.getId())
                .dittoHeaders(dittoHeaders)
                .description("Could not establish a connection on '" +
                        connection.getHostname() + ":" + connection.getPort() + "'. Make sure the " +
                        "endpoint is reachable and that no firewall prevents the connection.")
                .build();
    }

    private DittoRuntimeException unhandledExceptionForSignalInState(final Object signal,
            final BaseClientState state) {
        final DittoHeaders headers = signal instanceof WithDittoHeaders
                ? ((WithDittoHeaders) signal).getDittoHeaders()
                : DittoHeaders.empty();
        switch (state) {
            case CONNECTING:
            case DISCONNECTING:
                return ConnectionSignalIllegalException.newBuilder(connectionId())
                        .operationName(state.name().toLowerCase())
                        .timeout(connectivityConfig().getClientConfig().getConnectingMinTimeout())
                        .dittoHeaders(headers)
                        .build();
            default:
                final String signalType = signal instanceof Signal
                        ? ((WithType) signal).getType()
                        : "unknown"; // no need to disclose Java class of signal to clients
                return ConnectionSignalIllegalException.newBuilder(connectionId())
                        .illegalSignalForState(signalType, state.name().toLowerCase())
                        .dittoHeaders(headers)
                        .build();
        }
    }

    protected boolean canConnectViaSocket(final Connection connection) {
        final var tunnelState = stateData().getSshTunnelState();
        if (tunnelState.isEnabled()) {
            final var uri = connection.getSshTunnel().map(SshTunnel::getUri).map(URI::create).orElseThrow();
            final String sshHost = uri.getHost();
            final int sshPort = uri.getPort();
            final int localTunnelPort = tunnelState.getLocalPort();
            logger.info("Check connection to {}:{} and {}:{}.", sshHost, sshPort, "localhost", localTunnelPort);
            return checkHostAndPortForAvailability(sshHost, sshPort)
                    && checkHostAndPortForAvailability("localhost", localTunnelPort);
        } else {
            return checkHostAndPortForAvailability(connection.getHostname(), connection.getPort());
        }
    }

    private boolean checkHostAndPortForAvailability(final String host, final int port) {
        try (final Socket socket = new Socket()) {
            socket.connect(new InetSocketAddress(host, port), SOCKET_CHECK_TIMEOUT_MS);
            return true;
        } catch (final IOException | IllegalArgumentException ex) {
            connectionLogger.failure("Socket could not be opened for {0}:{1,number,#} due to {2}", host, port,
                    ex.getMessage());

            logger.warning("Socket could not be opened for <{}:{}> due to {}: {}", host, port,
                    ex.getClass().getCanonicalName(), ex.getMessage());
        }
        return false;
    }

    private FSM.State<BaseClientState, BaseClientData> handleSignal(final WithDittoHeaders signal,
            final BaseClientData data) {
        if (stateName() == CONNECTED) {
            outboundDispatchingActor.tell(signal, getSender());
        } else {
            logger.withCorrelationId(signal)
                    .debug("Client state <{}> is not CONNECTED; dropping <{}>", stateName(), signal);
        }
        return stay();
    }

    private FSM.State<BaseClientState, BaseClientData> handleInboundSignal(final InboundSignal inboundSignal,
            final BaseClientData data) {
        // dispatch signal to other client actors according to entity ID
        final Signal<?> signal = inboundSignal.getSignal();
        if (signal instanceof WithSubscriptionId<?>) {
            dispatchSearchCommand((WithSubscriptionId<?>) signal);
        } else {
            final ActorRef recipient = tryExtractEntityId(signal)
                    .flatMap(clientActorRefs::lookup)
                    .orElseThrow();
            if (getSelf().equals(recipient)) {
                outboundDispatchingActor.tell(inboundSignal, getSender());
            } else {
                recipient.tell(inboundSignal, getSender());
            }
        }
        return stay();
    }

    private static Optional<EntityId> tryExtractEntityId(final Signal<?> signal) {
        if (signal instanceof WithEntityId) {
            final var withEntityId = (WithEntityId) signal;
            return Optional.of(withEntityId.getEntityId());
        } else {
            return Optional.empty();
        }
    }

    private void dispatchSearchCommand(final WithSubscriptionId<?> searchCommand) {
        final String subscriptionId = searchCommand.getSubscriptionId();
        if (subscriptionId.length() > subscriptionIdPrefixLength) {
            final var prefix = subscriptionId.substring(0, subscriptionIdPrefixLength);
            final Optional<Integer> index = parseHexString(prefix);
            if (index.isPresent()) {
                final ActorRef receiver = clientActorRefs.get(index.get()).orElseThrow();
                if (getSelf().equals(receiver)) {
                    forwardThingSearchCommand(searchCommand, stateData());
                } else {
                    // sender is overwritten at the client actor responsible for the subscription ID prefix.
                    receiver.tell(searchCommand, ActorRef.noSender());
                }
                return;
            }
        }
        // command is invalid or outdated, dropping.
        logger.withCorrelationId(searchCommand)
                .info("Dropping search command with invalid subscription ID: <{}>", searchCommand);
        connectionLogger.failure(InfoProviderFactory.forSignal(searchCommand),
                "Dropping search command with invalid subscription ID: " +
                        searchCommand.getSubscriptionId());
    }

    private Instant getInConnectionStatusSince() {
        return stateData().getInConnectionStatusSince();
    }

    private CompletionStage<Status.Status> testMessageMappingProcessor() {
        try {
            return tryToConfigureMessageMappingProcessor();
        } catch (final DittoRuntimeException dre) {
            final String logMessage = MessageFormat.format(
                    "Got DittoRuntimeException during initialization of MessageMappingProcessor: {0} {1} - desc: {2}",
                    dre.getClass().getSimpleName(), dre.getMessage(), dre.getDescription().orElse(""));
            connectionLogger.failure(logMessage);
            logger.withCorrelationId(dre).info(logMessage);
            return CompletableFuture.completedFuture(new Status.Failure(dre));
        }
    }

    private CompletionStage<Status.Status> tryToConfigureMessageMappingProcessor() {
        final ActorSystem actorSystem = getContext().getSystem();

        // this one throws DittoRuntimeExceptions when the mapper could not be configured
        InboundMappingProcessor.of(connection, connectivityConfig, actorSystem, protocolAdapter, logger);
        OutboundMappingProcessor.of(connection, connectivityConfig, actorSystem, protocolAdapter, logger);
        return CompletableFuture.completedFuture(new Status.Success("mapping"));
    }

    private Pair<ActorRef, ActorRef> startOutboundActors(
            final ProtocolAdapter protocolAdapter) {
        final OutboundMappingSettings settings;
        final OutboundMappingProcessor outboundMappingProcessor;
        try {
            // this one throws DittoRuntimeExceptions when the mapper could not be configured
            settings = OutboundMappingSettings.of(connection, connectivityConfig, getContext().getSystem(),
                    proxyActorSelection, protocolAdapter, logger);
            outboundMappingProcessor = OutboundMappingProcessor.of(settings);
        } catch (final DittoRuntimeException dre) {
            connectionLogger.failure("Failed to start message mapping processor due to: {0}.", dre.getMessage());
            logger.info("Got DittoRuntimeException during initialization of MessageMappingProcessor: {} {} - desc: {}",
                    dre.getClass().getSimpleName(), dre.getMessage(), dre.getDescription().orElse(""));
            throw dre;
        }

        final int processorPoolSize = connection.getProcessorPoolSize();
        logger.debug("Starting mapping processor actors with pool size of <{}>.", processorPoolSize);
        final Props outboundMappingProcessorActorProps =
                OutboundMappingProcessorActor.props(getSelf(), outboundMappingProcessor, connection, processorPoolSize);

        final ActorRef processorActor =
                getContext().actorOf(outboundMappingProcessorActorProps, OutboundMappingProcessorActor.ACTOR_NAME);

        final Props outboundDispatchingProcessorActorProps = OutboundDispatchingActor.props(settings, processorActor);
        final ActorRef dispatchingActor =
                getContext().actorOf(outboundDispatchingProcessorActorProps, OutboundDispatchingActor.ACTOR_NAME);

        return Pair.create(dispatchingActor, processorActor);
    }

    /**
     * Gets the {@link InboundDispatchingSink} responsible for signal de-multiplexing and acknowledgement
     * aggregation.
     *
     * @return the ref to the started {@link InboundDispatchingSink}
     * @throws DittoRuntimeException when mapping processor could not get started.
     */
    private Sink<Object, NotUsed> getInboundDispatchingSink(final Connection connection,
            final ProtocolAdapter protocolAdapter,
            final ActorRef outboundMappingProcessorActor) {

        return InboundDispatchingSink.createSink(connection, protocolAdapter.headerTranslator(), proxyActorSelection,
                connectionActor, outboundMappingProcessorActor, getSelf(), getContext(),
                getContext().system().settings().config());
    }

    /**
     * Gets the {@link InboundMappingSink} responsible for payload transformation/mapping.
     *
     * @param protocolAdapter the protocol adapter.
     * @param inboundDispatchingSink the sink to hand mapping outcomes to.
     * @return the Sink.
     * @throws DittoRuntimeException when mapping processor could not get started.
     */
    private Sink<Object, NotUsed> getInboundMappingSink(
            final ProtocolAdapter protocolAdapter,
            final Sink<Object, NotUsed> inboundDispatchingSink) {

        final InboundMappingProcessor inboundMappingProcessor;
        try {
            // this one throws DittoRuntimeExceptions when the mapper could not be configured
            inboundMappingProcessor =
                    InboundMappingProcessor.of(connection, connectivityConfig, getContext().getSystem(),
                            protocolAdapter, logger);
        } catch (final DittoRuntimeException dre) {
            connectionLogger.failure("Failed to start message mapping processor due to: {0}.", dre.getMessage());
            logger.info("Got DittoRuntimeException during initialization of MessageMappingProcessor: {} {} - desc: {}",
                    dre.getClass().getSimpleName(), dre.getMessage(), dre.getDescription().orElse(""));
            throw dre;
        }

        final int processorPoolSize = connection.getProcessorPoolSize();
        logger.debug("Starting inbound mapping processor actors with pool size of <{}>.", processorPoolSize);

        final var mappingConfig = connectivityConfig().getMappingConfig();
        final MessageDispatcher messageMappingProcessorDispatcher =
                getContext().system().dispatchers().lookup(MESSAGE_MAPPING_PROCESSOR_DISPATCHER);
        return InboundMappingSink.createSink(inboundMappingProcessor,
                connection.getId(),
                processorPoolSize,
                inboundDispatchingSink,
                mappingConfig,
                getThrottlingConfig().orElse(null),
                messageMappingProcessorDispatcher);
    }

    protected Optional<ConnectionThrottlingConfig> getThrottlingConfig() {
        return Optional.empty();
    }

    /**
     * Start the subscription manager. Requires MessageMappingProcessorActor to be started to work.
     * Creates an actor materializer.
     *
     * @return reference of the subscription manager.
     */
    private ActorRef startSubscriptionManager(final ActorSelection proxyActor, final ClientConfig clientConfig) {
        final ActorRef pubSubMediator = DistributedPubSub.get(getContext().getSystem()).mediator();
        final var mat = Materializer.createMaterializer(this::getContext);
        final var props = SubscriptionManager.props(clientConfig.getSubscriptionManagerTimeout(), pubSubMediator,
                proxyActor, mat);
        return getContext().actorOf(props, SubscriptionManager.ACTOR_NAME);
    }

    private FSM.State<BaseClientState, BaseClientData> forwardThingSearchCommand(final WithDittoHeaders command,
            final BaseClientData data) {
        // Tell subscriptionManager to send search events to messageMappingProcessorActor.
        // See javadoc of
        //   ConnectionPersistentActor#forwardThingSearchCommandToClientActors(ThingSearchCommand)
        // for the message path of the search protocol.
        if (stateName() == CONNECTED) {
            subscriptionManager.tell(command, outboundDispatchingActor);
        } else {
            logger.withCorrelationId(command)
                    .debug("Client state <{}> is not CONNECTED; dropping <{}>", stateName(), command);
        }
        return stay();
    }

    protected boolean isDryRun() {
        return dryRun;
    }

    private String nextChildActorName(final String prefix) {
        return prefix + ++childActorCount;
    }

    private BaseClientData setSession(final BaseClientData data, @Nullable final ActorRef sender,
            final DittoHeaders headers) {

        if (!Objects.equals(sender, getSelf()) && !Objects.equals(sender, getContext().system().deadLetters())) {
            return data.resetSession().addSessionSender(sender, headers);
        } else {
            return data.resetSession();
        }
    }

    private void cancelStateTimeout() {
        cancelTimer(DITTO_STATE_TIMEOUT_TIMER);
    }

    private void scheduleStateTimeout(final Duration duration) {
        startSingleTimer(DITTO_STATE_TIMEOUT_TIMER, StateTimeout(), duration);
    }

    /**
     * Add meaningful message to status for reporting.
     *
     * @param status status to report.
     * @return status with meaningful message.
     */
    private Status.Status getStatusToReport(final Status.Status status, final DittoHeaders dittoHeaders) {
        final Status.Status answerToPublish;
        if (status instanceof Status.Failure) {
            final var failure = (Status.Failure) status;
            if (!(failure.cause() instanceof DittoRuntimeException)) {
                final DittoRuntimeException error = ConnectionFailedException.newBuilder(connectionId())
                        .description(describeEventualCause(failure.cause()))
                        .dittoHeaders(dittoHeaders)
                        .cause(failure.cause())
                        .build();
                answerToPublish = new Status.Failure(error);
            } else {
                answerToPublish = status;
            }
        } else {
            answerToPublish = status;
        }
        return answerToPublish;
    }

    private ActorSelection getLocalActorOfSamePath(@Nullable final ActorRef exampleActor) {
        final ActorRef actorRef = Optional.ofNullable(exampleActor).orElse(getContext().getSystem().deadLetters());
        return getContext().getSystem().actorSelection(actorRef.path().toStringWithoutAddress());
    }

    private static String describeEventualCause(@Nullable final Throwable throwable) {
        if (null == throwable) {
            return "Unknown cause.";
        }
        final var cause = throwable.getCause();
        if (cause == null || cause.equals(throwable)) {
            final String message =
                    throwable.getMessage() != null
                            ? throwable.getMessage()
                            // if message is null, provide at least the exception class name
                            : throwable.getClass().getName();
            return "Cause: " + message;
        } else {
            return describeEventualCause(cause);
        }
    }

    private SupervisorStrategy createSupervisorStrategy(final ActorRef self) {
        return new OneForOneStrategy(
                DeciderBuilder
                        .match(DittoRuntimeException.class, error -> {
                            logger.warning("Received unhandled DittoRuntimeException <{}>. " +
                                    "Telling outbound mapping processor about it.", error);
                            outboundDispatchingActor.tell(error, ActorRef.noSender());
                            return SupervisorStrategy.resume();
                        })
                        .matchAny(error -> {
                            logger.warning("Received unhandled exception in supervisor: [{}] {}",
                                    error.getClass().getName(), error.getMessage());
                            self.tell(ConnectionFailure.of(getSender(), error, "exception in child"), self);
                            if (getSender().equals(tunnelActor)) {
                                logger.debug("Restarting tunnel actor after failure: {}", error.getMessage());
                                return SupervisorStrategy.restart();
                            } else {
                                return SupervisorStrategy.stop();
                            }
                        }).build()
        );
    }

    /**
     * Subscribe for signals. NOT thread-safe due to querying actor state.
     *
     * @param isDryRun whether this is a dry run
     * @return a future that completes when subscription and ack label declaration succeed and fails when either fails.
     */
    private CompletionStage<Void> subscribeAndDeclareAcknowledgementLabels(final boolean isDryRun) {
        if (isDryRun) {
            // no point writing to the distributed data in a dry run - this actor will stop right away
            return CompletableFuture.completedFuture(null);
        } else {
            final String group = getPubsubGroup();
            final CompletionStage<Void> subscribe = subscribeToStreamingTypes(group);
            final CompletionStage<Void> declare =
                    dittoProtocolSub.declareAcknowledgementLabels(getDeclaredAcks(), getSelf(), group);
            return declare.thenCompose(unused -> subscribe);
        }
    }

    private CompletionStage<Void> subscribeToStreamingTypes(final String pubSubGroup) {
        final Set<StreamingType> streamingTypes = getUniqueStreamingTypes();
        if (streamingTypes.isEmpty()) {
            return CompletableFuture.completedFuture(null);
        }
        return dittoProtocolSub.subscribe(streamingTypes, getTargetAuthSubjects(), getSelf(), pubSubGroup);
    }

    private Set<AcknowledgementLabel> getDeclaredAcks() {
        return ConnectionValidator.getAcknowledgementLabelsToDeclare(connection).collect(Collectors.toSet());
    }

    private String getPubsubGroup() {
        return connectionId().toString();
    }

    private Set<String> getTargetAuthSubjects() {
        return connection.getTargets()
                .stream()
                .map(Target::getAuthorizationContext)
                .map(AuthorizationContext::getAuthorizationSubjectIds)
                .flatMap(List::stream)
                .collect(Collectors.toSet());
    }

    private Set<StreamingType> getUniqueStreamingTypes() {
        return connection.getTargets().stream()
                .flatMap(target -> target.getTopics().stream()
                        .map(FilteredTopic::getTopic)
                        .map(BaseClientActor::toStreamingTypes))
                .filter(Optional::isPresent)
                .map(Optional::get)
                .collect(Collectors.toSet());
    }

    private static Optional<StreamingType> toStreamingTypes(final Topic topic) {
        switch (topic) {
            case POLICY_ANNOUNCEMENTS:
                return Optional.of(StreamingType.POLICY_ANNOUNCEMENTS);
            case LIVE_EVENTS:
                return Optional.of(StreamingType.LIVE_EVENTS);
            case LIVE_COMMANDS:
                return Optional.of(StreamingType.LIVE_COMMANDS);
            case LIVE_MESSAGES:
                return Optional.of(StreamingType.MESSAGES);
            case TWIN_EVENTS:
                return Optional.of(StreamingType.EVENTS);
            default:
                return Optional.empty();
        }
    }

    private static Duration randomize(final Duration base) {
        return base.plus(Duration.ofMillis((long) (base.toMillis() * Math.random())));
    }

    private static Optional<Integer> parseHexString(final String hexString) {
        try {
            return Optional.of(Integer.parseUnsignedInt(hexString, 16));
        } catch (final NumberFormatException e) {
            return Optional.empty();
        }
    }

    /*
     * Reconnect timeout strategy that provides increasing timeouts for reconnecting the client.
     * On timeout, increase the next timeout so that backoff happens when connecting to a drop-all firewall.
     * On failure, increase backoff-wait so that backoff happens when connecting to a broken broker.
     * Timeout and backoff are incremented individually in case the remote end refuse or drop packets at random.
     * Each failure causes a timeout. As a result, failures increment both timeout and backoff. The counter
     * {@code currentTries} is only incremented on timeout so that it is not incremented twice on failure.
     */
    public interface ReconnectTimeoutStrategy {

        boolean canReconnect();

        void reset();

        Duration getNextTimeout();

        Duration getNextBackoff();

    }

    /**
     * Implements {@code timeout = minTimeout * 2^x} until max timeout is reached.
     */
    static final class DuplicationReconnectTimeoutStrategy implements ReconnectTimeoutStrategy {

        private final Duration minTimeout;
        private final Duration maxTimeout;
        private final Duration minBackoff;
        private final Duration maxBackoff;
        private final int maxTries;
        private Duration currentTimeout;
        private Duration nextBackoff;
        private int currentTries;

        @Nullable
        private Instant lastTimeoutIncrease = null;

        DuplicationReconnectTimeoutStrategy(final Duration minTimeout,
                final Duration maxTimeout,
                final int maxTries,
                final Duration minBackoff,
                final Duration maxBackoff) {

            this.maxTimeout = checkArgument(maxTimeout, isPositiveOrZero(), () -> "maxTimeout must be positive");
            this.maxBackoff = checkArgument(maxBackoff, isPositiveOrZero(), () -> "maxBackoff must be positive");
            this.minTimeout = checkArgument(minTimeout, isPositiveOrZero().and(isLowerThanOrEqual(maxTimeout)),
                    () -> "minTimeout must be positive and lower than or equal to maxTimeout");
            this.minBackoff = checkArgument(minBackoff, isPositiveOrZero().and(isLowerThanOrEqual(maxBackoff)),
                    () -> "minBackoff must be positive and lower than or equal to maxTimeout");
            this.maxTries = checkArgument(maxTries, arg -> arg > 0, () -> "maxTries must be positive");
            reset();
        }

        private static DuplicationReconnectTimeoutStrategy fromConfig(final ClientConfig clientConfig) {
            return new DuplicationReconnectTimeoutStrategy(clientConfig.getConnectingMinTimeout(),
                    clientConfig.getConnectingMaxTimeout(), clientConfig.getConnectingMaxTries(),
                    clientConfig.getMinBackoff(), clientConfig.getMaxBackoff());
        }

        @Override
        public boolean canReconnect() {
            return currentTries < maxTries;
        }

        @Override
        public void reset() {
            currentTimeout = minTimeout;
            nextBackoff = minBackoff;
            currentTries = 0;
        }

        @Override
        public Duration getNextTimeout() {
            increaseTimeoutAfterRecovery();
            return currentTimeout;
        }

        @Override
        public Duration getNextBackoff() {
            // no need to perform recovery here because timeout always happens after a backoff
            final Duration result = nextBackoff;
            nextBackoff = minDuration(maxBackoff, nextBackoff.multipliedBy(2L));
            return result;
        }

        private void increaseTimeoutAfterRecovery() {
            final var now = Instant.now();
            performRecovery(now);
            currentTimeout = minDuration(maxTimeout, currentTimeout.multipliedBy(2L));
            ++currentTries;
        }

        /*
         * Some form of recovery (reduction of backoff, timeout and retry counter) is necessary so that
         * connections that experience short downtime once every couple days do not fail permanently
         * after some time.
         */
        private void performRecovery(final Instant now) {
            // no point to perform linear recovery if this is the first timeout increase
            if (lastTimeoutIncrease != null) {
                final Duration durationSinceLastTimeout = Duration.between(lastTimeoutIncrease, now);
                final Duration resetThreshold = maxTimeout.plus(maxBackoff).multipliedBy(2L);
                if (isLonger(durationSinceLastTimeout, resetThreshold)) {
                    reset();
                }
            }
            lastTimeoutIncrease = now;
        }

        private static Duration minDuration(final Duration d1, final Duration d2) {
            return isLonger(d1, d2) ? d2 : d1;
        }

        private static boolean isLonger(final Duration d1, final Duration d2) {
            return d2.minus(d1).isNegative();
        }

        private static Predicate<Duration> isLowerThanOrEqual(final Duration otherDuration) {
            return arg -> {
                final Duration minus = arg.minus(otherDuration);
                return minus.isNegative() || minus.isZero();
            };
        }

        private static Predicate<Duration> isPositiveOrZero() {
            return arg -> !arg.isNegative();
        }

    }

    /**
     * Wrapper for a mapped {@link OutboundSignal} that should be forwarded to the publisher actor.
     */
    static final class PublishMappedMessage {

        private final OutboundSignal.MultiMapped outboundSignal;

        PublishMappedMessage(final OutboundSignal.MultiMapped outboundSignal) {
            this.outboundSignal = outboundSignal;
        }

        OutboundSignal.MultiMapped getOutboundSignal() {
            return outboundSignal;
        }

        @Override
        public String toString() {
            return getClass().getSimpleName() + " [" +
                    "outboundSignal=" + outboundSignal +
                    "]";
        }

    }

    /**
     * Signals successful or failed result of client actor initialization.
     */
    public static final class InitializationResult {

        @Nullable private final ConnectionFailure failure;

        public static InitializationResult success() {
            return new InitializationResult(null);
        }

        public static InitializationResult failed(@Nullable final Throwable throwable) {
            return new InitializationResult(ConnectionFailure.of(null, throwable,
                    "Exception during client actor initialization."));
        }

        private InitializationResult(@Nullable final ConnectionFailure failure) {
            this.failure = failure;
        }

        @Nullable
        public ConnectionFailure getFailure() {
            return failure;
        }

        public boolean isSuccess() {
            return failure == null;
        }

        @Override
        public String toString() {
            return isSuccess() ? "Success" : failure.toString();
        }

    }

    private enum Control {
        INIT_COMPLETE,
        REFRESH_CLIENT_ACTOR_REFS,
        CONNECT_AFTER_TUNNEL_ESTABLISHED,
        GOTO_CONNECTED_AFTER_INITIALIZATION
    }

    private static final Object SEND_DISCONNECT_ANNOUNCEMENT = new Object();

    private static final class Disconnect {

        @Nullable
        private final ActorRef sender;
        private final boolean shutdownAfterDisconnect;

        private Disconnect(@Nullable final ActorRef sender, final boolean shutdownAfterDisconnect) {
            this.sender = sender;
            this.shutdownAfterDisconnect = shutdownAfterDisconnect;
        }

        @Nullable
        private ActorRef getSender() {
            return sender;
        }

        private boolean shutdownAfterDisconnect() {
            return shutdownAfterDisconnect;
        }
    }

    private static final class CloseConnectionAndShutdown {

        private static final CloseConnectionAndShutdown INSTANCE = new CloseConnectionAndShutdown();

        private CloseConnectionAndShutdown() {
            // no-op
        }
    }

}<|MERGE_RESOLUTION|>--- conflicted
+++ resolved
@@ -191,19 +191,14 @@
     private final ProtocolAdapter protocolAdapter;
     private final ConnectivityCounterRegistry connectionCounterRegistry;
     private final ConnectionLoggerRegistry connectionLoggerRegistry;
-<<<<<<< HEAD
     private final Materializer materializer;
-    private final boolean dryRun;
-    private final ConnectionContextProvider connectionContextProvider;
-    private final ActorRef proxyActor;
-
-    // counter for all child actors ever started to disambiguate between them
-    private int childActorCount = 0;
-=======
     protected final ConnectionLogger connectionLogger;
     protected final ConnectivityStatusResolver connectivityStatusResolver;
     private final boolean dryRun;
->>>>>>> ce693d1e
+    private final ActorRef proxyActor;
+
+    // counter for all child actors ever started to disambiguate between them
+    private int childActorCount = 0;
 
     private Sink<Object, NotUsed> inboundMappingSink;
     private ActorRef outboundDispatchingActor;
@@ -294,7 +289,6 @@
         when(TESTING, inTestingState());
 
         // start with UNKNOWN state but send self OpenConnection because client actors are never created closed
-<<<<<<< HEAD
         final var startingData = BaseClientData.BaseClientDataBuilder.from(connection.getId(),
                         connection,
                         ConnectivityStatus.UNKNOWN,
@@ -302,12 +296,6 @@
                         "initialized",
                         Instant.now())
                 .build();
-=======
-        final BaseClientData startingData =
-                BaseClientData.BaseClientDataBuilder.from(connection.getId(), connection, ConnectivityStatus.UNKNOWN,
-                                ConnectivityStatus.OPEN, "initialized", Instant.now())
-                        .build();
->>>>>>> ce693d1e
         startWith(UNKNOWN, startingData);
 
         onTransition(this::onTransition);
@@ -412,7 +400,6 @@
         return getClientId(connection.getId());
     }
 
-<<<<<<< HEAD
     /**
      * Get the proxyActor reference.
      *
@@ -422,22 +409,6 @@
         return proxyActor;
     }
 
-    private boolean hasInboundMapperConfigChanged(final ConnectivityConfig connectivityConfig) {
-        final var currentConfig = connectionContext.getConnectivityConfig().getMappingConfig().getMapperLimitsConfig();
-        final var modifiedConfig = connectivityConfig.getMappingConfig().getMapperLimitsConfig();
-        return currentConfig.getMaxMappedInboundMessages() != modifiedConfig.getMaxMappedInboundMessages()
-                || currentConfig.getMaxSourceMappers() != modifiedConfig.getMaxSourceMappers();
-    }
-
-    private boolean hasOutboundMapperConfigChanged(final ConnectivityConfig connectivityConfig) {
-        final var currentConfig = connectionContext.getConnectivityConfig().getMappingConfig().getMapperLimitsConfig();
-        final var modifiedConfig = connectivityConfig.getMappingConfig().getMapperLimitsConfig();
-        return currentConfig.getMaxMappedOutboundMessages() != modifiedConfig.getMaxMappedOutboundMessages()
-                || currentConfig.getMaxTargetMappers() != modifiedConfig.getMaxTargetMappers();
-    }
-
-=======
->>>>>>> ce693d1e
     private FSM.State<BaseClientState, BaseClientData> completeInitialization() {
 
         final State<BaseClientState, BaseClientData> state = goTo(INITIALIZED);
@@ -1214,18 +1185,7 @@
     private State<BaseClientState, BaseClientData> handleInitializationResult(
             final InitializationResult initializationResult, final BaseClientData data) {
         if (initializationResult.isSuccess()) {
-<<<<<<< HEAD
-            logger.debug("Initialization of consumers, publisher and subscriptions successful, going to CONNECTED.");
-            connectionLogger.success("Connection successful.");
-            data.getSessionSenders().forEach(origin -> origin.first().tell(new Status.Success(CONNECTED), getSelf()));
-            return goTo(CONNECTED).using(data.resetSession()
-                    .resetFailureCount()
-                    .setConnectionStatus(ConnectivityStatus.OPEN)
-                    .setConnectionStatusDetails("Connected at " + Instant.now())
-            );
-=======
             getSelf().tell(Control.GOTO_CONNECTED_AFTER_INITIALIZATION, ActorRef.noSender());
->>>>>>> ce693d1e
         } else {
             logger.info("Initialization of consumers, publisher and subscriptions failed: {}. Staying in CONNECTING " +
                     "state to continue with connection recovery after backoff.", initializationResult.getFailure());
