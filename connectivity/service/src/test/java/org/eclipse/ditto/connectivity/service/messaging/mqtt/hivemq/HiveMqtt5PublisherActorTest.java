--- conflicted
+++ resolved
@@ -65,14 +65,9 @@
 
     @Override
     protected Props getPublisherActorProps() {
-<<<<<<< HEAD
         return HiveMqtt5PublisherActor.props(TestConstants.createConnection(), mqtt5Client, false,
-                "clientId", proxyActor, mock(ConnectivityStatusResolver.class));
-=======
-        return HiveMqtt5PublisherActor.props(TestConstants.createConnection(), mqtt5Client, false, "clientId",
-                mock(ConnectivityStatusResolver.class),
+                "clientId", proxyActor, mock(ConnectivityStatusResolver.class),
                 ConnectivityConfig.of(actorSystem.settings().config()));
->>>>>>> 2730896a
     }
 
     @Override
