#!groovy
node {
  // Need to replace the '%2F' used by Jenkins to deal with / in the path (e.g. story/...)
<<<<<<< HEAD
  String theBranch = "${env.BRANCH_NAME}".replace('%2F', '-').replace('/','-');
=======
  String theBranch = "${env.BRANCH_NAME}".replace('%2F', '-').replace('/','-')
  String theVersion = "0-${theBranch}-SNAPSHOT"
>>>>>>> 5bc4bb1f
  String theMvnRepo = "$WORKSPACE/../feature-repository-${theBranch}";

  stage('Checkout') {
    checkout scm
  }

<<<<<<< HEAD
  stage("set version to ${theBranch}") {
    withMaven(
      maven: 'maven-3.5.2',
      mavenLocalRepo: theMvnRepo) {

      sh "mvn versions:set -DnewVersion=0-${theBranch}-SNAPSHOT"
    }
  }

=======
>>>>>>> 5bc4bb1f
  stage('Build') {
    withMaven(
      maven: 'maven-3.3.9',
      mavenLocalRepo: theMvnRepo) {

      sh "mvn clean install" +
              " -T16 --batch-mode --errors" +
<<<<<<< HEAD
              " -Pinternal-repos"
    }
  }

  stage('Deploy') {
    withMaven(
      options: [
              junitPublisher(disabled: true)
      ],
      maven: 'maven-3.5.2',
      mavenLocalRepo: theMvnRepo) {

      sh "mvn javadoc:jar source:jar package deploy:deploy" +
              " --batch-mode --errors" +
              " -Pbuild-documentation,internal-repos -DcreateJavadoc=true" +
              " -DskipTests=true -DskipITs=true"
=======
              " -Pbuild-documentation,internal-repos -DcreateJavadoc=true" +
              " -Drevision=${theVersion}"
>>>>>>> 5bc4bb1f
    }
  }
}<|MERGE_RESOLUTION|>--- conflicted
+++ resolved
@@ -1,58 +1,23 @@
 #!groovy
 node {
   // Need to replace the '%2F' used by Jenkins to deal with / in the path (e.g. story/...)
-<<<<<<< HEAD
-  String theBranch = "${env.BRANCH_NAME}".replace('%2F', '-').replace('/','-');
-=======
   String theBranch = "${env.BRANCH_NAME}".replace('%2F', '-').replace('/','-')
   String theVersion = "0-${theBranch}-SNAPSHOT"
->>>>>>> 5bc4bb1f
   String theMvnRepo = "$WORKSPACE/../feature-repository-${theBranch}";
 
   stage('Checkout') {
     checkout scm
   }
 
-<<<<<<< HEAD
-  stage("set version to ${theBranch}") {
-    withMaven(
-      maven: 'maven-3.5.2',
-      mavenLocalRepo: theMvnRepo) {
-
-      sh "mvn versions:set -DnewVersion=0-${theBranch}-SNAPSHOT"
-    }
-  }
-
-=======
->>>>>>> 5bc4bb1f
   stage('Build') {
     withMaven(
       maven: 'maven-3.3.9',
       mavenLocalRepo: theMvnRepo) {
 
-      sh "mvn clean install" +
+      sh "mvn clean deploy javadoc:jar source:jar" +
               " -T16 --batch-mode --errors" +
-<<<<<<< HEAD
-              " -Pinternal-repos"
-    }
-  }
-
-  stage('Deploy') {
-    withMaven(
-      options: [
-              junitPublisher(disabled: true)
-      ],
-      maven: 'maven-3.5.2',
-      mavenLocalRepo: theMvnRepo) {
-
-      sh "mvn javadoc:jar source:jar package deploy:deploy" +
-              " --batch-mode --errors" +
-              " -Pbuild-documentation,internal-repos -DcreateJavadoc=true" +
-              " -DskipTests=true -DskipITs=true"
-=======
               " -Pbuild-documentation,internal-repos -DcreateJavadoc=true" +
               " -Drevision=${theVersion}"
->>>>>>> 5bc4bb1f
     }
   }
 }