<?xml version="1.0" encoding="UTF-8"?>
<!--
  ~ Copyright (c) 2017 Bosch Software Innovations GmbH.
  ~
  ~ All rights reserved. This program and the accompanying materials
  ~ are made available under the terms of the Eclipse Public License v2.0
  ~ which accompanies this distribution, and is available at
  ~ https://www.eclipse.org/org/documents/epl-2.0/index.php
  ~
  ~ Contributors:
  ~    Bosch Software Innovations GmbH - initial contribution
  -->
<project xmlns="http://maven.apache.org/POM/4.0.0" xmlns:xsi="http://www.w3.org/2001/XMLSchema-instance"
         xsi:schemaLocation="http://maven.apache.org/POM/4.0.0 http://maven.apache.org/xsd/maven-4.0.0.xsd">
    <modelVersion>4.0.0</modelVersion>

    <parent>
        <groupId>org.eclipse.ditto</groupId>
        <artifactId>ditto-bom</artifactId>
        <version>${revision}</version>
        <relativePath>../bom</relativePath>
    </parent>

    <artifactId>ditto-protocol-adapter</artifactId>
    <packaging>bundle</packaging>
    <name>Eclipse Ditto :: Protocol Adapter</name>

    <dependencies>
        <!-- ### Compile ### -->
        <dependency>
            <groupId>org.eclipse.ditto</groupId>
            <artifactId>ditto-json</artifactId>
        </dependency>

        <dependency>
            <groupId>org.eclipse.ditto</groupId>
            <artifactId>ditto-model-base</artifactId>
        </dependency>
        <dependency>
            <groupId>org.eclipse.ditto</groupId>
            <artifactId>ditto-model-policies</artifactId>
        </dependency>
        <dependency>
            <groupId>org.eclipse.ditto</groupId>
            <artifactId>ditto-model-things</artifactId>
        </dependency>
        <dependency>
            <groupId>org.eclipse.ditto</groupId>
            <artifactId>ditto-model-thingsearch</artifactId>
        </dependency>

        <dependency>
            <groupId>org.eclipse.ditto</groupId>
            <artifactId>ditto-signals-commands-base</artifactId>
        </dependency>
        <dependency>
            <groupId>org.eclipse.ditto</groupId>
            <artifactId>ditto-signals-commands-policies</artifactId>
        </dependency>
        <dependency>
            <groupId>org.eclipse.ditto</groupId>
            <artifactId>ditto-signals-commands-things</artifactId>
        </dependency>
        <dependency>
            <groupId>org.eclipse.ditto</groupId>
            <artifactId>ditto-signals-commands-thingsearch</artifactId>
        </dependency>
        <dependency>
            <groupId>org.eclipse.ditto</groupId>
            <artifactId>ditto-signals-commands-messages</artifactId>
        </dependency>

        <dependency>
            <groupId>org.eclipse.ditto</groupId>
            <artifactId>ditto-signals-events-base</artifactId>
        </dependency>
        <dependency>
            <groupId>org.eclipse.ditto</groupId>
            <artifactId>ditto-signals-events-policies</artifactId>
        </dependency>
        <dependency>
            <groupId>org.eclipse.ditto</groupId>
            <artifactId>ditto-signals-events-things</artifactId>
        </dependency>

        <!-- ### Provided ### -->
        <dependency>
            <groupId>com.google.code.findbugs</groupId>
            <artifactId>jsr305</artifactId>
            <scope>provided</scope>
        </dependency>
        <dependency>
            <groupId>org.eclipse.ditto</groupId>
            <artifactId>ditto-utils-jsr305</artifactId>
            <scope>provided</scope>
        </dependency>

        <!-- ### Testing ### -->
        <dependency>
            <groupId>org.eclipse.ditto</groupId>
            <artifactId>ditto-model-base</artifactId>
            <type>test-jar</type>
            <scope>test</scope>
        </dependency>
        <dependency>
            <groupId>junit</groupId>
            <artifactId>junit</artifactId>
            <scope>test</scope>
        </dependency>
        <dependency>
            <groupId>org.mockito</groupId>
            <artifactId>mockito-core</artifactId>
            <scope>test</scope>
        </dependency>
        <dependency>
            <groupId>org.assertj</groupId>
            <artifactId>assertj-core</artifactId>
            <scope>test</scope>
        </dependency>
        <dependency>
            <groupId>org.mutabilitydetector</groupId>
            <artifactId>MutabilityDetector</artifactId>
            <scope>test</scope>
        </dependency>
        <dependency>
            <groupId>nl.jqno.equalsverifier</groupId>
            <artifactId>equalsverifier</artifactId>
            <scope>test</scope>
        </dependency>
        <dependency>
            <groupId>org.skyscreamer</groupId>
            <artifactId>jsonassert</artifactId>
            <scope>test</scope>
        </dependency>
    </dependencies>

    <build>
        <plugins>
            <plugin>
                <groupId>org.apache.felix</groupId>
                <artifactId>maven-bundle-plugin</artifactId>
                <extensions>true</extensions>
                <configuration>
                    <instructions>
                        <Import-Package>
                            !org.eclipse.ditto.utils.jsr305.annotations,
                            org.eclipse.ditto.*
                        </Import-Package>
                        <Export-Package>
                            org.eclipse.ditto.protocoladapter.*
                        </Export-Package>
                    </instructions>
                </configuration>
            </plugin>

            <plugin>
                <groupId>com.github.siom79.japicmp</groupId>
                <artifactId>japicmp-maven-plugin</artifactId>
                <configuration>
                    <oldVersion>
                        <dependency>
                            <groupId>${project.groupId}</groupId>
                            <artifactId>${project.artifactId}</artifactId>
                            <version>${binary-compatibility-check.version}</version>
                            <type>bundle</type>
                        </dependency>
                    </oldVersion>
                    <newVersion>
                        <file>
                            <path>${project.build.directory}/${project.artifactId}-${project.version}.jar</path>
                        </file>
                    </newVersion>
                    <parameter>
                        <onlyModified>true</onlyModified>
                        <accessModifier>public</accessModifier>
                        <breakBuildOnModifications>false</breakBuildOnModifications>
                        <breakBuildOnBinaryIncompatibleModifications>true</breakBuildOnBinaryIncompatibleModifications>
                        <onlyBinaryIncompatible>false</onlyBinaryIncompatible>
                        <includeSynthetic>false</includeSynthetic>
                        <ignoreMissingClasses>false</ignoreMissingClasses>
                        <skipPomModules>true</skipPomModules>
                        <htmlTitle>${project.name} :: Binary Compatibility Report</htmlTitle>
                    </parameter>
                    <skip>false</skip>
                </configuration>
                <executions>
                    <execution>
                        <phase>verify</phase>
                        <goals>
                            <goal>cmp</goal>
                        </goals>
                    </execution>
                </executions>
            </plugin>

            <plugin>
                <groupId>org.codehaus.mojo</groupId>
                <artifactId>exec-maven-plugin</artifactId>
                <executions>
                    <execution>
<<<<<<< HEAD
                        <id>generate-dokuwiki</id>
                        <phase>process-test-classes</phase>
                        <goals>
                            <goal>java</goal>
                        </goals>
                        <configuration>
                            <classpathScope>test</classpathScope>
                            <mainClass>
                                org.eclipse.ditto.protocoladapter.examples.PublicJsonExamplesProducer
                            </mainClass>
                            <arguments>
                                <argument>${project.build.directory}/generated-resources/dokuwiki</argument>
                            </arguments>
                        </configuration>
                    </execution>
                    <execution>
=======
>>>>>>> 33f54eba
                        <id>generate-markdown</id>
                        <phase>process-test-classes</phase>
                        <goals>
                            <goal>java</goal>
                        </goals>
                        <configuration>
                            <classpathScope>test</classpathScope>
                            <mainClass>
                                org.eclipse.ditto.protocoladapter.examples.PublicJsonExamplesProducer
                            </mainClass>
                            <arguments>
                                <argument>${project.build.directory}/generated-resources/markdown</argument>
                            </arguments>
                        </configuration>
                    </execution>
                </executions>
            </plugin>

            <plugin>
                <groupId>org.apache.maven.plugins</groupId>
                <artifactId>maven-assembly-plugin</artifactId>
                <configuration>
                    <descriptor>src/assembly/examples.xml</descriptor>
                </configuration>
                <executions>
                    <execution>
                        <id>make-assembly</id> <!-- this is used for inheritance merges -->
                        <phase>package</phase> <!-- bind to the packaging phase -->
                        <goals>
                            <goal>single</goal>
                        </goals>
                    </execution>
                </executions>
            </plugin>
        </plugins>
    </build>

</project><|MERGE_RESOLUTION|>--- conflicted
+++ resolved
@@ -198,25 +198,6 @@
                 <artifactId>exec-maven-plugin</artifactId>
                 <executions>
                     <execution>
-<<<<<<< HEAD
-                        <id>generate-dokuwiki</id>
-                        <phase>process-test-classes</phase>
-                        <goals>
-                            <goal>java</goal>
-                        </goals>
-                        <configuration>
-                            <classpathScope>test</classpathScope>
-                            <mainClass>
-                                org.eclipse.ditto.protocoladapter.examples.PublicJsonExamplesProducer
-                            </mainClass>
-                            <arguments>
-                                <argument>${project.build.directory}/generated-resources/dokuwiki</argument>
-                            </arguments>
-                        </configuration>
-                    </execution>
-                    <execution>
-=======
->>>>>>> 33f54eba
                         <id>generate-markdown</id>
                         <phase>process-test-classes</phase>
                         <goals>
