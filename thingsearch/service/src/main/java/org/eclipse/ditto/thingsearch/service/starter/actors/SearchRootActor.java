--- conflicted
+++ resolved
@@ -14,13 +14,7 @@
 
 import static org.eclipse.ditto.thingsearch.service.persistence.PersistenceConstants.BACKGROUND_SYNC_COLLECTION_NAME;
 
-<<<<<<< HEAD
-import java.util.HashMap;
-import java.util.Map;
-
 import org.eclipse.ditto.base.service.RootChildActorStarter;
-=======
->>>>>>> 44efc560
 import org.eclipse.ditto.base.service.actors.DittoRootActor;
 import org.eclipse.ditto.internal.utils.akka.streaming.TimestampPersistence;
 import org.eclipse.ditto.internal.utils.cluster.DistPubSubAccess;
@@ -29,11 +23,7 @@
 import org.eclipse.ditto.internal.utils.persistence.mongo.streaming.MongoTimestampPersistence;
 import org.eclipse.ditto.rql.query.QueryBuilderFactory;
 import org.eclipse.ditto.rql.query.expression.ThingsFieldExpressionFactory;
-<<<<<<< HEAD
-import org.eclipse.ditto.things.model.Thing;
 import org.eclipse.ditto.thingsearch.api.ThingsSearchConstants;
-=======
->>>>>>> 44efc560
 import org.eclipse.ditto.thingsearch.service.common.config.SearchConfig;
 import org.eclipse.ditto.thingsearch.service.persistence.query.QueryParser;
 import org.eclipse.ditto.thingsearch.service.persistence.query.validation.QueryCriteriaValidator;
@@ -140,25 +130,8 @@
         return Props.create(SearchRootActor.class, searchConfig, pubSubMediator);
     }
 
-<<<<<<< HEAD
-    private static ThingsFieldExpressionFactory getThingsFieldExpressionFactory() {
-        // Not possible to use ModelBasedThingsFieldExpressionFactory
-        // because the field expression factory is supposed to map 'thingId' to '_id', which is only meaningful for MongoDB
-        final Map<String, String> mappings = new HashMap<>(6);
-        mappings.put(FieldExpressionUtil.FIELD_NAME_THING_ID, FieldExpressionUtil.FIELD_ID);
-        mappings.put(FieldExpressionUtil.FIELD_NAME_NAMESPACE, FieldExpressionUtil.FIELD_NAMESPACE);
-        addMapping(mappings,
-                Thing.JsonFields.POLICY_ID); // also present as top-level field in search collection, however not indexed
-        addMapping(mappings,
-                Thing.JsonFields.REVISION); // also present as top-level field in search collection, however not indexed
-        addMapping(mappings, Thing.JsonFields.MODIFIED);
-        addMapping(mappings, Thing.JsonFields.CREATED);
-        addMapping(mappings, Thing.JsonFields.DEFINITION);
-        return ThingsFieldExpressionFactory.of(mappings);
-=======
     private static ThingsFieldExpressionFactory getThingsFieldExpressionFactory(final SearchConfig searchConfig) {
         return ThingsFieldExpressionFactory.of(searchConfig.getSimpleFieldMappings());
->>>>>>> 44efc560
     }
 
     private ActorRef initializeSearchActor(final SearchConfig searchConfig,
