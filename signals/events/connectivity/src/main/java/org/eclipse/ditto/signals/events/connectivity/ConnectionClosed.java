/*
 * Copyright (c) 2017 Contributors to the Eclipse Foundation
 *
 * See the NOTICE file(s) distributed with this work for additional
 * information regarding copyright ownership.
 *
 * This program and the accompanying materials are made available under the
 * terms of the Eclipse Public License 2.0 which is available at
 * http://www.eclipse.org/legal/epl-2.0
 *
 * SPDX-License-Identifier: EPL-2.0
 */
package org.eclipse.ditto.signals.events.connectivity;

import static org.eclipse.ditto.model.base.common.ConditionChecker.checkNotNull;

import java.time.Instant;
import java.util.function.Predicate;

import javax.annotation.Nullable;
import javax.annotation.concurrent.Immutable;

import org.eclipse.ditto.json.JsonFactory;
import org.eclipse.ditto.json.JsonField;
import org.eclipse.ditto.json.JsonObject;
import org.eclipse.ditto.json.JsonObjectBuilder;
import org.eclipse.ditto.json.JsonPointer;
import org.eclipse.ditto.model.base.entity.metadata.Metadata;
import org.eclipse.ditto.model.base.headers.DittoHeaders;
import org.eclipse.ditto.model.base.json.JsonParsableEvent;
import org.eclipse.ditto.model.base.json.JsonSchemaVersion;
import org.eclipse.ditto.model.connectivity.Connection;
import org.eclipse.ditto.model.connectivity.ConnectionId;
import org.eclipse.ditto.signals.events.base.EventJsonDeserializer;

/**
 * This event is emitted after a {@link Connection} was closed.
 */
@Immutable
@JsonParsableEvent(name = ConnectionClosed.NAME, typePrefix= ConnectivityEvent.TYPE_PREFIX)
public final class ConnectionClosed extends AbstractConnectivityEvent<ConnectionClosed>
        implements ConnectivityEvent<ConnectionClosed> {

    /**
     * Name of this event.
     */
    public static final String NAME = "connectionClosed";

    /**
     * Type of this event.
     */
    public static final String TYPE = TYPE_PREFIX + NAME;

    private ConnectionClosed(final ConnectionId connectionId,
            final long revision,
            @Nullable final Instant timestamp,
            final DittoHeaders dittoHeaders,
            @Nullable final Metadata metadata) {

        super(TYPE, connectionId, revision, timestamp, dittoHeaders, metadata);
    }

    /**
     * Returns a new {@code ConnectionClosed} event.
     *
     * @param connectionId the identifier of the closed Connection.
     * @param revision the revision of the Connection.
     * @param timestamp the timestamp of this event.
     * @param dittoHeaders the headers of the command which was the cause of this event.
     * @param metadata the metadata to apply for the event.
     * @return the event.
     * @throws NullPointerException if {@code connectionId} or {@code dittoHeaders} are {@code null}.
     */
    public static ConnectionClosed of(final ConnectionId connectionId,
            final long revision,
            @Nullable final Instant timestamp,
            final DittoHeaders dittoHeaders,
            @Nullable final Metadata metadata) {
        checkNotNull(connectionId, "Connection ID");
        return new ConnectionClosed(connectionId, revision, timestamp, dittoHeaders, metadata);
    }

    /**
     * Creates a {@code ConnectionClosed} event from a JSON string.
     *
     * @param jsonString the JSON string of which the event is to be created.
     * @param dittoHeaders the headers of the command which was the cause of this event.
     * @return the event.
     * @throws NullPointerException if any argument is {@code null}.
     * @throws org.eclipse.ditto.json.JsonParseException if the passed in {@code jsonString} was not in the expected
     * format.
     */
    public static ConnectionClosed fromJson(final String jsonString, final DittoHeaders dittoHeaders) {
        return fromJson(JsonFactory.newObject(jsonString), dittoHeaders);
    }

    /**
     * Creates a {@code ConnectionClosed} event from a JSON object.
     *
     * @param jsonObject the JSON object of which the event is to be created.
     * @param dittoHeaders the headers of the command which was the cause of this event.
     * @return the event.
     * @throws NullPointerException if any argument is {@code null}.
     * @throws org.eclipse.ditto.json.JsonParseException if the passed in {@code jsonObject} was not in the expected
     * format.
     */
    public static ConnectionClosed fromJson(final JsonObject jsonObject, final DittoHeaders dittoHeaders) {
        return new EventJsonDeserializer<ConnectionClosed>(TYPE, jsonObject)
                .deserialize((revision, timestamp, metadata) -> {
                    final String readConnectionId = jsonObject
                            .getValueOrThrow(ConnectivityEvent.JsonFields.CONNECTION_ID);
                    final ConnectionId connectionId = ConnectionId.of(readConnectionId);

                    return of(connectionId, revision, timestamp, dittoHeaders, metadata);
                });
    }

    @Override
    public JsonPointer getResourcePath() {
        return JsonPointer.empty();
    }

    @Override
    public ConnectionClosed setRevision(final long revision) {
        return of(getConnectionEntityId(), revision, getTimestamp().orElse(null), getDittoHeaders(),
                getMetadata().orElse(null));
    }

    @Override
    public ConnectionClosed setDittoHeaders(final DittoHeaders dittoHeaders) {
<<<<<<< HEAD
        return of(getConnectionEntityId(), getRevision(), getTimestamp().orElse(null), dittoHeaders,
                getMetadata().orElse(null));
=======
        return of(getEntityId(), getTimestamp().orElse(null), dittoHeaders);
>>>>>>> 94b94990
    }

    @Override
    protected void appendPayloadAndBuild(final JsonObjectBuilder jsonObjectBuilder,
            final JsonSchemaVersion schemaVersion, final Predicate<JsonField> thePredicate) {
        // nothing to append
    }

    @Override
    protected boolean canEqual(@Nullable final Object other) {
        return (other instanceof ConnectionClosed);
    }

    @Override
    public String toString() {
        return getClass().getSimpleName() + " [" + super.toString() + "]";
    }

}<|MERGE_RESOLUTION|>--- conflicted
+++ resolved
@@ -128,12 +128,8 @@
 
     @Override
     public ConnectionClosed setDittoHeaders(final DittoHeaders dittoHeaders) {
-<<<<<<< HEAD
-        return of(getConnectionEntityId(), getRevision(), getTimestamp().orElse(null), dittoHeaders,
+        return of(getEntityId(), getRevision(), getTimestamp().orElse(null), dittoHeaders,
                 getMetadata().orElse(null));
-=======
-        return of(getEntityId(), getTimestamp().orElse(null), dittoHeaders);
->>>>>>> 94b94990
     }
 
     @Override
