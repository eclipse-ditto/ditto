--- conflicted
+++ resolved
@@ -145,18 +145,10 @@
     }
 
     /**
-<<<<<<< HEAD
-     * Ensures that the command will not contain inconsistent authorization information.
-     * <ul>
-     * <li>{@link org.eclipse.ditto.model.base.json.JsonSchemaVersion#V_1} commands may not contain policy information.</li>
-     * <li>{@link org.eclipse.ditto.model.base.json.JsonSchemaVersion#LATEST} commands may not contain ACL information.</li>
-     * </ul>
-=======
      * Ensures that the command will not contain inconsistent authorization information. <ul> <li>{@link
      * org.eclipse.ditto.model.base.json.JsonSchemaVersion#V_1} commands may not contain policy information.</li>
      * <li>{@link org.eclipse.ditto.model.base.json.JsonSchemaVersion#LATEST} commands may not contain ACL
      * information.</li> </ul>
->>>>>>> bae96f2e
      */
     private static void ensureAuthorizationMatchesSchemaVersion(final String thingId,
             final Thing thing,
