--- conflicted
+++ resolved
@@ -205,26 +205,11 @@
     ConnectionBuilder lifecycle(@Nullable ConnectionLifecycle lifecycle);
 
     /**
-<<<<<<< HEAD
-     * Adds a mapping definition to the connection.
-     *
-     * @param mappingId the ID of the new mapping
-     * @param mappingContext the mapping definition
+     * Sets the payload mapping definition of the connection.
+     *
+     * @param payloadMappingDefinition the payload mapping definition.
      * @return this builder
      */
-    ConnectionBuilder mappingDefinition(String mappingId, MappingContext mappingContext);
-
-    /**
-     * Sets the mapping definitions of the connection.
-     *
-     * @param payloadMappingDefinition the mapping definitions
-=======
-     * Sets the payload mapping definition of the connection.
-     *
-     * @param payloadMappingDefinition the payload mapping definition.
->>>>>>> 323c2213
-     * @return this builder
-     */
     ConnectionBuilder payloadMappingDefinition(PayloadMappingDefinition payloadMappingDefinition);
 
     /**
