--- conflicted
+++ resolved
@@ -92,18 +92,6 @@
         assertThat(thing).isEqualTo(TestConstants.Thing.THING_V2);
     }
 
-<<<<<<< HEAD
-=======
-    @Test
-    public void builderOfJsonObjectIsCorrectlyInitialisedV2WithPolicy() {
-        underTestV2 = ImmutableThingFromCopyBuilder.of(
-                TestConstants.Thing.THING_V2.toJson(JsonSchemaVersion.V_2, FieldType.regularOrSpecial()));
-        final Thing thing = underTestV2.build();
-
-        assertThat(thing).isEqualTo(TestConstants.Thing.THING_V2);
-    }
-
->>>>>>> 09271610
     @Test(expected = JsonParseException.class)
     public void builderOfJsonObjectThrowsCorrectExceptionForDateTimeParseException() {
         underTestV1 = ImmutableThingFromCopyBuilder.of(
@@ -372,7 +360,6 @@
     @Test
     public void setFeatures() {
         underTestV1.setFeatures(FEATURES);
-<<<<<<< HEAD
         final Thing thing = underTestV1.build();
 
         assertThat(thing).hasFeatures(FEATURES);
@@ -382,26 +369,12 @@
     public void setFeaturesWithPositivePredicate() {
         underTestV1.removeAllFeatures();
         underTestV1.setFeatures(features -> true, FEATURES);
-=======
->>>>>>> 09271610
         final Thing thing = underTestV1.build();
 
         assertThat(thing).hasFeatures(FEATURES);
     }
 
     @Test
-<<<<<<< HEAD
-=======
-    public void setFeaturesWithPositivePredicate() {
-        underTestV1.removeAllFeatures();
-        underTestV1.setFeatures(features -> true, FEATURES);
-        final Thing thing = underTestV1.build();
-
-        assertThat(thing).hasFeatures(FEATURES);
-    }
-
-    @Test
->>>>>>> 09271610
     public void setFeaturesWithNegativePredicate() {
         underTestV1.removeAllFeatures();
         underTestV1.setFeatures(features -> false, FEATURES);
@@ -820,57 +793,24 @@
 
     @Test
     public void setIdWithEmptyNamespace() {
-        final String thingId = ":foobar2000";
-        underTestV1.setId(thingId);
-        final Thing thing = underTestV1.build();
-
-        assertThat(thing)
-                .hasId(thingId)
-                .hasNamespace("");
-    }
-
-    @Test
-    public void setIdWithNamespace() {
-        final String thingId = "foo.a42:foobar2000";
-        underTestV1.setId(thingId);
-        final Thing thing = underTestV1.build();
-
-<<<<<<< HEAD
-=======
-        assertThat(thing)
-                .hasId(thingId)
-                .hasNamespace("foo.a42");
-    }
-
->>>>>>> 09271610
-    @Test
-    public void setIdWithNamespace2() {
-        final String thingId = "ad:foobar2000";
-        underTestV1.setId(thingId);
-        final Thing thing = underTestV1.build();
-
-<<<<<<< HEAD
-=======
-        assertThat(thing)
-                .hasId(thingId)
-                .hasNamespace("ad");
-    }
-
->>>>>>> 09271610
-    @Test
-    public void setIdWithNamespace3() {
-        final String thingId = "da23:foobar2000";
-        underTestV1.setId(thingId);
-        final Thing thing = underTestV1.build();
-
-<<<<<<< HEAD
-=======
-        assertThat(thing)
-                .hasId(thingId)
-                .hasNamespace("da23");
-    }
-
->>>>>>> 09271610
+        assertSetIdWithValidNamespace("");
+    }
+
+    @Test
+    public void setIdWithTopLevelNamespace() {
+        assertSetIdWithValidNamespace("ad");
+    }
+
+    @Test
+    public void setIdWithTwoLevelNamespace() {
+        assertSetIdWithValidNamespace("foo.a42");
+    }
+
+    @Test
+    public void setIdWithNamespaceContainingNumber() {
+        assertSetIdWithValidNamespace("da23");
+    }
+
     @Test
     public void setGeneratedId() {
         underTestV1.setGeneratedId();
@@ -893,7 +833,6 @@
         final Feature expected = ThingsModelFactory.newFeature(FLUX_CAPACITOR_ID, definition);
         underTestV1.removeAllFeatures();
         underTestV1.setFeatureDefinition(FLUX_CAPACITOR_ID, definition);
-<<<<<<< HEAD
         final Thing thing = underTestV1.build();
 
         assertThat(thing).hasFeature(expected);
@@ -940,52 +879,11 @@
     private void assertSetIdWithValidNamespace(final String namespace) {
         final String thingId = namespace + ":" + "foobar2000";
         underTestV1.setId(thingId);
-=======
->>>>>>> 09271610
-        final Thing thing = underTestV1.build();
-
-        assertThat(thing).hasFeature(expected);
-    }
-
-    @Test
-    public void setFeatureDefinitionExtendsAlreadySetFeature() {
-        final String featureId = FLUX_CAPACITOR_ID;
-        final FeatureDefinition featureDefinition = TestConstants.Feature.FLUX_CAPACITOR_DEFINITION;
-        final FeatureProperties featureProperties = FLUX_CAPACITOR_PROPERTIES;
-        final Feature featureWithoutDefinition = ThingsModelFactory.newFeature(featureId, featureProperties);
-        final Feature expected = ThingsModelFactory.newFeature(featureId, featureDefinition, featureProperties);
-
-        underTestV2.setFeature(featureWithoutDefinition);
-        underTestV2.setFeatureDefinition(featureId, featureDefinition);
-        final Thing thing = underTestV2.build();
-
-        assertThat(thing).hasFeature(expected);
-    }
-
-    @Test
-    public void removeFeatureDefinitionFromUnknownFeatureIdDoesNothing() {
-        underTestV2.removeAllFeatures();
-        underTestV2.removeFeatureDefinition(FLUX_CAPACITOR_ID);
-        final Thing thing = underTestV2.build();
-
-        assertThat(thing).hasNoFeatures();
-    }
-
-<<<<<<< HEAD
-=======
-    @Test
-    public void removeFeatureDefinitionWorksAsExpected() {
-        final String featureId = FLUX_CAPACITOR_ID;
-        final FeatureDefinition featureDefinition = TestConstants.Feature.FLUX_CAPACITOR_DEFINITION;
-        final FeatureProperties featureProperties = FLUX_CAPACITOR_PROPERTIES;
-        final Feature expected = ThingsModelFactory.newFeature(featureId, featureProperties);
-
-        underTestV1.setFeature(ThingsModelFactory.newFeature(featureId, featureDefinition, featureProperties));
-        underTestV1.removeFeatureDefinition(featureId);
-        final Thing thing = underTestV1.build();
-
-        assertThat(thing).hasFeature(expected);
-    }
-
->>>>>>> 09271610
+        final Thing thing = underTestV1.build();
+
+        assertThat(thing)
+                .hasId(thingId)
+                .hasNamespace(namespace);
+    }
+
 }