--- conflicted
+++ resolved
@@ -49,11 +49,7 @@
         <jjwt.version>0.7.0</jjwt.version>
         <jackson.version>2.9.5</jackson.version>
         <asm.version>5.2</asm.version>
-<<<<<<< HEAD
-        <qpid-jms-client.version>0.34.0</qpid-jms-client.version>
-=======
         <qpid-jms-client.version>0.35.0</qpid-jms-client.version>
->>>>>>> 350e776d
         <newmotion-akka-rabbitmq.version>5.0.0</newmotion-akka-rabbitmq.version>
         <amqp-client.version>5.2.0</amqp-client.version>
         <reactive-streams.version>1.0.2</reactive-streams.version>
